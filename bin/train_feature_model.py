from functools import reduce

import logging
import os
import random

from torch.utils.data import DataLoader
from torch.optim import Adam
from torch.nn import MSELoss
from torch.nn import BCELoss
from torchnlp.samplers import BucketBatchSampler
from torchnlp.text_encoders import CharacterEncoder
from tqdm import tqdm

import torch
import tensorflow as tf

tf.enable_eager_execution()

from src.datasets import lj_speech_dataset
from src.experiment_context_manager import ExperimentContextManager
from src.feature_model import FeatureModel
from src.lr_schedulers import DelayedExponentialLR
from src.optimizer import Optimizer
from src.spectrogram import save_image_of_spectrogram
from src.spectrogram import wav_to_log_mel_spectrograms
from src.utils import get_total_parameters
from src.utils import pad_batch
from src.utils import split_dataset

logger = logging.getLogger(__name__)

# TODO: Consider an integration test run on this with a mock over load_data to have 10 items


def load_data(context, cache):
    """ Load the Linda Johnson (LJ) Speech dataset with spectrograms and encoded text.

    Args:
        context (ExperimentContextManager): Context manager for the experiment
        cache (str): Path to cache the processed dataset

    Returns:
        (list): Linda Johnson (LJ) Speech dataset with ``log_mel_spectrograms`` and ``text``
        (torchnlp.TextEncoder): Text encoder used to encode and decode the text.
    """
    if not os.path.isfile(cache):
        data = lj_speech_dataset()
        logger.info('Sample Data:\n%s', data[:5])
        text_encoder = CharacterEncoder([r['text'] for r in data])
        logger.info('Data loaded, creating spectrograms and encoding text...')
        # ``requires_grad`` Neither the inputs nor outputs are to change with the gradient
        tf_device = '/{device}:{num}'.format(
            device='gpu' if context.is_cuda else 'cpu', num=context.device)
        with tf.device(tf_device):
            for row in tqdm(data):
                row['log_mel_spectrograms'] = torch.tensor(wav_to_log_mel_spectrograms(row['wav']))
                row['text'] = torch.tensor(text_encoder.encode(row['text']).data)
                row['stop_token'] = torch.FloatTensor(
                    [0 for _ in range(row['log_mel_spectrograms'].shape[0])])
                row['stop_token'][row['log_mel_spectrograms'].shape[0] - 1] = 1
                row['mask'] = torch.FloatTensor(
                    [1 for _ in range(row['log_mel_spectrograms'].shape[0])])
        logger.info('Text encoder vocab size: %d' % text_encoder.vocab_size)
        to_save = (data, text_encoder)
        context.save(cache, to_save)
        return to_save

    return context.load(cache)


def make_splits(data, splits=(0.8, 0.2)):
    """ Split a dataset at 80% for train and 20% for development.

    Args:
        (list): Data to split

    Returns:
        train (list): Train split.
        dev (list): Development split.
        test (list): Test split.
    """
    random.shuffle(data)
    train, dev = split_dataset(data, splits)
    logger.info('Number Training Rows: %d', len(train))
    logger.info('Number Dev Rows: %d', len(dev))
    return train, dev


def get_iterator(context,
                 dataset,
                 batch_size,
                 train=True,
                 sort_key=lambda r: r['log_mel_spectrograms'].shape[0]):
    """ Get a batch iterator over the ``dataset``.

    Args:
        context (ExperimentContextManager): Context manager for the experiment
        dataset (list): Dataset to iterate over.
        batch_size (int): Size of the batch for iteration.
        train (bool): If ``True``, the batch will store gradients.
        sort_key (callable): Sort key used to group similar length data used to minimize padding.

    Returns:
        (torch.utils.data.DataLoader) Single-process or multi-process iterators over the dataset.
        Iterator includes variables:
            text_batch (torch.LongTensor [batch_size, num_tokens])
            frames_batch (torch.LongTensor [num_frames, batch_size, frame_channels])
            stop_token_batch (torch.LongTensor [num_frames, batch_size])
            mask_batch (torch.LongTensor [num_frames, batch_size, 1])
    """

    def collate_fn(batch):
        """ List of tensors to a batch variable """
        text_batch, _ = pad_batch([row['text'] for row in batch])
        frames_batch, _ = pad_batch([row['log_mel_spectrograms'] for row in batch])
        stop_token_batch, _ = pad_batch([row['stop_token'] for row in batch])
        mask_batch, _ = pad_batch([row['mask'] for row in batch])
        process = lambda b: context.maybe_cuda(b.transpose_(0, 1).contiguous(), async=True)
        return (context.maybe_cuda(text_batch, async=True), process(frames_batch),
                process(stop_token_batch), process(mask_batch))

    # Use bucket sampling to group similar sized text but with noise + random
    batch_sampler = BucketBatchSampler(dataset, batch_size, False, sort_key=sort_key)
    return DataLoader(
        dataset,
        batch_sampler=batch_sampler,
        collate_fn=collate_fn,
        pin_memory=False,
        num_workers=0)


def init_model(context, vocab_size):
    """ Intitiate the ``FeatureModel`` with random weights.

    Args:
        vocab_size (int): Size of the vocab used for model embeddings.

    Returns:
        (FeatureModel): Feature model intialized.
    """
    model = FeatureModel(vocab_size)
    for param in model.parameters():
        param.data.uniform_(-0.1, 0.1)
    model = context.maybe_cuda(model)
    return model


def get_loss_frames(criterion, frames_batch, predicted_frames, mask_batch, size_average=True):
    """ Compute the loss for frames.

    Args:
        criterion (torch.nn.modules.loss._Loss): Torch loss module
        frames_batch (torch.FloatTensor [num_frames, batch_size, frame_channels]): Ground truth
            frames.
        predicted_frames (torch.FloatTensor [num_frames, batch_size, frame_channels]): Predicted
            frames.
        mask_batch (torch.FloatTensor [num_frames, batch_size]): Mask of zero's and one's to apply.
        size_average (bool, optional): By default, the losses are averaged over observations for
            each minibatch;However, if the field size_average is set to ``False``, the losses are
            instead summed for each minibatch.

    Returns:
        (torch.Tensor) scalar loss value
    """
    # loss [num_frames, batch_size, frame_channels]
    loss = criterion(predicted_frames, frames_batch)
    loss = loss * mask_batch.unsqueeze(-1)
    return torch.mean(loss) if size_average else torch.sum(loss)


def get_loss_stop_token(criterion,
                        stop_token_batch,
                        predicted_stop_token,
                        mask_batch,
                        size_average=True):
    """ Compute the loss for stop tokens.

    Args:
        criterion (torch.nn.modules.loss._Loss): Torch loss module
        stop_token_batch (torch.FloatTensor [num_frames, batch_size]): Ground truth stop tokens.
        predicted_stop_token (torch.FloatTensor [num_frames, batch_size]): Predicted stop tokens.
        mask_batch (torch.LongTensor [num_frames, batch_size]): Mask of zero's and one's to apply.
        size_average (bool, optional): By default, the losses are averaged over observations for
            each minibatch;However, if the field size_average is set to ``False``, the losses are
            instead summed for each minibatch.

    Returns:
        (torch.Tensor) scalar loss value
    """
    loss = criterion(predicted_stop_token, stop_token_batch)
    loss = loss * mask_batch
    return torch.mean(loss) if size_average else torch.sum(loss)


def save_sample_spectrogram(context, data):
    """ Save the first spectrogram in data to ensure it computed correctly.

    Args:
        context (ExperimentContextManager): Context manager for the experiment
        data (list): Data from which to grab sample spectrogram.
    """
    save_image_of_spectrogram(data[0]['log_mel_spectrograms'].numpy(),
                              os.path.join(context.directory, 'sample_spectrogram.png'))


with ExperimentContextManager(label='feature_model') as context:
    cache = os.path.join(context.root_path, 'data/lj_speech.pt')
    data, text_encoder = load_data(context, cache)
    save_sample_spectrogram(context, data)
    train, dev = make_splits(data)
    model = init_model(context, text_encoder.vocab_size)
    # LEARN MORE: https://github.com/pytorch/pytorch/issues/679
    params = filter(lambda p: p.requires_grad, model.parameters())
    optimizer = Optimizer(Adam(params=params))
    scheduler = DelayedExponentialLR(optimizer.optimizer)
    criterion_frames = context.maybe_cuda(MSELoss(reduce=False))
    criterion_stop_token = context.maybe_cuda(BCELoss(reduce=False))

    train_batch_size = 24
    dev_batch_size = 64
    logger.info('Train Batch Size: %d', train_batch_size)
    logger.info('Total Parameters: %d', get_total_parameters(model))
    logger.info('Model:\n%s' % model)
    epoch = 0
    step = 0

    while True:
        logger.info('Epoch: %d, Step: %d', epoch, step)

        # Iterate over the training data
        logger.info('Training...')
        torch.set_grad_enabled(True)
        model.train(mode=True)
        train_iterator = get_iterator(context, train, train_batch_size, train=True)
        for text_batch, frames_batch, stop_token_batch, mask_batch in tqdm(train_iterator):
            optimizer.zero_grad()
            predicted_frames, predicted_frames_with_residual, predicted_stop_token = model(
                text_batch, frames_batch)
            loss_frames = get_loss_frames(criterion_frames, frames_batch, predicted_frames,
                                          mask_batch)
            loss_frames_with_residual = get_loss_frames(criterion_frames, frames_batch,
                                                        predicted_frames_with_residual, mask_batch)
            loss_stop_token = get_loss_stop_token(criterion_stop_token, stop_token_batch,
                                                  predicted_stop_token, mask_batch)
<<<<<<< HEAD
            (loss_stop_token + loss_frames).backward()
=======
            (loss_stop_token + loss_frames + loss_frames_with_residual).backward()
>>>>>>> 0b1c22e5
            optimizer.step()
            scheduler.step()
            step += 1
        epoch += 1

        checkpoint_path = context.save(
            '%d.pt' % epoch, {
                'model': model,
                'optimizer': optimizer,
                'scheduler': scheduler,
                'text_encoder': text_encoder,
                'train_batch_size': train_batch_size
            })
        logger.info('Checkpoint created at %s', checkpoint_path)

        torch.set_grad_enabled(False)
        model.train(mode=False)
        loss_frames = 0
        loss_frames_with_residual = 0
        loss_stop_token = 0
        num_elements_stop_token = 0
        num_elements_frames = 0
        dev_iterator = get_iterator(context, dev, dev_batch_size, train=False)
        for text_batch, frames_batch, stop_token_batch, mask_batch in tqdm(dev_iterator):
            predicted_frames, predicted_frames_with_residual, predicted_stop_token = model(
                text_batch, frames_batch)
            loss_frames += get_loss_frames(
                criterion_frames, frames_batch, predicted_frames, mask_batch,
                size_average=False).item()
<<<<<<< HEAD
=======
            loss_frames_with_residual += get_loss_frames(
                criterion_frames,
                frames_batch,
                predicted_frames_with_residual,
                mask_batch,
                size_average=False).item()
>>>>>>> 0b1c22e5
            num_elements_frames += reduce(lambda x, y: x * y, frames_batch.shape)
            loss_stop_token += get_loss_stop_token(
                criterion_stop_token,
                stop_token_batch,
                predicted_stop_token,
                mask_batch,
                size_average=False).item()
            num_elements_stop_token += reduce(lambda x, y: x * y, stop_token_batch.shape)

        logger.info('Frame loss: %f', loss_frames / num_elements_frames)
        logger.info('Frame loss: %f', loss_frames_with_residual / num_elements_frames)
        logger.info('Stop token loss: %f', loss_stop_token / num_elements_stop_token)

        print('–' * 100)<|MERGE_RESOLUTION|>--- conflicted
+++ resolved
@@ -243,11 +243,7 @@
                                                         predicted_frames_with_residual, mask_batch)
             loss_stop_token = get_loss_stop_token(criterion_stop_token, stop_token_batch,
                                                   predicted_stop_token, mask_batch)
-<<<<<<< HEAD
-            (loss_stop_token + loss_frames).backward()
-=======
             (loss_stop_token + loss_frames + loss_frames_with_residual).backward()
->>>>>>> 0b1c22e5
             optimizer.step()
             scheduler.step()
             step += 1
@@ -277,15 +273,12 @@
             loss_frames += get_loss_frames(
                 criterion_frames, frames_batch, predicted_frames, mask_batch,
                 size_average=False).item()
-<<<<<<< HEAD
-=======
             loss_frames_with_residual += get_loss_frames(
                 criterion_frames,
                 frames_batch,
                 predicted_frames_with_residual,
                 mask_batch,
                 size_average=False).item()
->>>>>>> 0b1c22e5
             num_elements_frames += reduce(lambda x, y: x * y, frames_batch.shape)
             loss_stop_token += get_loss_stop_token(
                 criterion_stop_token,
