import itertools
import math
import random
import types
import typing
from unittest import mock

import hparams
import pytest
import torch
import torch.nn
from hparams import HParams
from torch.nn import Embedding
from torch.nn.functional import binary_cross_entropy_with_logits, mse_loss
from torchnlp.random import fork_rng
from torchnlp.utils import lengths_to_mask

import lib
from lib.spectrogram_model import Inputs, Mode, SpectrogramModel
from lib.spectrogram_model.attention import Attention
from lib.spectrogram_model.containers import (
    AttentionHiddenState,
    DecoderHiddenState,
    Encoded,
    Preds,
)
from lib.spectrogram_model.decoder import Decoder
from tests import _utils

assert_almost_equal = lambda *a, **k: _utils.assert_almost_equal(*a, **k, decimal=5)


class _Config(typing.NamedTuple):
    max_tokens: int = 17
    max_seq_meta_values: typing.Tuple[int, int] = (3, 5)
    num_frame_channels: int = 6
    batch_size: int = 5
    max_frames: int = 5
    max_num_tokens: int = 6
    max_tokens_index: int = 0

    @property
    def max_frames_per_token(self) -> float:
        return self.max_frames / self.max_num_tokens


@pytest.fixture(autouse=True)
def run_around_tests():
    yield
    hparams.clear_config()


def _make_spectrogram_model(
    config: _Config,
    seq_meta_embed_size: int = 8,
    output_scalar: float = 1.2,
    stop_threshold: float = 0.5,
    dropout: float = 0.5,
    window_length: int = 3,
    stop_token_eps: float = 1e-10,
) -> SpectrogramModel:
    """Make `spectrogram_model.SpectrogramModel` for testing."""
    hparams_config = {
        lib.spectrogram_model.encoder.Encoder.__init__: HParams(
            seq_meta_embed_dropout=dropout,
            out_size=16,
            hidden_size=16,
            num_conv_layers=2,
<<<<<<< HEAD
            convolution_filter_size=3,
=======
            conv_filter_size=3,
>>>>>>> 6b0957a2
            lstm_layers=1,
            dropout=dropout,
        ),
        lib.spectrogram_model.decoder.Decoder.__init__: HParams(
            pre_net_size=16,
            lstm_hidden_size=16,
            encoder_output_size=16,
            stop_net_dropout=dropout,
        ),
        lib.spectrogram_model.pre_net.PreNet.__init__: HParams(num_layers=1, dropout=dropout),
        lib.spectrogram_model.attention.Attention.__init__: HParams(
            hidden_size=4,
            conv_filter_size=3,
            dropout=dropout,
            window_length=window_length,
            avg_frames_per_token=1.0,
        ),
    }
    hparams.add_config(hparams_config)
    model = SpectrogramModel(
        max_tokens=config.max_tokens,
        max_seq_meta_values=config.max_seq_meta_values,
        max_token_meta_values=tuple(),
        max_token_embed_size=0,
        token_meta_embed_size=0,
        seq_meta_embed_size=seq_meta_embed_size,
        num_frame_channels=config.num_frame_channels,
        max_frames_per_token=config.max_frames_per_token,
        output_scalar=output_scalar,
        stop_threshold=stop_threshold,
        stop_token_eps=stop_token_eps,
    )

    # NOTE: Ensure modules like `LayerNorm` perturbs the input instead of being just an identity.
    [torch.nn.init.normal_(p) for p in model.parameters() if p.std() == 0]

    return model


def _make_inputs(
    config: _Config,
) -> typing.Tuple[Inputs, torch.Tensor, torch.Tensor, torch.Tensor, torch.Tensor]:
    """Make `spectrogram_model.SpectrogramModel` inputs for testing."""
    long_ = torch.long

    # NOTE: `1` and `transpose(0, 1)` is set for backwards compatibility so that same random numbers
    # are generated.
    # TODO: Remove and update `test_spectrogram_model__version` values.
    tokens_size = (config.max_num_tokens, config.batch_size)
    tokens = torch.randint(1, config.max_tokens, tokens_size).transpose(0, 1).tolist()
    speakers = torch.randint(0, config.max_seq_meta_values[0], (config.batch_size,)).tolist()
    sessions = torch.randint(0, config.max_seq_meta_values[1], (config.batch_size,)).tolist()

    num_tokens = torch.randint(1, config.max_num_tokens, (config.batch_size,), dtype=long_)
    # NOTE: Ensure at least one sequence is `max_num_tokens`.
    num_tokens[config.max_tokens_index] = config.max_num_tokens
    for i in range(config.batch_size):
        tokens[i] = tokens[i][: num_tokens[i]]

    inputs = Inputs(
        tokens=tokens,
        seq_metadata=list(zip(speakers, sessions)),
        token_metadata=[[tuple() for _ in s] for s in tokens],
        token_embeddings=[torch.empty(int(n), 0) for n in num_tokens],
        slices=[slice(0, int(n)) for n in num_tokens],
    )

    target_frames = torch.randn(config.max_frames, config.batch_size, config.num_frame_channels)
    target_lengths = torch.randint(1, config.max_frames, (config.batch_size,), dtype=long_)
    target_lengths[-1] = config.max_frames  # NOTE: Ensure at least one sequence is `max_frames`.
    target_mask = lengths_to_mask(target_lengths).transpose(0, 1)  # [num_frames, batch_size]

    return inputs, num_tokens, target_frames, target_mask, target_lengths


def _logit(x: torch.Tensor) -> torch.Tensor:
    """Learn more: https://github.com/pytorch/pytorch/issues/37060

    Example:
        >>> torch.sigmoid(_logit(torch.tensor(0.5)))
        tensor(0.5000)
        >>> torch.sigmoid(_logit(torch.tensor(0.25)))
        tensor(0.2500)
        >>> torch.sigmoid(_logit(torch.tensor(0.9)))
        tensor(0.9000)
    """
    return torch.log(x) - torch.log1p(-x)


def _rand_logit(*shape: int, offset=0) -> torch.Tensor:
    """`_logit(torch.rand(*shape))` where the random distribution for each index is independent.

    Args:
        *shape: The shape of the returned tensor.
        offset: Offset the `torch` random number generator by executing it `offset` times.

    Example:
        >>> from torchnlp.random import set_seed
        >>> set_seed(123); _make_size_invariant_random_tensor(1)
        tensor([0.4721])
        >>> set_seed(123); _make_size_invariant_random_tensor(2)
        tensor([0.4721, 1.2948])
        >>> set_seed(123); _make_size_invariant_random_tensor(3)
        tensor([ 0.4721,  1.2948, -0.0914])
    """
    with fork_rng(random.randint(0, 2 ** 16)):
        return_ = torch.zeros(*shape)
        for i in range(offset):
            torch.rand(1)
        for index in itertools.product(*tuple(range(i) for i in shape)):
            return_[index] = _logit(torch.rand(1))
    return return_


def _get_index_first_nonzero(tensor: torch.Tensor, dim: int = 0) -> torch.Tensor:
    """Get index of the first nonzero value."""
    # Learn more:
    # https://discuss.pytorch.org/t/first-nonzero-index/24769/7
    non_zero = tensor > 0
    value, index = ((non_zero.float().cumsum(dim=dim) == 1) & non_zero).max(dim=dim)
    index[value == 0] = -1
    return index


def _mock_model(model: SpectrogramModel) -> typing.Callable[[int], None]:
    """Mock `model` such that...
    - `stop_token` output is invariant to the batch size and sequence length.
    - `stop_token` output is sampled from a uniform distribution.
    - `hidden_state.attention_hidden_state.window_start` updates incrementally.

    NOTE: Without this mock, a randomly initialized model might never stop generating or it might
    stop generating immediately.
    """
    _decoder_forward = model.decoder.forward
    _attention_forward = model.decoder.attention.forward
    window_length = model.decoder.attention.window_length
    offset = 0

    def set_stop_token_rand_offset(new_offset):
        nonlocal offset
        offset = new_offset

    def attention_forward(
        self: Attention,
        encoded: Encoded,
        query: torch.Tensor,
        hidden_state: AttentionHiddenState,
        token_skip_warning: int,
    ):
        window_start = hidden_state.window_start
        cumulative_alignment_padding = self.cumulative_alignment_padding
        slice_ = slice(cumulative_alignment_padding, -cumulative_alignment_padding)
        first_token = hidden_state.cumulative_alignment[:, slice_].sum() == 0
        context, alignment, hidden_state = _attention_forward(
            encoded, query, hidden_state, token_skip_warning
        )
        # NOTE: On the first iteration, `window_start` should not advance because it needs to
        # focus on the first token.
        window_start = (
            window_start.zero_()
            if first_token
            else torch.clamp(torch.min(window_start + 1, encoded.num_tokens - window_length), min=0)
        )
        return context, alignment, hidden_state._replace(window_start=window_start)

    model.decoder.attention.forward = types.MethodType(attention_forward, model.decoder.attention)

    def decoder_forward(self: Decoder, *args, hidden_state: DecoderHiddenState, **kwargs):
        out = _decoder_forward(*args, hidden_state=hidden_state, **kwargs)  # type: ignore
        iter_ = range(out.stop_tokens.shape[0])
        tokens = torch.stack([_rand_logit(out.stop_tokens.shape[1], offset=offset) for _ in iter_])
        return out._replace(stop_tokens=tokens)

    model.decoder.forward = types.MethodType(decoder_forward, model.decoder)

    return set_stop_token_rand_offset


def _check_preds(config: _Config, model: SpectrogramModel, num_tokens: torch.Tensor, preds: Preds):
    """Check invariants for `preds`."""
    max_frames = config.max_frames if model.training else preds.num_frames.max()
    assert max_frames <= config.max_frames
    assert preds.frames.dtype == torch.float
    assert preds.frames.shape == (max_frames, config.batch_size, model.num_frame_channels)
    assert preds.stop_tokens.dtype == torch.float
    assert preds.stop_tokens.shape == (max_frames, config.batch_size)
    assert preds.alignments.dtype == torch.float
    assert preds.alignments.shape == (max_frames, config.batch_size, config.max_num_tokens)
    assert preds.num_frames.dtype == torch.long
    assert preds.num_frames.shape == (config.batch_size,)
    for i, num_frames in enumerate(preds.num_frames.tolist()):
        assert num_frames > 0
        assert num_frames <= max_frames
        probability = torch.sigmoid(preds.stop_tokens[num_frames - 1, i])
        thresholded = probability >= model.stop_threshold
        if model.training:
            assert num_frames < config.max_frames_per_token * num_tokens[i] or preds.reached_max[i]
        else:
            assert thresholded or preds.reached_max[i]
    assert preds.frames_mask.dtype == torch.bool
    assert preds.frames_mask.shape == (config.batch_size, max_frames)
    assert preds.num_tokens.dtype == torch.long
    assert preds.num_tokens.shape == (config.batch_size,)
    assert preds.tokens_mask.dtype == torch.bool
    assert preds.tokens_mask.shape == (config.batch_size, config.max_num_tokens)
    assert preds.reached_max.dtype == torch.bool
    assert preds.reached_max.shape == (config.batch_size,)


def test_spectrogram_model():
    """Test `spectrogram_model.SpectrogramModel` handles a basic case."""
    with fork_rng(123):
        config = _Config(batch_size=1)
        inputs, num_tokens, *_ = _make_inputs(config)
        model = _make_spectrogram_model(config).eval()
        _mock_model(model)
        _set_embedding_vocab(model, config)
        preds = model(inputs, mode=Mode.INFER, use_tqdm=True)
        _check_preds(config, model, num_tokens, preds)


def test_spectrogram_model__train():
    """Test `spectrogram_model.SpectrogramModel` handles a basic training case."""
    config = _Config()
    inputs, num_tokens, target_frames, target_mask, _ = _make_inputs(config)
    model = _make_spectrogram_model(config)
    _mock_model(model)
    preds = model(inputs, target_frames, target_mask=target_mask)
    _check_preds(config, model, num_tokens, preds)
    (preds.frames.sum() + preds.stop_tokens.sum()).backward()


def test_spectrogram_model__reached_max_all():
    """Test `spectrogram_model.SpectrogramModel` handles `reached_max`."""
    config = _Config(batch_size=32)
    inputs, num_tokens, *_ = _make_inputs(config)
    model = _make_spectrogram_model(config, dropout=0)

    # NOTE: Make sure that stop-token is not predicted; therefore, reaching `max_frames_per_token`.
    weight = typing.cast(torch.nn.parameter.Parameter, model.decoder.linear_stop_token[-1].weight)
    torch.nn.init.constant_(weight, -math.inf)
    bias = typing.cast(torch.nn.parameter.Parameter, model.decoder.linear_stop_token[-1].bias)
    torch.nn.init.constant_(bias, -math.inf)

    preds = model(inputs, mode=Mode.INFER)
    _check_preds(config, model, num_tokens, preds)
    assert preds.reached_max.sum().item() == config.batch_size


def test_spectrogram_model__is_stop():
    """Test `spectrogram_model.SpectrogramModel._is_stop` basic cases."""
    config = _Config()
    model = _make_spectrogram_model(config, window_length=3, stop_threshold=0.5)
    tensor = torch.tensor
    _is_stop = lambda a, b, c, d: model._is_stop(_logit(tensor(a)), tensor(b), tensor(c), tensor(d))
    # NOTE: For example, test that this handles a scenario where the window intersects the boundary
    # and `stop_token` is above threshold.
    assert _is_stop(1.0, 8, 5, False)[0]
    assert not _is_stop(1.0, 8, 4, False)[0]
    assert not _is_stop(0.25, 8, 5, False)[0]
    assert _is_stop(0.25, 8, 4, True)[0]


def test_spectrogram_model__stop():
    """Test `spectrogram_model.SpectrogramModel` `stop_tokens` is consistent with `lengths`,
    `window_start`, `window_length` and masking."""
    with fork_rng(123):
        config = _Config(batch_size=16, max_frames=8)
        inputs, num_tokens, *_ = _make_inputs(config)
        window_length = 3
        model = _make_spectrogram_model(config, window_length=window_length)
        _mock_model(model)

        preds = model(inputs, mode=Mode.INFER)

        max_lengths = (num_tokens.float() * config.max_frames_per_token).long()
        max_lengths = torch.clamp(max_lengths, min=1)
        threshold = torch.sigmoid(preds.stop_tokens) >= model.stop_threshold
        for i in range(config.batch_size):  # NOTE: Only stop if the window includes the last token.
            min_index = torch.clamp_min(num_tokens[i] - window_length, 0).item()
            min_index = typing.cast(int, min_index)
            threshold[:min_index, i] = False
        stopped_index = _get_index_first_nonzero(threshold)
        stopped_index[stopped_index == -1] = max_lengths[stopped_index == -1] - 1
        expected_length = torch.min(stopped_index + 1, max_lengths)
        assert_almost_equal(preds.num_frames, expected_length)

        for i in range(config.batch_size):
            assert preds.frames[typing.cast(int, preds.num_frames[i].item()) :, i].sum() == 0


def test_spectrogram_model__infer_train():
    """Test `spectrogram_model.SpectrogramModel` outputs for train and infer are consistent."""
    config = _Config()
    inputs, *_ = _make_inputs(config)
    model = _make_spectrogram_model(config, dropout=0)
    _mock_model(model)

    with fork_rng(seed=123):
        preds = model(inputs, mode=Mode.INFER)

    with fork_rng(seed=123):
        target_mask = preds.frames_mask.transpose(0, 1)
        aligned_preds = model(inputs, preds.frames, target_mask, mode=Mode.FORWARD)

    assert_almost_equal(preds.frames, aligned_preds.frames)
    assert_almost_equal(preds.stop_tokens, aligned_preds.stop_tokens)
    assert_almost_equal(preds.alignments, aligned_preds.alignments)


def _set_embedding_vocab(model: SpectrogramModel, config: _Config):
    """Update `model` vocab so it can be run in inference mode."""
    model.encoder.embed_token.update_tokens(list(range(config.max_tokens)))
    for i, max_values in enumerate(config.max_seq_meta_values):
        embedding = typing.cast(
            lib.utils.PaddingAndLazyEmbedding, model.encoder.embed_seq_metadata[i]
        )
        embedding.update_tokens(list(range(max_values)))


def test_spectrogram_model__infer_generate():
    """Test `spectrogram_model.SpectrogramModel` outputs for infer and generate are consistent."""
    config = _Config()
    inputs, *_ = _make_inputs(config)
    model = _make_spectrogram_model(config, dropout=0)
    _mock_model(model)

    with fork_rng(seed=123):
        _set_embedding_vocab(model, config)
        preds = model.eval()(inputs, mode=Mode.INFER)

    for i in [1, 8, 11]:
        with fork_rng(seed=123):
            generator = model(inputs, mode=Mode.GENERATE, split_size=i)
            generated = tuple(zip(*list(generator)))

        assert_almost_equal(preds.frames, torch.cat(generated[0]))
        assert_almost_equal(preds.stop_tokens, torch.cat(generated[1]))
        assert_almost_equal(preds.alignments, torch.cat(generated[2]))
        assert_almost_equal(preds.num_frames, generated[3][-1])
        assert_almost_equal(preds.frames_mask, generated[4][-1])
        assert_almost_equal(preds.num_tokens, generated[5][-1])
        assert_almost_equal(preds.tokens_mask, generated[6][-1])
        assert_almost_equal(preds.reached_max, generated[7][-1])


# NOTE: The random generator for dropout varies based on the tensor size; therefore, it's
# dependent on the `BatchSize` and we need to disable it. For example:
# >>> import torch
# >>> torch.manual_seed(123)
# >>> batch_dropout = torch.nn.functional.dropout(torch.ones(5, 5))
# >>> torch.manual_seed(123)
# >>> dropout = torch.nn.functional.dropout(torch.ones(5))
# >>> batch_dropout[0] != dropout


def test_spectrogram_model__infer_batch_padding_invariance():
    """Test `spectrogram_model.SpectrogramModel` infer ouput is batch and padding invariant."""
    config = _Config()
    inputs, num_tokens, *_ = _make_inputs(config)
    model = _make_spectrogram_model(config, dropout=0)
    set_stop_token_rand_offset = _mock_model(model)

    with fork_rng(seed=123):
        _set_embedding_vocab(model, config)
        batch_preds = model.eval()(inputs, mode=Mode.INFER)

    for i in range(config.batch_size):
        set_stop_token_rand_offset(i)
        num_tokens_ = typing.cast(int, num_tokens[i].item())
        with fork_rng(seed=123):
            inputs_ = inputs._replace(
                tokens=[t[:num_tokens_] for t in inputs.tokens][i : i + 1],
                seq_metadata=inputs.seq_metadata[i : i + 1],
                token_metadata=inputs.token_metadata[i : i + 1],
                token_embeddings=inputs.token_embeddings[i : i + 1],
                slices=inputs.slices[i : i + 1],
            )
            preds = model(inputs_, mode=Mode.INFER)

        length = typing.cast(int, batch_preds.num_frames[i].item())
        assert_almost_equal(preds.reached_max, batch_preds.reached_max[i : i + 1])
        assert_almost_equal(preds.frames, batch_preds.frames[:length, i : i + 1])
        assert_almost_equal(preds.stop_tokens, batch_preds.stop_tokens[:length, i : i + 1])
        batch_preds_alignments = batch_preds.alignments[:length, i : i + 1, :num_tokens_]
        assert_almost_equal(preds.alignments, batch_preds_alignments)
        assert_almost_equal(preds.num_frames, batch_preds.num_frames[i : i + 1])


def test_spectrogram_model__train_batch_padding_invariance():
    """Test `spectrogram_model.SpectrogramModel` train ouput is batch and padding invariant.
    Additionally, this tests inputting a tensor without a batch dimension."""
    config = _Config(batch_size=5)
    batch_inputs, _, target_frames, target_mask, target_lengths = _make_inputs(config)
    model = _make_spectrogram_model(config, dropout=0)
    _mock_model(model)
    i = config.max_tokens_index
    padding = 3
    num_tokens = config.max_num_tokens - padding
    batch_inputs.tokens[i] = batch_inputs.tokens[i][:num_tokens]
    batch_inputs.token_metadata[i] = batch_inputs.token_metadata[i][:num_tokens]
    batch_inputs.token_embeddings[i] = batch_inputs.token_embeddings[i][:num_tokens]
    slice_ = batch_inputs.slices[i]
    batch_inputs.slices[i] = slice(slice_.start, min(num_tokens, slice_.stop))
    target_lengths[i] = config.max_frames - padding

    with fork_rng(seed=123):
        target_mask = lengths_to_mask(target_lengths).transpose(0, 1)
        batch_preds = model(batch_inputs, target_frames=target_frames, target_mask=target_mask)
        (batch_preds.frames[:, i].sum() + batch_preds.stop_tokens[:, i].sum()).backward()
        batch_grad = [p.grad for p in model.parameters() if p.grad is not None]
        model.zero_grad()

    length = typing.cast(int, target_lengths[i].item())
    inputs = batch_inputs._replace(
        tokens=[t[:num_tokens] for t in batch_inputs.tokens][i : i + 1],
        seq_metadata=batch_inputs.seq_metadata[i : i + 1],
        token_metadata=[t[:num_tokens] for t in batch_inputs.token_metadata[i : i + 1]],
        token_embeddings=[t[:num_tokens] for t in batch_inputs.token_embeddings[i : i + 1]],
        slices=[slice(s.start, min(s.stop, num_tokens)) for s in batch_inputs.slices[i : i + 1]],
    )

    with fork_rng(seed=123):
        target_mask = target_mask[:length, i : i + 1]
        target_frames = target_frames[:length, i : i + 1]
        preds = model(inputs, target_frames=target_frames, target_mask=target_mask)
        (preds.frames.sum() + preds.stop_tokens.sum()).backward()
        grad = [p.grad for p in model.parameters() if p.grad is not None]
        model.zero_grad()

    assert_almost_equal(preds.frames, batch_preds.frames[:length, i : i + 1])
    assert_almost_equal(preds.stop_tokens, batch_preds.stop_tokens[:length, i : i + 1])
    assert_almost_equal(preds.alignments, batch_preds.alignments[:length, i : i + 1, :num_tokens])
    [assert_almost_equal(r, e) for r, e in zip(grad, batch_grad)]


_expected_parameters = {
    "encoder.embed_seq_metadata.0.weight": torch.tensor(-3.281343),
    "encoder.embed_seq_metadata.1.weight": torch.tensor(0.318184),
    "encoder.embed_token.weight": torch.tensor(-4.785396),
    "encoder.embed.0.weight": torch.tensor(0.664301),
    "encoder.embed.0.bias": torch.tensor(-0.198331),
    "encoder.embed.2.weight": torch.tensor(-1.639882),
    "encoder.embed.2.bias": torch.tensor(4.312972),
    "encoder.conv_layers.0.1.weight": torch.tensor(-1.119497),
    "encoder.conv_layers.0.1.bias": torch.tensor(-0.490040),
    "encoder.conv_layers.1.1.weight": torch.tensor(2.456295),
    "encoder.conv_layers.1.1.bias": torch.tensor(0.185969),
    "encoder.norm_layers.0.weight": torch.tensor(1.655902),
    "encoder.norm_layers.0.bias": torch.tensor(-3.722785),
    "encoder.norm_layers.1.weight": torch.tensor(-7.264867),
    "encoder.norm_layers.1.bias": torch.tensor(-2.107303),
    "encoder.lstm.rnn_layers.0.0.weight_ih_l0": torch.tensor(0.409841),
    "encoder.lstm.rnn_layers.0.0.weight_hh_l0": torch.tensor(5.275919),
    "encoder.lstm.rnn_layers.0.0.bias_ih_l0": torch.tensor(-1.311591),
    "encoder.lstm.rnn_layers.0.0.bias_hh_l0": torch.tensor(-0.637413),
    "encoder.lstm.rnn_layers.0.0.initial_hidden_state": torch.tensor(1.588171),
    "encoder.lstm.rnn_layers.0.0.initial_cell_state": torch.tensor(-1.368738),
    "encoder.lstm.rnn_layers.0.1.weight_ih_l0": torch.tensor(-2.351552),
    "encoder.lstm.rnn_layers.0.1.weight_hh_l0": torch.tensor(-4.956273),
    "encoder.lstm.rnn_layers.0.1.bias_ih_l0": torch.tensor(-1.248557),
    "encoder.lstm.rnn_layers.0.1.bias_hh_l0": torch.tensor(-1.170437),
    "encoder.lstm.rnn_layers.0.1.initial_hidden_state": torch.tensor(2.101204),
    "encoder.lstm.rnn_layers.0.1.initial_cell_state": torch.tensor(4.115802),
    "encoder.lstm_norm.weight": torch.tensor(3.985575),
    "encoder.lstm_norm.bias": torch.tensor(-6.604763),
    "encoder.project_out.1.weight": torch.tensor(-2.717630),
    "encoder.project_out.1.bias": torch.tensor(0.226285),
    "encoder.project_out.2.weight": torch.tensor(5.298065),
    "encoder.project_out.2.bias": torch.tensor(3.595932),
    "decoder.initial_state.0.weight": torch.tensor(-0.311898),
    "decoder.initial_state.0.bias": torch.tensor(-0.189921),
    "decoder.initial_state.2.weight": torch.tensor(0.960531),
    "decoder.initial_state.2.bias": torch.tensor(-0.015286),
    "decoder.pre_net.layers.0.0.weight": torch.tensor(-4.600914),
    "decoder.pre_net.layers.0.0.bias": torch.tensor(0.042175),
    "decoder.pre_net.layers.0.2.weight": torch.tensor(2.474819),
    "decoder.pre_net.layers.0.2.bias": torch.tensor(1.660940),
    "decoder.lstm_layer_one.weight_ih": torch.tensor(10.139328),
    "decoder.lstm_layer_one.weight_hh": torch.tensor(1.214987),
    "decoder.lstm_layer_one.bias_ih": torch.tensor(1.377370),
    "decoder.lstm_layer_one.bias_hh": torch.tensor(1.508063),
    "decoder.lstm_layer_one.initial_hidden_state": torch.tensor(2.194119),
    "decoder.lstm_layer_one.initial_cell_state": torch.tensor(-0.949346),
    "decoder.lstm_layer_two.weight_ih_l0": torch.tensor(-7.278845),
    "decoder.lstm_layer_two.weight_hh_l0": torch.tensor(-7.797914),
    "decoder.lstm_layer_two.bias_ih_l0": torch.tensor(0.398802),
    "decoder.lstm_layer_two.bias_hh_l0": torch.tensor(-0.777656),
    "decoder.lstm_layer_two.initial_hidden_state": torch.tensor(0.557445),
    "decoder.lstm_layer_two.initial_cell_state": torch.tensor(-5.485558),
    "decoder.attention.alignment_conv.weight": torch.tensor(-1.962989),
    "decoder.attention.alignment_conv.bias": torch.tensor(-0.437283),
    "decoder.attention.project_query.weight": torch.tensor(-0.806193),
    "decoder.attention.project_query.bias": torch.tensor(0.339169),
    "decoder.attention.project_scores.1.weight": torch.tensor(0.543799),
    "decoder.linear_out.weight": torch.tensor(0.763836),
    "decoder.linear_out.bias": torch.tensor(0.063751),
    "decoder.linear_stop_token.1.weight": torch.tensor(1.014468),
    "decoder.linear_stop_token.1.bias": torch.tensor(-0.203153),
}

_expected_grads = {
    "encoder.embed_seq_metadata.0.weight": torch.tensor(-7.907637),
    "encoder.embed_seq_metadata.1.weight": torch.tensor(-11.760118),
    "encoder.embed_token.weight": torch.tensor(-3.497558),
    "encoder.embed.0.weight": torch.tensor(-14.660476),
    "encoder.embed.0.bias": torch.tensor(1.748332),
    "encoder.embed.2.weight": torch.tensor(2.589019),
    "encoder.embed.2.bias": torch.tensor(-0.990012),
    "encoder.conv_layers.0.1.weight": torch.tensor(-6.184843),
    "encoder.conv_layers.0.1.bias": torch.tensor(-1.638364),
    "encoder.conv_layers.1.1.weight": torch.tensor(-15.923275),
    "encoder.conv_layers.1.1.bias": torch.tensor(-2.013168),
    "encoder.norm_layers.0.weight": torch.tensor(7.147020),
    "encoder.norm_layers.0.bias": torch.tensor(-3.396744),
    "encoder.norm_layers.1.weight": torch.tensor(-4.972385),
    "encoder.norm_layers.1.bias": torch.tensor(0.294768),
    "encoder.lstm.rnn_layers.0.0.weight_ih_l0": torch.tensor(-28.238379),
    "encoder.lstm.rnn_layers.0.0.weight_hh_l0": torch.tensor(-0.522231),
    "encoder.lstm.rnn_layers.0.0.bias_ih_l0": torch.tensor(1.671067),
    "encoder.lstm.rnn_layers.0.0.bias_hh_l0": torch.tensor(1.671067),
    "encoder.lstm.rnn_layers.0.0.initial_hidden_state": torch.tensor(-0.577697),
    "encoder.lstm.rnn_layers.0.0.initial_cell_state": torch.tensor(-0.550854),
    "encoder.lstm.rnn_layers.0.1.weight_ih_l0": torch.tensor(-25.273197),
    "encoder.lstm.rnn_layers.0.1.weight_hh_l0": torch.tensor(0.215798),
    "encoder.lstm.rnn_layers.0.1.bias_ih_l0": torch.tensor(1.894700),
    "encoder.lstm.rnn_layers.0.1.bias_hh_l0": torch.tensor(1.894700),
    "encoder.lstm.rnn_layers.0.1.initial_hidden_state": torch.tensor(0.136555),
    "encoder.lstm.rnn_layers.0.1.initial_cell_state": torch.tensor(0.478012),
    "encoder.lstm_norm.weight": torch.tensor(6.709639),
    "encoder.lstm_norm.bias": torch.tensor(3.587944),
    "encoder.project_out.1.weight": torch.tensor(-0.000019),
    "encoder.project_out.1.bias": torch.tensor(0.000000),
    "encoder.project_out.2.weight": torch.tensor(11.672823),
    "encoder.project_out.2.bias": torch.tensor(19.259249),
    "decoder.initial_state.0.weight": torch.tensor(-0.061283),
    "decoder.initial_state.0.bias": torch.tensor(0.164277),
    "decoder.initial_state.2.weight": torch.tensor(-2.805097),
    "decoder.initial_state.2.bias": torch.tensor(-0.309708),
    "decoder.pre_net.layers.0.0.weight": torch.tensor(-0.162394),
    "decoder.pre_net.layers.0.0.bias": torch.tensor(0.000772),
    "decoder.pre_net.layers.0.2.weight": torch.tensor(0.048216),
    "decoder.pre_net.layers.0.2.bias": torch.tensor(0.003243),
    "decoder.lstm_layer_one.weight_ih": torch.tensor(1.538284),
    "decoder.lstm_layer_one.weight_hh": torch.tensor(-0.367154),
    "decoder.lstm_layer_one.bias_ih": torch.tensor(-0.012093),
    "decoder.lstm_layer_one.bias_hh": torch.tensor(-0.012093),
    "decoder.lstm_layer_one.initial_hidden_state": torch.tensor(0.007095),
    "decoder.lstm_layer_one.initial_cell_state": torch.tensor(-0.297339),
    "decoder.lstm_layer_two.weight_ih_l0": torch.tensor(19.436945),
    "decoder.lstm_layer_two.weight_hh_l0": torch.tensor(5.100532),
    "decoder.lstm_layer_two.bias_ih_l0": torch.tensor(2.016759),
    "decoder.lstm_layer_two.bias_hh_l0": torch.tensor(2.016759),
    "decoder.lstm_layer_two.initial_hidden_state": torch.tensor(-0.185272),
    "decoder.lstm_layer_two.initial_cell_state": torch.tensor(2.316336),
    "decoder.attention.alignment_conv.weight": torch.tensor(-0.062329),
    "decoder.attention.alignment_conv.bias": torch.tensor(-0.036579),
    "decoder.attention.project_query.weight": torch.tensor(0.053658),
    "decoder.attention.project_query.bias": torch.tensor(-0.036579),
    "decoder.attention.project_scores.1.weight": torch.tensor(0.423372),
    "decoder.linear_out.weight": torch.tensor(16.593655),
    "decoder.linear_out.bias": torch.tensor(-9.847878),
    "decoder.linear_stop_token.1.weight": torch.tensor(-2.556858),
    "decoder.linear_stop_token.1.bias": torch.tensor(3.230159),
}


# NOTE: `test_spectrogram_model__version` tests the model accross multiple cases: one frame,
# multiple frames, and max frames.
_expected_frames = [
    [0.410448, 0.380882, 0.407706, 0.435772, 0.489131, 0.557615, 0.000000, 0.000000],
    [-2.895171, 0.000000, 0.000000, 0.000000, 0.000000, 0.000000, 0.000000, 0.000000],
    [-0.058867, -0.066061, 0.000000, 0.000000, 0.000000, 0.000000, 0.000000, 0.000000],
    [-0.821297, -0.717726, -0.601379, -0.494431, 0.000000, 0.000000, 0.000000, 0.000000],
    [0.190225, 0.211858, 0.258358, 0.324704, 0.361927, 0.418569, 0.406192, 0.432240],
]
_expected_frames = torch.tensor(_expected_frames)
_eps = 1.000001e-10
# NOTE: For first and last sequence, the `stop_token` always predicts `_eps` because the
# `window_start` largely stays at zero and the the number of tokens is larger than the window
# length.
_expected_stop_tokens = [
    [_eps, _eps, _eps, _eps, _eps, _eps, _eps, _eps],
    [0.5033216, 0.4968749, 0.4149721, 0.4112923, 0.5192890, 0.5012044, 0.4654292, 0.4587282],
    [0.4141655, 0.4636760, 0.4464000, 0.5012614, 0.4427690, 0.3828269, 0.4381701, 0.4134280],
    [0.4401205, 0.4932628, 0.4238498, 0.5533317, 0.4784267, 0.5046895, 0.5398313, 0.5192513],
    [_eps, _eps, _eps, _eps, _eps, _eps, _eps, _eps],
]
_expected_stop_tokens = torch.tensor(_expected_stop_tokens)
_expected_alignments = [
    [3.054298, 2.351486, 2.594216, 0.000000, 0.000000, 0.000000],
    [4.961336, 3.038664, 0.000000, 0.000000, 0.000000, 0.000000],
    [4.776866, 3.223135, 0.000000, 0.000000, 0.000000, 0.000000],
    [3.158964, 2.293172, 2.547863, 0.000000, 0.000000, 0.000000],
    [2.878742, 2.453774, 2.667484, 0.000000, 0.000000, 0.000000],
]
_expected_alignments = torch.tensor(_expected_alignments)


def _side_effect(config: _Config, num_embeddings: int, *args, padding_idx=None, **kwargs):
    """Side-effect used in `_make_backward_compatible_model` for creating the `Embedding`.

    TODO: Remove and update `test_spectrogram_model__version` values.
    """
    assert all(config.max_tokens != n for n in config.max_seq_meta_values)
    default_tokens = len(lib.utils.PaddingAndLazyEmbedding._Tokens)
    padding_idx = padding_idx if num_embeddings == (config.max_tokens + default_tokens) else None
    return Embedding(num_embeddings - default_tokens, *args, padding_idx=padding_idx, **kwargs)


def _make_backward_compatible_model(config: _Config, stop_threshold=0.5):
    """Set `Embedding` in a backward compatible way so `test_spectrogram_model__version` passes.

    TODO: Remove and update `test_spectrogram_model__version` values.
    """

    with mock.patch("lib.utils.torch.nn.Embedding") as module:
        module.side_effect = lambda *a, **k: _side_effect(config, *a, **k)
        model = _make_spectrogram_model(config, stop_threshold=stop_threshold, stop_token_eps=_eps)

    model.encoder.embed_token.vocab.update({i: i for i in range(config.max_tokens)})
    model.encoder.embed_token.num_embeddings = len(model.encoder.embed_token.vocab)
    for embed, max_values in zip(model.encoder.embed_seq_metadata, config.max_seq_meta_values):
        embed = typing.cast(lib.utils.PaddingAndLazyEmbedding, embed)
        embed.vocab.update({i: i for i in range(max_values)})
        embed.num_embeddings = len(embed.vocab)

    return model


def test_spectrogram_model__version():
    """Test `spectrogram_model.SpectrogramModel` has not changed since it was last tested."""
    torch.set_printoptions(precision=6, linewidth=100)

    with fork_rng(123):
        # TODO: Remove `max_tokens_index` and update `test_spectrogram_model__version` values.
        config = _Config(max_frames=8, max_tokens_index=-1)
        inputs, _, target_frames, target_mask, _ = _make_inputs(config)
        val = torch.randn(1)
        print("Rand", val)
        assert_almost_equal(val, torch.tensor(0.162034))

    with fork_rng(123):
        model = _make_backward_compatible_model(config)
        with torch.no_grad():
            preds = model(inputs, mode=Mode.INFER)

        _utils.print_params("_expected_parameters", model.named_parameters())
        for name, parameter in model.named_parameters():
            assert_almost_equal(_expected_parameters[name], parameter.sum())
        print("Frames", preds.frames.sum(dim=-1).transpose(0, 1))
        assert_almost_equal(preds.frames.sum(dim=-1).transpose(0, 1), _expected_frames)
        print("Stop Tokens", torch.sigmoid(preds.stop_tokens.transpose(0, 1)))
        assert_almost_equal(torch.sigmoid(preds.stop_tokens.transpose(0, 1)), _expected_stop_tokens)
        print("Alignments", preds.alignments.sum(dim=0))
        assert_almost_equal(preds.alignments.sum(dim=0), _expected_alignments)
        print("Num Frames", preds.num_frames)
        assert_almost_equal(preds.num_frames, torch.tensor([6, 1, 2, 4, 8]))
        print("Reached Max", preds.reached_max)
        expected = torch.tensor([True, False, True, True, True])
        assert_almost_equal(preds.reached_max, expected)

    with fork_rng(seed=123):
        target_frames = preds.frames
        targets_mask = preds.frames_mask.transpose(0, 1)
        preds = model(inputs, target_frames, targets_mask)

        spectrogram_loss = mse_loss(preds.frames, target_frames, reduction="none")
        spectrogram_loss *= targets_mask.unsqueeze(2)
        target = torch.zeros(preds.frames.shape[0], config.batch_size)
        stop_token_loss = binary_cross_entropy_with_logits(
            preds.stop_tokens, target, reduction="none"
        )
        stop_token_loss *= targets_mask
        (spectrogram_loss.sum() + stop_token_loss.sum()).backward()

        print("Spectrogram Loss", spectrogram_loss.sum())
        assert_almost_equal(spectrogram_loss.sum(), torch.tensor(43.443901))
        print("Stop Token Loss", stop_token_loss.sum())
        assert_almost_equal(stop_token_loss.sum(), torch.tensor(4.343839))
        grads = [(n, p.grad) for n, p in model.named_parameters() if p.grad is not None]
        _utils.print_params("_expected_grads", grads)
        for name, grad in grads:
            assert_almost_equal(_expected_grads[name], grad.sum())
        val = torch.randn(1)
        print("Rand", val)
        assert_almost_equal(val, torch.tensor(0.3122985))<|MERGE_RESOLUTION|>--- conflicted
+++ resolved
@@ -66,11 +66,7 @@
             out_size=16,
             hidden_size=16,
             num_conv_layers=2,
-<<<<<<< HEAD
-            convolution_filter_size=3,
-=======
             conv_filter_size=3,
->>>>>>> 6b0957a2
             lstm_layers=1,
             dropout=dropout,
         ),
