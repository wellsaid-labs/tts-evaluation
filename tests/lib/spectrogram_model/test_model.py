import itertools
import math
import random
import types
import typing
from unittest import mock

import hparams
import pytest
import torch
import torch.nn
from hparams import HParams
from torch.nn import Embedding
from torch.nn.functional import binary_cross_entropy_with_logits, mse_loss
from torchnlp.random import fork_rng

import lib
<<<<<<< HEAD
from lib.spectrogram_model import Inputs, Mode, SpectrogramModel
from lib.spectrogram_model.attention import Attention
from lib.spectrogram_model.containers import (
    AttentionHiddenState,
    DecoderHiddenState,
    Encoded,
    Preds,
)
from lib.spectrogram_model.decoder import Decoder
=======
from lib.spectrogram_model import Mode, Params, SpectrogramModel
from lib.spectrogram_model.attention import Attention, AttentionHiddenState
from lib.spectrogram_model.decoder import Decoder, DecoderHiddenState
from lib.utils import lengths_to_mask
>>>>>>> da7ba0b2
from tests import _utils

assert_almost_equal = lambda *a, **k: _utils.assert_almost_equal(*a, **k, decimal=5)


class _Config(typing.NamedTuple):
    max_tokens: int = 17
    max_seq_meta_values: typing.Tuple[int, int] = (3, 5)
    num_frame_channels: int = 6
    batch_size: int = 5
    max_frames: int = 5
    max_num_tokens: int = 6
    max_tokens_index: int = 0

    @property
    def max_frames_per_token(self) -> float:
        return self.max_frames / self.max_num_tokens


@pytest.fixture(autouse=True)
def run_around_tests():
    yield
    hparams.clear_config()


def _make_spectrogram_model(
    config: _Config,
    seq_meta_embed_size: int = 8,
    output_scalar: float = 1.2,
    stop_threshold: float = 0.5,
    dropout: float = 0.5,
    window_length: int = 3,
    stop_token_eps: float = 1e-10,
) -> SpectrogramModel:
    """Make `spectrogram_model.SpectrogramModel` for testing."""
    hparams_config = {
        lib.spectrogram_model.encoder.Encoder.__init__: HParams(
            seq_meta_embed_dropout=dropout,
            out_size=16,
            hidden_size=16,
            num_conv_layers=2,
            conv_filter_size=3,
            lstm_layers=1,
            dropout=dropout,
        ),
        lib.spectrogram_model.decoder.Decoder.__init__: HParams(
            pre_net_size=16,
            lstm_hidden_size=16,
            encoder_out_size=16,
            stop_net_dropout=dropout,
        ),
        lib.spectrogram_model.pre_net.PreNet.__init__: HParams(num_layers=1, dropout=dropout),
        lib.spectrogram_model.attention.Attention.__init__: HParams(
            hidden_size=4,
            conv_filter_size=3,
            dropout=dropout,
            window_length=window_length,
            avg_frames_per_token=1.0,
        ),
    }
    hparams.add_config(hparams_config)
    model = SpectrogramModel(
        max_tokens=config.max_tokens,
        max_seq_meta_values=config.max_seq_meta_values,
        seq_meta_embed_size=seq_meta_embed_size,
        num_frame_channels=config.num_frame_channels,
        max_frames_per_token=config.max_frames_per_token,
        output_scalar=output_scalar,
        stop_threshold=stop_threshold,
        stop_token_eps=stop_token_eps,
    )

    # NOTE: Ensure modules like `LayerNorm` perturbs the input instead of being just an identity.
    [torch.nn.init.normal_(p) for p in model.parameters() if p.std() == 0]

    return model


def _make_inputs(
    config: _Config,
) -> typing.Tuple[Inputs, torch.Tensor, torch.Tensor, torch.Tensor, torch.Tensor]:
    """Make `spectrogram_model.SpectrogramModel` inputs for testing."""
    long_ = torch.long

    # NOTE: `1` and `transpose(0, 1)` is set for backwards compatibility so that same random numbers
    # are generated.
    # TODO: Remove and update `test_spectrogram_model__version` values.
    tokens_size = (config.max_num_tokens, config.batch_size)
    tokens = torch.randint(1, config.max_tokens, tokens_size).transpose(0, 1).tolist()
    speakers = torch.randint(0, config.max_seq_meta_values[0], (config.batch_size,)).tolist()
    sessions = torch.randint(0, config.max_seq_meta_values[1], (config.batch_size,)).tolist()

    num_tokens = torch.randint(1, config.max_num_tokens, (config.batch_size,), dtype=long_)
    # NOTE: Ensure at least one sequence is `max_num_tokens`.
    num_tokens[config.max_tokens_index] = config.max_num_tokens
    for i in range(config.batch_size):
        tokens[i] = tokens[i][: num_tokens[i]]

    inputs = Inputs(tokens, list(zip(speakers, sessions)))

    target_frames = torch.randn(config.max_frames, config.batch_size, config.num_frame_channels)
    target_lengths = torch.randint(1, config.max_frames, (config.batch_size,), dtype=long_)
    target_lengths[-1] = config.max_frames  # NOTE: Ensure at least one sequence is `max_frames`.
    target_mask = lengths_to_mask(target_lengths).transpose(0, 1)  # [num_frames, batch_size]

    return inputs, num_tokens, target_frames, target_mask, target_lengths


def _logit(x: torch.Tensor) -> torch.Tensor:
    """Learn more: https://github.com/pytorch/pytorch/issues/37060

    Example:
        >>> torch.sigmoid(_logit(torch.tensor(0.5)))
        tensor(0.5000)
        >>> torch.sigmoid(_logit(torch.tensor(0.25)))
        tensor(0.2500)
        >>> torch.sigmoid(_logit(torch.tensor(0.9)))
        tensor(0.9000)
    """
    return torch.log(x) - torch.log1p(-x)


def _rand_logit(*shape: int, offset=0) -> torch.Tensor:
    """`_logit(torch.rand(*shape))` where the random distribution for each index is independent.

    Args:
        *shape: The shape of the returned tensor.
        offset: Offset the `torch` random number generator by executing it `offset` times.

    Example:
        >>> from torchnlp.random import set_seed
        >>> set_seed(123); _make_size_invariant_random_tensor(1)
        tensor([0.4721])
        >>> set_seed(123); _make_size_invariant_random_tensor(2)
        tensor([0.4721, 1.2948])
        >>> set_seed(123); _make_size_invariant_random_tensor(3)
        tensor([ 0.4721,  1.2948, -0.0914])
    """
    with fork_rng(random.randint(0, 2 ** 16)):
        return_ = torch.zeros(*shape)
        for i in range(offset):
            torch.rand(1)
        for index in itertools.product(*tuple(range(i) for i in shape)):
            return_[index] = _logit(torch.rand(1))
    return return_


def _get_index_first_nonzero(tensor: torch.Tensor, dim: int = 0) -> torch.Tensor:
    """Get index of the first nonzero value."""
    # Learn more:
    # https://discuss.pytorch.org/t/first-nonzero-index/24769/7
    non_zero = tensor > 0
    value, index = ((non_zero.float().cumsum(dim=dim) == 1) & non_zero).max(dim=dim)
    index[value == 0] = -1
    return index


def _mock_model(model: SpectrogramModel) -> typing.Callable[[int], None]:
    """Mock `model` such that...
    - `stop_token` output is invariant to the batch size and sequence length.
    - `stop_token` output is sampled from a uniform distribution.
    - `hidden_state.attention_hidden_state.window_start` updates incrementally.

    NOTE: Without this mock, a randomly initialized model might never stop generating or it might
    stop generating immediately.
    """
    _decoder_forward = model.decoder.forward
    _attention_forward = model.decoder.attention.forward
    window_length = model.decoder.attention.window_length
    offset = 0

    def set_stop_token_rand_offset(new_offset):
        nonlocal offset
        offset = new_offset

    def attention_forward(
        self: Attention,
        encoded: Encoded,
        query: torch.Tensor,
        hidden_state: AttentionHiddenState,
        token_skip_warning: int,
    ):
        window_start = hidden_state.window_start
        cumulative_alignment_padding = self.cumulative_alignment_padding
        slice_ = slice(cumulative_alignment_padding, -cumulative_alignment_padding)
        first_token = hidden_state.cumulative_alignment[:, slice_].sum() == 0
        context, alignment, hidden_state = _attention_forward(
            encoded, query, hidden_state, token_skip_warning
        )
        # NOTE: On the first iteration, `window_start` should not advance because it needs to
        # focus on the first token.
        window_start = (
            window_start.zero_()
            if first_token
            else torch.clamp(torch.min(window_start + 1, encoded.num_tokens - window_length), min=0)
        )
        return context, alignment, hidden_state._replace(window_start=window_start)

    model.decoder.attention.forward = types.MethodType(attention_forward, model.decoder.attention)

    def decoder_forward(self: Decoder, *args, hidden_state: DecoderHiddenState, **kwargs):
        out = _decoder_forward(*args, hidden_state=hidden_state, **kwargs)  # type: ignore
        iter_ = range(out.stop_tokens.shape[0])
        tokens = torch.stack([_rand_logit(out.stop_tokens.shape[1], offset=offset) for _ in iter_])
        return out._replace(stop_tokens=tokens)

    model.decoder.forward = types.MethodType(decoder_forward, model.decoder)

    return set_stop_token_rand_offset


def _check_preds(config: _Config, model: SpectrogramModel, num_tokens: torch.Tensor, preds: Preds):
    """Check invariants for `preds`."""
    max_frames = config.max_frames if model.training else preds.num_frames.max()
    assert max_frames <= config.max_frames
    assert preds.frames.dtype == torch.float
    assert preds.frames.shape == (max_frames, config.batch_size, model.num_frame_channels)
    assert preds.stop_tokens.dtype == torch.float
    assert preds.stop_tokens.shape == (max_frames, config.batch_size)
    assert preds.alignments.dtype == torch.float
    assert preds.alignments.shape == (max_frames, config.batch_size, config.max_num_tokens)
    assert preds.num_frames.dtype == torch.long
    assert preds.num_frames.shape == (config.batch_size,)
    for i, num_frames in enumerate(preds.num_frames.tolist()):
        assert num_frames > 0
        assert num_frames <= max_frames
        probability = torch.sigmoid(preds.stop_tokens[num_frames - 1, i])
        thresholded = probability >= model.stop_threshold
        if model.training:
            assert num_frames < config.max_frames_per_token * num_tokens[i] or preds.reached_max[i]
        else:
            assert thresholded or preds.reached_max[i]
    assert preds.frames_mask.dtype == torch.bool
    assert preds.frames_mask.shape == (config.batch_size, max_frames)
    assert preds.num_tokens.dtype == torch.long
    assert preds.num_tokens.shape == (config.batch_size,)
    assert preds.tokens_mask.dtype == torch.bool
    assert preds.tokens_mask.shape == (config.batch_size, config.max_num_tokens)
    assert preds.reached_max.dtype == torch.bool
    assert preds.reached_max.shape == (config.batch_size,)


def test_spectrogram_model():
    """Test `spectrogram_model.SpectrogramModel` handles a basic case."""
    with fork_rng(123):
        config = _Config(batch_size=1)
        inputs, num_tokens, *_ = _make_inputs(config)
        model = _make_spectrogram_model(config).eval()
        _mock_model(model)
        _set_embedding_vocab(model, config)
        preds = model(inputs, mode=Mode.INFER, use_tqdm=True)
        _check_preds(config, model, num_tokens, preds)


def test_spectrogram_model__train():
    """Test `spectrogram_model.SpectrogramModel` handles a basic training case."""
    config = _Config()
    inputs, num_tokens, target_frames, target_mask, _ = _make_inputs(config)
    model = _make_spectrogram_model(config)
    _mock_model(model)
    preds = model(inputs, target_frames, target_mask=target_mask)
    _check_preds(config, model, num_tokens, preds)
    (preds.frames.sum() + preds.stop_tokens.sum()).backward()


def test_spectrogram_model__reached_max_all():
    """Test `spectrogram_model.SpectrogramModel` handles `reached_max`."""
    config = _Config(batch_size=32)
    inputs, num_tokens, *_ = _make_inputs(config)
    model = _make_spectrogram_model(config, dropout=0)

    # NOTE: Make sure that stop-token is not predicted; therefore, reaching `max_frames_per_token`.
    weight = typing.cast(torch.nn.parameter.Parameter, model.decoder.linear_stop_token[-1].weight)
    torch.nn.init.constant_(weight, -math.inf)
    bias = typing.cast(torch.nn.parameter.Parameter, model.decoder.linear_stop_token[-1].bias)
    torch.nn.init.constant_(bias, -math.inf)

    preds = model(inputs, mode=Mode.INFER)
    _check_preds(config, model, num_tokens, preds)
    assert preds.reached_max.sum().item() == config.batch_size


def test_spectrogram_model__is_stop():
    """Test `spectrogram_model.SpectrogramModel._is_stop` basic cases."""
    config = _Config()
    model = _make_spectrogram_model(config, window_length=3, stop_threshold=0.5)
    tensor = torch.tensor
    _is_stop = lambda a, b, c, d: model._is_stop(_logit(tensor(a)), tensor(b), tensor(c), tensor(d))
    # NOTE: For example, test that this handles a scenario where the window intersects the boundary
    # and `stop_token` is above threshold.
    assert _is_stop(1.0, 8, 5, False)[0]
    assert not _is_stop(1.0, 8, 4, False)[0]
    assert not _is_stop(0.25, 8, 5, False)[0]
    assert _is_stop(0.25, 8, 4, True)[0]


def test_spectrogram_model__stop():
    """Test `spectrogram_model.SpectrogramModel` `stop_tokens` is consistent with `lengths`,
    `window_start`, `window_length` and masking."""
    with fork_rng(123):
        config = _Config(batch_size=16, max_frames=8)
        inputs, num_tokens, *_ = _make_inputs(config)
        window_length = 3
        model = _make_spectrogram_model(config, window_length=window_length)
        _mock_model(model)

        preds = model(inputs, mode=Mode.INFER)

        max_lengths = (num_tokens.float() * config.max_frames_per_token).long()
        max_lengths = torch.clamp(max_lengths, min=1)
        threshold = torch.sigmoid(preds.stop_tokens) >= model.stop_threshold
        for i in range(config.batch_size):  # NOTE: Only stop if the window includes the last token.
            min_index = torch.clamp_min(num_tokens[i] - window_length, 0).item()
            min_index = typing.cast(int, min_index)
            threshold[:min_index, i] = False
        stopped_index = _get_index_first_nonzero(threshold)
        stopped_index[stopped_index == -1] = max_lengths[stopped_index == -1] - 1
        expected_length = torch.min(stopped_index + 1, max_lengths)
        assert_almost_equal(preds.num_frames, expected_length)

        for i in range(config.batch_size):
            assert preds.frames[typing.cast(int, preds.num_frames[i].item()) :, i].sum() == 0


def test_spectrogram_model__infer_train():
    """Test `spectrogram_model.SpectrogramModel` outputs for train and infer are consistent."""
    config = _Config()
    inputs, *_ = _make_inputs(config)
    model = _make_spectrogram_model(config, dropout=0)
    _mock_model(model)

    with fork_rng(seed=123):
        preds = model(inputs, mode=Mode.INFER)

    with fork_rng(seed=123):
        target_mask = preds.frames_mask.transpose(0, 1)
        aligned_preds = model(inputs, preds.frames, target_mask, mode=Mode.FORWARD)

    assert_almost_equal(preds.frames, aligned_preds.frames)
    assert_almost_equal(preds.stop_tokens, aligned_preds.stop_tokens)
    assert_almost_equal(preds.alignments, aligned_preds.alignments)


def _set_embedding_vocab(model: SpectrogramModel, config: _Config):
    """Update `model` vocab so it can be run in inference mode."""
    model.encoder.embed_token.update_tokens(list(range(config.max_tokens)))
    for i, max_values in enumerate(config.max_seq_meta_values):
        embedding = typing.cast(lib.utils.NumeralizePadEmbed, model.encoder.embed_metadata[i])
        embedding.update_tokens(list(range(max_values)))


def test_spectrogram_model__infer_generate():
    """Test `spectrogram_model.SpectrogramModel` outputs for infer and generate are consistent."""
    config = _Config()
    inputs, *_ = _make_inputs(config)
    model = _make_spectrogram_model(config, dropout=0)
    _mock_model(model)

    with fork_rng(seed=123):
        _set_embedding_vocab(model, config)
        preds = model.eval()(inputs, mode=Mode.INFER)

    for i in [1, 8, 11]:
        with fork_rng(seed=123):
            generator = model(inputs, mode=Mode.GENERATE, split_size=i)
            generated = tuple(zip(*list(generator)))

        assert_almost_equal(preds.frames, torch.cat(generated[0]))
        assert_almost_equal(preds.stop_tokens, torch.cat(generated[1]))
        assert_almost_equal(preds.alignments, torch.cat(generated[2]))
        assert_almost_equal(preds.num_frames, generated[3][-1])
        assert_almost_equal(preds.frames_mask, generated[4][-1])
        assert_almost_equal(preds.num_tokens, generated[5][-1])
        assert_almost_equal(preds.tokens_mask, generated[6][-1])
        assert_almost_equal(preds.reached_max, generated[7][-1])


# NOTE: The random generator for dropout varies based on the tensor size; therefore, it's
# dependent on the `BatchSize` and we need to disable it. For example:
# >>> import torch
# >>> torch.manual_seed(123)
# >>> batch_dropout = torch.nn.functional.dropout(torch.ones(5, 5))
# >>> torch.manual_seed(123)
# >>> dropout = torch.nn.functional.dropout(torch.ones(5))
# >>> batch_dropout[0] != dropout


def test_spectrogram_model__infer_batch_padding_invariance():
    """Test `spectrogram_model.SpectrogramModel` infer ouput is batch and padding invariant."""
    config = _Config()
    inputs, num_tokens, *_ = _make_inputs(config)
    model = _make_spectrogram_model(config, dropout=0)
    set_stop_token_rand_offset = _mock_model(model)

    with fork_rng(seed=123):
        _set_embedding_vocab(model, config)
        batch_preds = model.eval()(inputs, mode=Mode.INFER)

    for i in range(config.batch_size):
        set_stop_token_rand_offset(i)
        num_tokens_ = typing.cast(int, num_tokens[i].item())
        with fork_rng(seed=123):
            inputs_ = inputs._replace(
                tokens=[t[:num_tokens_] for t in inputs.tokens][i : i + 1],
                seq_metadata=inputs.seq_metadata[i : i + 1],
            )
            preds = model(inputs_, mode=Mode.INFER)

        length = typing.cast(int, batch_preds.num_frames[i].item())
        assert_almost_equal(preds.reached_max, batch_preds.reached_max[i : i + 1])
        assert_almost_equal(preds.frames, batch_preds.frames[:length, i : i + 1])
        assert_almost_equal(preds.stop_tokens, batch_preds.stop_tokens[:length, i : i + 1])
        batch_preds_alignments = batch_preds.alignments[:length, i : i + 1, :num_tokens_]
        assert_almost_equal(preds.alignments, batch_preds_alignments)
        assert_almost_equal(preds.num_frames, batch_preds.num_frames[i : i + 1])


def test_spectrogram_model__train_batch_padding_invariance():
    """Test `spectrogram_model.SpectrogramModel` train ouput is batch and padding invariant.
    Additionally, this tests inputting a tensor without a batch dimension."""
    config = _Config(batch_size=5)
    batch_inputs, _, target_frames, target_mask, target_lengths = _make_inputs(config)
    model = _make_spectrogram_model(config, dropout=0)
    _mock_model(model)
    i = config.max_tokens_index
    padding = 3
    num_tokens = config.max_num_tokens - padding
    batch_inputs.tokens[i] = batch_inputs.tokens[i][:num_tokens]
    target_lengths[i] = config.max_frames - padding

    with fork_rng(seed=123):
        target_mask = lengths_to_mask(target_lengths).transpose(0, 1)
        batch_preds = model(batch_inputs, target_frames=target_frames, target_mask=target_mask)
        (batch_preds.frames[:, i].sum() + batch_preds.stop_tokens[:, i].sum()).backward()
        batch_grad = [p.grad for p in model.parameters() if p.grad is not None]
        model.zero_grad()

    length = typing.cast(int, target_lengths[i].item())
    inputs = batch_inputs._replace(
        tokens=[t[:num_tokens] for t in batch_inputs.tokens][i : i + 1],
        seq_metadata=batch_inputs.seq_metadata[i : i + 1],
    )

    with fork_rng(seed=123):
        target_mask = target_mask[:length, i : i + 1]
        target_frames = target_frames[:length, i : i + 1]
        preds = model(inputs, target_frames=target_frames, target_mask=target_mask)
        (preds.frames.sum() + preds.stop_tokens.sum()).backward()
        grad = [p.grad for p in model.parameters() if p.grad is not None]
        model.zero_grad()

    assert_almost_equal(preds.frames, batch_preds.frames[:length, i : i + 1])
    assert_almost_equal(preds.stop_tokens, batch_preds.stop_tokens[:length, i : i + 1])
    assert_almost_equal(preds.alignments, batch_preds.alignments[:length, i : i + 1, :num_tokens])
    [assert_almost_equal(r, e) for r, e in zip(grad, batch_grad)]


_expected_parameters = {
    "encoder.embed_metadata.0.weight": torch.tensor(-3.281343),
    "encoder.embed_metadata.1.weight": torch.tensor(0.318184),
    "encoder.embed_token.weight": torch.tensor(-4.785396),
    "encoder.embed.0.weight": torch.tensor(0.664301),
    "encoder.embed.0.bias": torch.tensor(-0.198331),
    "encoder.embed.2.weight": torch.tensor(-1.639882),
    "encoder.embed.2.bias": torch.tensor(4.312972),
    "encoder.conv_layers.0.1.weight": torch.tensor(-1.119497),
    "encoder.conv_layers.0.1.bias": torch.tensor(-0.490040),
    "encoder.conv_layers.1.1.weight": torch.tensor(2.456295),
    "encoder.conv_layers.1.1.bias": torch.tensor(0.185969),
    "encoder.norm_layers.0.weight": torch.tensor(1.655902),
    "encoder.norm_layers.0.bias": torch.tensor(-3.722785),
    "encoder.norm_layers.1.weight": torch.tensor(-7.264867),
    "encoder.norm_layers.1.bias": torch.tensor(-2.107303),
    "encoder.lstm.rnn_layers.0.0.weight_ih_l0": torch.tensor(0.409841),
    "encoder.lstm.rnn_layers.0.0.weight_hh_l0": torch.tensor(5.275919),
    "encoder.lstm.rnn_layers.0.0.bias_ih_l0": torch.tensor(-1.311591),
    "encoder.lstm.rnn_layers.0.0.bias_hh_l0": torch.tensor(-0.637413),
    "encoder.lstm.rnn_layers.0.0.init_hidden_state": torch.tensor(1.588171),
    "encoder.lstm.rnn_layers.0.0.init_cell_state": torch.tensor(-1.368738),
    "encoder.lstm.rnn_layers.0.1.weight_ih_l0": torch.tensor(-2.351552),
    "encoder.lstm.rnn_layers.0.1.weight_hh_l0": torch.tensor(-4.956273),
    "encoder.lstm.rnn_layers.0.1.bias_ih_l0": torch.tensor(-1.248557),
    "encoder.lstm.rnn_layers.0.1.bias_hh_l0": torch.tensor(-1.170437),
    "encoder.lstm.rnn_layers.0.1.init_hidden_state": torch.tensor(2.101204),
    "encoder.lstm.rnn_layers.0.1.init_cell_state": torch.tensor(4.115802),
    "encoder.lstm_norm.weight": torch.tensor(3.985575),
    "encoder.lstm_norm.bias": torch.tensor(-6.604763),
    "encoder.project_out.1.weight": torch.tensor(-2.717630),
    "encoder.project_out.1.bias": torch.tensor(0.226285),
    "encoder.project_out.2.weight": torch.tensor(5.298065),
    "encoder.project_out.2.bias": torch.tensor(3.595932),
    "decoder.init_state.0.weight": torch.tensor(-0.311898),
    "decoder.init_state.0.bias": torch.tensor(-0.189921),
    "decoder.init_state.2.weight": torch.tensor(0.960531),
    "decoder.init_state.2.bias": torch.tensor(-0.015286),
    "decoder.pre_net.layers.0.0.weight": torch.tensor(-4.600914),
    "decoder.pre_net.layers.0.0.bias": torch.tensor(0.042175),
    "decoder.pre_net.layers.0.2.weight": torch.tensor(2.474819),
    "decoder.pre_net.layers.0.2.bias": torch.tensor(1.660940),
    "decoder.lstm_layer_one.weight_ih": torch.tensor(10.139328),
    "decoder.lstm_layer_one.weight_hh": torch.tensor(1.214987),
    "decoder.lstm_layer_one.bias_ih": torch.tensor(1.377370),
    "decoder.lstm_layer_one.bias_hh": torch.tensor(1.508063),
    "decoder.lstm_layer_one.init_hidden_state": torch.tensor(2.194119),
    "decoder.lstm_layer_one.init_cell_state": torch.tensor(-0.949346),
    "decoder.lstm_layer_two.weight_ih_l0": torch.tensor(-7.278845),
    "decoder.lstm_layer_two.weight_hh_l0": torch.tensor(-7.797914),
    "decoder.lstm_layer_two.bias_ih_l0": torch.tensor(0.398802),
    "decoder.lstm_layer_two.bias_hh_l0": torch.tensor(-0.777656),
    "decoder.lstm_layer_two.init_hidden_state": torch.tensor(0.557445),
    "decoder.lstm_layer_two.init_cell_state": torch.tensor(-5.485558),
    "decoder.attention.alignment_conv.weight": torch.tensor(-1.962989),
    "decoder.attention.alignment_conv.bias": torch.tensor(-0.437283),
    "decoder.attention.project_query.weight": torch.tensor(-0.806193),
    "decoder.attention.project_query.bias": torch.tensor(0.339169),
    "decoder.attention.project_scores.1.weight": torch.tensor(0.543799),
    "decoder.linear_out.weight": torch.tensor(0.763836),
    "decoder.linear_out.bias": torch.tensor(0.063751),
    "decoder.linear_stop_token.1.weight": torch.tensor(1.014468),
    "decoder.linear_stop_token.1.bias": torch.tensor(-0.203153),
}

_expected_grads = {
    "encoder.embed_metadata.0.weight": torch.tensor(-7.907637),
    "encoder.embed_metadata.1.weight": torch.tensor(-11.760118),
    "encoder.embed_token.weight": torch.tensor(-3.497558),
    "encoder.embed.0.weight": torch.tensor(-14.660476),
    "encoder.embed.0.bias": torch.tensor(1.748332),
    "encoder.embed.2.weight": torch.tensor(2.589019),
    "encoder.embed.2.bias": torch.tensor(-0.990012),
    "encoder.conv_layers.0.1.weight": torch.tensor(-6.184843),
    "encoder.conv_layers.0.1.bias": torch.tensor(-1.638364),
    "encoder.conv_layers.1.1.weight": torch.tensor(-15.923275),
    "encoder.conv_layers.1.1.bias": torch.tensor(-2.013168),
    "encoder.norm_layers.0.weight": torch.tensor(7.147020),
    "encoder.norm_layers.0.bias": torch.tensor(-3.396744),
    "encoder.norm_layers.1.weight": torch.tensor(-4.972385),
    "encoder.norm_layers.1.bias": torch.tensor(0.294768),
    "encoder.lstm.rnn_layers.0.0.weight_ih_l0": torch.tensor(-28.238379),
    "encoder.lstm.rnn_layers.0.0.weight_hh_l0": torch.tensor(-0.522231),
    "encoder.lstm.rnn_layers.0.0.bias_ih_l0": torch.tensor(1.671067),
    "encoder.lstm.rnn_layers.0.0.bias_hh_l0": torch.tensor(1.671067),
    "encoder.lstm.rnn_layers.0.0.init_hidden_state": torch.tensor(-0.577697),
    "encoder.lstm.rnn_layers.0.0.init_cell_state": torch.tensor(-0.550854),
    "encoder.lstm.rnn_layers.0.1.weight_ih_l0": torch.tensor(-25.273197),
    "encoder.lstm.rnn_layers.0.1.weight_hh_l0": torch.tensor(0.215798),
    "encoder.lstm.rnn_layers.0.1.bias_ih_l0": torch.tensor(1.894700),
    "encoder.lstm.rnn_layers.0.1.bias_hh_l0": torch.tensor(1.894700),
    "encoder.lstm.rnn_layers.0.1.init_hidden_state": torch.tensor(0.136555),
    "encoder.lstm.rnn_layers.0.1.init_cell_state": torch.tensor(0.478012),
    "encoder.lstm_norm.weight": torch.tensor(6.709639),
    "encoder.lstm_norm.bias": torch.tensor(3.587944),
    "encoder.project_out.1.weight": torch.tensor(-0.000019),
    "encoder.project_out.1.bias": torch.tensor(0.000000),
    "encoder.project_out.2.weight": torch.tensor(11.672823),
    "encoder.project_out.2.bias": torch.tensor(19.259249),
    "decoder.init_state.0.weight": torch.tensor(-0.061283),
    "decoder.init_state.0.bias": torch.tensor(0.164277),
    "decoder.init_state.2.weight": torch.tensor(-2.805097),
    "decoder.init_state.2.bias": torch.tensor(-0.309708),
    "decoder.pre_net.layers.0.0.weight": torch.tensor(-0.162394),
    "decoder.pre_net.layers.0.0.bias": torch.tensor(0.000772),
    "decoder.pre_net.layers.0.2.weight": torch.tensor(0.048216),
    "decoder.pre_net.layers.0.2.bias": torch.tensor(0.003243),
    "decoder.lstm_layer_one.weight_ih": torch.tensor(1.538284),
    "decoder.lstm_layer_one.weight_hh": torch.tensor(-0.367154),
    "decoder.lstm_layer_one.bias_ih": torch.tensor(-0.012093),
    "decoder.lstm_layer_one.bias_hh": torch.tensor(-0.012093),
    "decoder.lstm_layer_one.init_hidden_state": torch.tensor(0.007095),
    "decoder.lstm_layer_one.init_cell_state": torch.tensor(-0.297339),
    "decoder.lstm_layer_two.weight_ih_l0": torch.tensor(19.436945),
    "decoder.lstm_layer_two.weight_hh_l0": torch.tensor(5.100532),
    "decoder.lstm_layer_two.bias_ih_l0": torch.tensor(2.016759),
    "decoder.lstm_layer_two.bias_hh_l0": torch.tensor(2.016759),
    "decoder.lstm_layer_two.init_hidden_state": torch.tensor(-0.185272),
    "decoder.lstm_layer_two.init_cell_state": torch.tensor(2.316336),
    "decoder.attention.alignment_conv.weight": torch.tensor(-0.062329),
    "decoder.attention.alignment_conv.bias": torch.tensor(-0.036579),
    "decoder.attention.project_query.weight": torch.tensor(0.053658),
    "decoder.attention.project_query.bias": torch.tensor(-0.036579),
    "decoder.attention.project_scores.1.weight": torch.tensor(0.423372),
    "decoder.linear_out.weight": torch.tensor(16.593655),
    "decoder.linear_out.bias": torch.tensor(-9.847878),
    "decoder.linear_stop_token.1.weight": torch.tensor(-2.556858),
    "decoder.linear_stop_token.1.bias": torch.tensor(3.230159),
}


# NOTE: `test_spectrogram_model__version` tests the model accross multiple cases: one frame,
# multiple frames, and max frames.
_expected_frames = [
    [0.410448, 0.380882, 0.407706, 0.435772, 0.489131, 0.557615, 0.000000, 0.000000],
    [-2.895171, 0.000000, 0.000000, 0.000000, 0.000000, 0.000000, 0.000000, 0.000000],
    [-0.058867, -0.066061, 0.000000, 0.000000, 0.000000, 0.000000, 0.000000, 0.000000],
    [-0.821297, -0.717726, -0.601379, -0.494431, 0.000000, 0.000000, 0.000000, 0.000000],
    [0.190225, 0.211858, 0.258358, 0.324704, 0.361927, 0.418569, 0.406192, 0.432240],
]
_expected_frames = torch.tensor(_expected_frames)
_eps = 1.000001e-10
# NOTE: For first and last sequence, the `stop_token` always predicts `_eps` because the
# `window_start` largely stays at zero and the the number of tokens is larger than the window
# length.
_expected_stop_tokens = [
    [_eps, _eps, _eps, _eps, _eps, _eps, _eps, _eps],
    [0.5033216, 0.4968749, 0.4149721, 0.4112923, 0.5192890, 0.5012044, 0.4654292, 0.4587282],
    [0.4141655, 0.4636760, 0.4464000, 0.5012614, 0.4427690, 0.3828269, 0.4381701, 0.4134280],
    [0.4401205, 0.4932628, 0.4238498, 0.5533317, 0.4784267, 0.5046895, 0.5398313, 0.5192513],
    [_eps, _eps, _eps, _eps, _eps, _eps, _eps, _eps],
]
_expected_stop_tokens = torch.tensor(_expected_stop_tokens)
_expected_alignments = [
    [3.054298, 2.351486, 2.594216, 0.000000, 0.000000, 0.000000],
    [4.961336, 3.038664, 0.000000, 0.000000, 0.000000, 0.000000],
    [4.776866, 3.223135, 0.000000, 0.000000, 0.000000, 0.000000],
    [3.158964, 2.293172, 2.547863, 0.000000, 0.000000, 0.000000],
    [2.878742, 2.453774, 2.667484, 0.000000, 0.000000, 0.000000],
]
_expected_alignments = torch.tensor(_expected_alignments)


def _side_effect(config: _Config, num_embeddings: int, *args, padding_idx=None, **kwargs):
    """Side-effect used in `_make_backward_compatible_model` for creating the `Embedding`.

    TODO: Remove and update `test_spectrogram_model__version` values.
    """
    assert all(config.max_tokens != n for n in config.max_seq_meta_values)
    default_tokens = len(lib.utils.NumeralizePadEmbed._Tokens)
    padding_idx = padding_idx if num_embeddings == (config.max_tokens + default_tokens) else None
    return Embedding(num_embeddings - default_tokens, *args, padding_idx=padding_idx, **kwargs)


def _make_backward_compatible_model(config: _Config, stop_threshold=0.5):
    """Set `Embedding` in a backward compatible way so `test_spectrogram_model__version` passes.

    TODO: Remove and update `test_spectrogram_model__version` values.
    """

    with mock.patch("lib.utils.torch.nn.Embedding") as module:
        module.side_effect = lambda *a, **k: _side_effect(config, *a, **k)
        model = _make_spectrogram_model(config, stop_threshold=stop_threshold, stop_token_eps=_eps)

    model.encoder.embed_token.vocab.update({i: i for i in range(config.max_tokens)})
    model.encoder.embed_token.num_embeddings = len(model.encoder.embed_token.vocab)
    for embed, max_values in zip(model.encoder.embed_metadata, config.max_seq_meta_values):
        embed = typing.cast(lib.utils.NumeralizePadEmbed, embed)
        embed.vocab.update({i: i for i in range(max_values)})
        embed.num_embeddings = len(embed.vocab)

    return model


def test_spectrogram_model__version():
    """Test `spectrogram_model.SpectrogramModel` has not changed since it was last tested."""
    torch.set_printoptions(precision=6, linewidth=100)

    with fork_rng(123):
        # TODO: Remove `max_tokens_index` and update `test_spectrogram_model__version` values.
        config = _Config(max_frames=8, max_tokens_index=-1)
        inputs, _, target_frames, target_mask, _ = _make_inputs(config)
        val = torch.randn(1)
        print("Rand", val)
        assert_almost_equal(val, torch.tensor(0.162034))

    with fork_rng(123):
        model = _make_backward_compatible_model(config)
        with torch.no_grad():
            preds = model(inputs, mode=Mode.INFER)

        _utils.print_params("_expected_parameters", model.named_parameters())
        for name, parameter in model.named_parameters():
            assert_almost_equal(_expected_parameters[name], parameter.sum())
        print("Frames", preds.frames.sum(dim=-1).transpose(0, 1))
        assert_almost_equal(preds.frames.sum(dim=-1).transpose(0, 1), _expected_frames)
        print("Stop Tokens", torch.sigmoid(preds.stop_tokens.transpose(0, 1)))
        assert_almost_equal(torch.sigmoid(preds.stop_tokens.transpose(0, 1)), _expected_stop_tokens)
        print("Alignments", preds.alignments.sum(dim=0))
        assert_almost_equal(preds.alignments.sum(dim=0), _expected_alignments)
        print("Num Frames", preds.num_frames)
        assert_almost_equal(preds.num_frames, torch.tensor([6, 1, 2, 4, 8]))
        print("Reached Max", preds.reached_max)
        expected = torch.tensor([True, False, True, True, True])
        assert_almost_equal(preds.reached_max, expected)

    with fork_rng(seed=123):
        target_frames = preds.frames
        targets_mask = preds.frames_mask.transpose(0, 1)
        preds = model(inputs, target_frames, targets_mask)

        spectrogram_loss = mse_loss(preds.frames, target_frames, reduction="none")
        spectrogram_loss *= targets_mask.unsqueeze(2)
        target = torch.zeros(preds.frames.shape[0], config.batch_size)
        stop_token_loss = binary_cross_entropy_with_logits(
            preds.stop_tokens, target, reduction="none"
        )
        stop_token_loss *= targets_mask
        (spectrogram_loss.sum() + stop_token_loss.sum()).backward()

        print("Spectrogram Loss", spectrogram_loss.sum())
        assert_almost_equal(spectrogram_loss.sum(), torch.tensor(43.443901))
        print("Stop Token Loss", stop_token_loss.sum())
        assert_almost_equal(stop_token_loss.sum(), torch.tensor(4.343839))
        grads = [(n, p.grad) for n, p in model.named_parameters() if p.grad is not None]
        _utils.print_params("_expected_grads", grads)
        for name, grad in grads:
            assert_almost_equal(_expected_grads[name], grad.sum())
        val = torch.randn(1)
        print("Rand", val)
        assert_almost_equal(val, torch.tensor(0.3122985))<|MERGE_RESOLUTION|>--- conflicted
+++ resolved
@@ -15,7 +15,6 @@
 from torchnlp.random import fork_rng
 
 import lib
-<<<<<<< HEAD
 from lib.spectrogram_model import Inputs, Mode, SpectrogramModel
 from lib.spectrogram_model.attention import Attention
 from lib.spectrogram_model.containers import (
@@ -25,12 +24,7 @@
     Preds,
 )
 from lib.spectrogram_model.decoder import Decoder
-=======
-from lib.spectrogram_model import Mode, Params, SpectrogramModel
-from lib.spectrogram_model.attention import Attention, AttentionHiddenState
-from lib.spectrogram_model.decoder import Decoder, DecoderHiddenState
 from lib.utils import lengths_to_mask
->>>>>>> da7ba0b2
 from tests import _utils
 
 assert_almost_equal = lambda *a, **k: _utils.assert_almost_equal(*a, **k, decimal=5)
