--- conflicted
+++ resolved
@@ -181,11 +181,7 @@
     out_size=8,
     hidden_size=8,
     num_conv_layers=2,
-<<<<<<< HEAD
-    convolution_filter_size=5,
-=======
     conv_filter_size=5,
->>>>>>> 6b0957a2
     lstm_layers=2,
     dropout=0.5,
     batch_size=4,
@@ -204,11 +200,7 @@
         out_size=out_size,
         hidden_size=hidden_size,
         num_conv_layers=num_conv_layers,
-<<<<<<< HEAD
-        convolution_filter_size=convolution_filter_size,
-=======
         conv_filter_size=conv_filter_size,
->>>>>>> 6b0957a2
         lstm_layers=lstm_layers,
         dropout=dropout,
     )
