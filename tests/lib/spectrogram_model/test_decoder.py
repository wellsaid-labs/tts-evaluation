import typing

import hparams
import pytest
import torch
from hparams import HParams

import lib
from lib.spectrogram_model.containers import AttentionHiddenState, DecoderHiddenState, Encoded
from lib.spectrogram_model.decoder import Decoder


@pytest.fixture(autouse=True)
def run_around_tests():
    yield
    hparams.clear_config()


def _make_decoder(
    num_frame_channels=16,
    seq_meta_embed_size=8,
    pre_net_size=3,
    lstm_hidden_size=4,
    encoder_out_size=5,
    stop_net_dropout=0.5,
) -> Decoder:
    """Make `decoder.Decoder` for testing."""
    config = {
        lib.spectrogram_model.pre_net.PreNet.__init__: HParams(num_layers=1, dropout=0.5),
        lib.spectrogram_model.attention.Attention.__init__: HParams(
            hidden_size=4,
            conv_filter_size=3,
            dropout=0.1,
            window_length=5,
            avg_frames_per_token=1.0,
        ),
    }
    hparams.add_config(config)
    return Decoder(
        num_frame_channels=num_frame_channels,
        seq_meta_embed_size=seq_meta_embed_size,
        pre_net_size=pre_net_size,
        lstm_hidden_size=lstm_hidden_size,
        encoder_out_size=encoder_out_size,
        stop_net_dropout=stop_net_dropout,
    )


<<<<<<< HEAD
def _make_encoded(
    module: Decoder, batch_size: int = 5, num_tokens: int = 6
) -> typing.Tuple[Encoded, typing.Tuple[int, int]]:
    """Make `Encoded` for testing."""
    tokens = torch.rand(num_tokens, batch_size, module.encoder_out_size)
    tokens_mask = torch.ones(batch_size, num_tokens, dtype=torch.bool)
    seq_metadata = torch.zeros(batch_size, module.seq_meta_embed_size)
    encoded = Encoded(tokens, tokens_mask, tokens_mask.sum(dim=1), seq_metadata)
    return encoded, (batch_size, num_tokens)


def test_autoregressive_decoder():
=======
def test_decoder():
>>>>>>> da7ba0b2
    """Test `decoder.Decoder` handles a basic case."""
    module = _make_decoder()
<<<<<<< HEAD
    encoded, (batch_size, num_tokens) = _make_encoded(module)
=======
    tokens = torch.rand(num_tokens, batch_size, module.encoder_out_size)
    tokens_mask = torch.ones(batch_size, num_tokens, dtype=torch.bool)
    speaker = torch.zeros(batch_size, module.speaker_embedding_size)
>>>>>>> da7ba0b2
    hidden_state = None
    decoded = None
    for _ in range(3):
        decoded = module(encoded, hidden_state=hidden_state)

        assert decoded.frames.dtype == torch.float
        assert decoded.frames.shape == (1, batch_size, module.num_frame_channels)

        assert decoded.stop_tokens.dtype == torch.float
        assert decoded.stop_tokens.shape == (1, batch_size)

        assert decoded.alignments.dtype == torch.float
        assert decoded.alignments.shape == (1, batch_size, num_tokens)

        assert decoded.window_starts.dtype == torch.long
        assert decoded.window_starts.shape == (1, batch_size)

        assert isinstance(decoded.hidden_state, DecoderHiddenState)

        assert decoded.hidden_state.last_frame.dtype == torch.float
        expected = (1, batch_size, module.num_frame_channels)
        assert decoded.hidden_state.last_frame.shape == expected

<<<<<<< HEAD
        assert decoded.hidden_state.last_attention_context.dtype == torch.float
        expected = (batch_size, module.encoder_out_size)
        assert decoded.hidden_state.last_attention_context.shape == expected
=======
        assert hidden_state.last_attention_context.dtype == torch.float
        assert hidden_state.last_attention_context.shape == (
            batch_size,
            module.encoder_out_size,
        )
>>>>>>> da7ba0b2

        assert isinstance(decoded.hidden_state.attention_hidden_state, AttentionHiddenState)
        assert isinstance(decoded.hidden_state.lstm_one_hidden_state, tuple)
        assert isinstance(decoded.hidden_state.lstm_two_hidden_state, tuple)

    assert decoded is not None
    (decoded.frames.sum() + decoded.stop_tokens.sum()).backward()


def test_decoder__target():
    """Test `decoder.Decoder` handles `target_frames` inputs."""
    num_frames = 3
    module = _make_decoder()
<<<<<<< HEAD
    encoded, (batch_size, num_tokens) = _make_encoded(module)
=======
    tokens = torch.rand(num_tokens, batch_size, module.encoder_out_size)
    tokens_mask = torch.ones(batch_size, num_tokens, dtype=torch.bool)
>>>>>>> da7ba0b2
    target_frames = torch.rand(num_frames, batch_size, module.num_frame_channels)

    decoded = module(encoded, target_frames=target_frames)

    assert decoded.frames.dtype == torch.float
    assert decoded.frames.shape == (num_frames, batch_size, module.num_frame_channels)

    assert decoded.stop_tokens.dtype == torch.float
    assert decoded.stop_tokens.shape == (num_frames, batch_size)

    assert decoded.alignments.dtype == torch.float
    assert decoded.alignments.shape == (num_frames, batch_size, num_tokens)

    assert decoded.window_starts.dtype == torch.long
    assert decoded.window_starts.shape == (num_frames, batch_size)

<<<<<<< HEAD
    assert decoded.hidden_state.last_frame.dtype == torch.float
    assert decoded.hidden_state.last_frame.shape == (1, batch_size, module.num_frame_channels)

    assert decoded.hidden_state.last_attention_context.dtype == torch.float
    expected = (batch_size, module.encoder_out_size)
    assert decoded.hidden_state.last_attention_context.shape == expected
=======
    assert hidden_state.last_attention_context.dtype == torch.float
    assert hidden_state.last_attention_context.shape == (
        batch_size,
        module.encoder_out_size,
    )
>>>>>>> da7ba0b2

    assert isinstance(decoded.hidden_state.attention_hidden_state, AttentionHiddenState)
    assert isinstance(decoded.hidden_state.lstm_one_hidden_state, tuple)
    assert isinstance(decoded.hidden_state.lstm_two_hidden_state, tuple)

    (decoded.frames.sum() + decoded.stop_tokens.sum()).backward()<|MERGE_RESOLUTION|>--- conflicted
+++ resolved
@@ -46,7 +46,6 @@
     )
 
 
-<<<<<<< HEAD
 def _make_encoded(
     module: Decoder, batch_size: int = 5, num_tokens: int = 6
 ) -> typing.Tuple[Encoded, typing.Tuple[int, int]]:
@@ -58,19 +57,10 @@
     return encoded, (batch_size, num_tokens)
 
 
-def test_autoregressive_decoder():
-=======
 def test_decoder():
->>>>>>> da7ba0b2
     """Test `decoder.Decoder` handles a basic case."""
     module = _make_decoder()
-<<<<<<< HEAD
     encoded, (batch_size, num_tokens) = _make_encoded(module)
-=======
-    tokens = torch.rand(num_tokens, batch_size, module.encoder_out_size)
-    tokens_mask = torch.ones(batch_size, num_tokens, dtype=torch.bool)
-    speaker = torch.zeros(batch_size, module.speaker_embedding_size)
->>>>>>> da7ba0b2
     hidden_state = None
     decoded = None
     for _ in range(3):
@@ -94,17 +84,9 @@
         expected = (1, batch_size, module.num_frame_channels)
         assert decoded.hidden_state.last_frame.shape == expected
 
-<<<<<<< HEAD
         assert decoded.hidden_state.last_attention_context.dtype == torch.float
         expected = (batch_size, module.encoder_out_size)
         assert decoded.hidden_state.last_attention_context.shape == expected
-=======
-        assert hidden_state.last_attention_context.dtype == torch.float
-        assert hidden_state.last_attention_context.shape == (
-            batch_size,
-            module.encoder_out_size,
-        )
->>>>>>> da7ba0b2
 
         assert isinstance(decoded.hidden_state.attention_hidden_state, AttentionHiddenState)
         assert isinstance(decoded.hidden_state.lstm_one_hidden_state, tuple)
@@ -118,12 +100,7 @@
     """Test `decoder.Decoder` handles `target_frames` inputs."""
     num_frames = 3
     module = _make_decoder()
-<<<<<<< HEAD
     encoded, (batch_size, num_tokens) = _make_encoded(module)
-=======
-    tokens = torch.rand(num_tokens, batch_size, module.encoder_out_size)
-    tokens_mask = torch.ones(batch_size, num_tokens, dtype=torch.bool)
->>>>>>> da7ba0b2
     target_frames = torch.rand(num_frames, batch_size, module.num_frame_channels)
 
     decoded = module(encoded, target_frames=target_frames)
@@ -140,20 +117,12 @@
     assert decoded.window_starts.dtype == torch.long
     assert decoded.window_starts.shape == (num_frames, batch_size)
 
-<<<<<<< HEAD
     assert decoded.hidden_state.last_frame.dtype == torch.float
     assert decoded.hidden_state.last_frame.shape == (1, batch_size, module.num_frame_channels)
 
     assert decoded.hidden_state.last_attention_context.dtype == torch.float
     expected = (batch_size, module.encoder_out_size)
     assert decoded.hidden_state.last_attention_context.shape == expected
-=======
-    assert hidden_state.last_attention_context.dtype == torch.float
-    assert hidden_state.last_attention_context.shape == (
-        batch_size,
-        module.encoder_out_size,
-    )
->>>>>>> da7ba0b2
 
     assert isinstance(decoded.hidden_state.attention_hidden_state, AttentionHiddenState)
     assert isinstance(decoded.hidden_state.lstm_one_hidden_state, tuple)
