import enum
import math
import pathlib
import random
import tempfile
import typing
from functools import partial
from unittest import mock

import numpy
import pytest
import torch
import torch.distributed
import torch.nn
from torchnlp.random import fork_rng

import lib
from lib.utils import NumeralizePadEmbed, Timeline, TimelineMap, pad_tensor
from tests._utils import assert_almost_equal


def test_round_():
    """Test `lib.utils.round_` handles basic cases."""
    assert lib.utils.round_(0.3, 1) == 0
    assert lib.utils.round_(0.4, 0.25) == 0.5
    assert lib.utils.round_(1, 4) == 0
    assert lib.utils.round_(3, 4) == 4


def test_random_sample():
    """Test `lib.utils.random_sample` handles the basic case, an empty list, and a large
    `sample_size`."""
    with fork_rng(1234):
        assert lib.utils.random_sample([1, 2, 3, 4], 0) == []
        assert lib.utils.random_sample([1, 2, 3, 4], 2) == [4, 1]
        assert lib.utils.random_sample([1, 2, 3, 4], 5) == [1, 4, 3, 2]


def test_mean():
    """Test `lib.utils.mean` handles empty and non-empty iterables."""
    assert lib.utils.mean([1, 2, 3]) == 2
    assert lib.utils.mean(range(3)) == 1
    assert numpy.isnan(lib.utils.mean([]))  # type: ignore


def test_get_chunks():
    assert list(lib.utils.get_chunks([1, 2, 3, 4], 3)) == [[1, 2, 3], [4]]


def test_get_weighted_std():
    """Test `lib.utils.get_weighted_std` on a basic case, and respects weighting.

    NOTE: 0.50 is equal to the population standard deviation for 1, 2
    NOTE: 0.81649658093 is equal to the population standard deviation for 1, 2, 3
    """
    tensor = torch.tensor(
        [[[0.3333333, 0.3333333, 0.3333334], [0, 0.5, 0.5]], [[0, 0.5, 0.5], [0, 0.5, 0.5]]]
    )
    assert_almost_equal(
        lib.utils.get_weighted_std(tensor, dim=2),
        torch.tensor([[0.8164966106414795, 0.50], [0.50, 0.50]]),
    )


def test_get_weighted_std__one_data_point():
    """Test `lib.utils.get_weighted_std` computes the correct standard deviation for one data
    point."""
    assert lib.utils.get_weighted_std(torch.tensor([0, 1, 0]), dim=0) == torch.zeros(1)


def test_get_weighted_std__zero_elements():
    """Test `lib.utils.get_weighted_std` handles zero elements."""
    assert lib.utils.get_weighted_std(torch.empty(1024, 0, 1024), dim=2).shape == (1024, 0)


def test_get_weighted_std__bias():
    """Test `lib.utils.get_weighted_std` computes the correct standard deviation.

    NOTE: Equal to the population standard deviation for 1, 2, 3, 4
    """
    standard_deviation = lib.utils.get_weighted_std(torch.tensor([0.25, 0.25, 0.25, 0.25]), dim=0)
    assert standard_deviation.item() == pytest.approx(1.1180339887499)


def test_get_weighted_std__error():
    """Test `lib.utils.get_weighted_std` errors if the distribution is not normalized."""
    with pytest.raises(AssertionError):
        lib.utils.get_weighted_std(torch.tensor([0, 0.25, 0.25, 0.25]), dim=0)


def test_flatten():
    assert lib.utils.flatten([[1, 2], [3, 4], [5]]) == [1, 2, 3, 4, 5]
    assert lib.utils.flatten([[1, [[2]], [[[3]]]], [["4"], {5: 5}]]) == [1, 2, 3, "4", {5: 5}]
    assert lib.utils.flatten([[1], [2, 3], [4, [5, [6, [7, [8]]]]]]) == [1, 2, 3, 4, 5, 6, 7, 8]
    assert lib.utils.flatten([[[[]]], [], [[]], [[], []]]) == []


def test_flatten_2d():
    assert lib.utils.flatten_2d([[1, 2], [3, 4], [5]]) == [1, 2, 3, 4, 5]


def test_flatten_3d():
    assert lib.utils.flatten_3d([[[1], [2]], [[3], [4]], [[5]]]) == [1, 2, 3, 4, 5]


class MockModel(torch.nn.Module):
    # REFERENCE: http://pytorch.org/tutorials/beginner/blitz/cifar10_tutorial.html

    def __init__(self):
        super().__init__()
        self.conv1 = torch.nn.Conv2d(3, 6, 5)
        self.pool = torch.nn.MaxPool2d(2, 2)
        self.conv2 = torch.nn.Conv2d(6, 16, 5)
        self.fc1 = torch.nn.Linear(16 * 5 * 5, 120)
        self.fc2 = torch.nn.Linear(120, 84)
        self.fc3 = torch.nn.Linear(84, 10)


def test_flatten_parameters():
    """Test that `lib.utils.flatten_parameters` executes."""
    lib.utils.flatten_parameters(MockModel())
    lib.utils.flatten_parameters(torch.nn.LSTM(10, 10))


def test_identity():
    assert lib.utils.identity(2) == 2


def test_split():
    """Test `lib.utils.split` splits once."""
    assert list(lib.utils.split([1, 2, 3, 4, 5], [4])) == [[1, 2], [3, 4, 5]]


def test_split__exact():
    """Test `lib.utils.split` splits exactly on `[1, 2]`."""
    assert list(lib.utils.split([1, 2, 3], [3])) == [[1, 2], [3]]


def test_split__zero():
    """Test `lib.utils.split` handles a zero split."""
    assert list(lib.utils.split([1, 2, 3], [0])) == [[], [1, 2, 3]]


def test_split__empty_split():
    """Test `lib.utils.split` returns empty splits if threshold is not met."""
    assert list(lib.utils.split([3], [2])) == [[], [3]]
    assert list(lib.utils.split([1, 2, 3, 4, 5], [8, 3])) == [[1, 2, 3], [], [4, 5]]


def test_split__infinity():
    """Test `lib.utils.split` handles infinite thresholds and overflow."""
    expected = [[1, 2, 3], [4, 5], []]
    assert list(lib.utils.split([1, 2, 3, 4, 5], [8, float("inf"), 3])) == expected


def test_split__multiple_infinities():
    """Test `lib.utils.split` handles multiple infinite thresholds and overflow."""
    expected = [[1, 2, 3], [4, 5], [], []]
    assert list(lib.utils.split([1, 2, 3, 4, 5], [8, float("inf"), float("inf"), 3])) == expected


def test_split__no_thresholds():
    """Test `lib.utils.split` handles no thresholds."""
    assert list(lib.utils.split([1, 2, 3, 4, 5], [])) == [[1, 2, 3, 4, 5]]


def test_log_runtime():
    """Test `lib.utils.log_runtime` executes."""

    @lib.utils.log_runtime
    def _helper():
        pass

    _helper()


def test_log_runtime__type_hints__documentation():
    """Test if `lib.utils.log_runtime` passes along type hints and documentation."""

    @lib.utils.log_runtime
    def _helper(arg: str):
        """Docs"""
        return arg

    assert typing.get_type_hints(_helper)["arg"] == str
    assert _helper.__doc__ == "Docs"


def test_disk_cache():
    """Test is `lib.utils.disk_cache` caches the return values regardless of the arguments."""
    temp_dir = tempfile.TemporaryDirectory()
    temp_dir_path = pathlib.Path(temp_dir.name) / "cache.pickle"
    assert not temp_dir_path.exists()
    wrapped = lib.utils.disk_cache(temp_dir_path)(lib.utils.identity)
    assert wrapped(1) == 1
    assert temp_dir_path.exists()
    assert wrapped(3) == 1


def test_disk_cache__clear_cache():
    """Test is `lib.utils.disk_cache` can clea cache."""
    temp_dir = tempfile.TemporaryDirectory()
    temp_dir_path = pathlib.Path(temp_dir.name) / "cache.pickle"
    assert not temp_dir_path.exists()
    wrapped = lib.utils.disk_cache(temp_dir_path)(lib.utils.identity)
    assert wrapped(1) == 1
    assert temp_dir_path.exists()
    wrapped.clear_cache()
    assert not temp_dir_path.exists()
    assert wrapped(3) == 3


def test_sort_together():
    assert lib.utils.sort_together(["a", "b", "c"], [2, 3, 1]) == ["c", "a", "b"]


def test_pool():
    with lib.utils.Pool() as pool:
        assert pool.map(
            typing.cast(typing.Callable[[int], int], lib.utils.identity), [1, 2, 3]
        ) == [1, 2, 3]


def test_pad_tensor():
    """Test `pad_tensor` for various `dim`."""
    assert pad_tensor(torch.zeros(3, 4, 5), pad=(1, 1), dim=0).shape == (5, 4, 5)
    assert pad_tensor(torch.zeros(3, 4, 5), pad=(1, 1), dim=-1).shape == (3, 4, 7)
    assert pad_tensor(torch.zeros(3, 4, 5), pad=(1, 1), dim=1).shape == (3, 6, 5)


def test_pad_tensor__kwargs():
    """Test `pad_tensor` `kwargs` are passed along."""
    assert pad_tensor(torch.zeros(3, 4, 5), pad=(1, 1), dim=1, value=1.0).sum() == 2 * 3 * 5


def test_trim_tensors():
    """Test `lib.utils.trim_tensors` trims a 1-d tensor."""
    a, b = lib.utils.trim_tensors(torch.tensor([1, 2, 3, 4]), torch.tensor([2, 3]), dim=0)
    assert torch.equal(a, torch.tensor([2, 3]))
    assert torch.equal(b, torch.tensor([2, 3]))


def test_trim_tensors__3d():
    """Test `lib.utils.trim_tensors` trims a 3-d tensor."""
    a, b = lib.utils.trim_tensors(torch.zeros(2, 4, 2), torch.zeros(2, 2, 2), dim=1)
    assert a.shape == (2, 2, 2)
    assert b.shape == (2, 2, 2)


def test_trim_tensors__uneven():
    """Test `lib.utils.trim_tensors` raises if it needs to trim unevenly."""
    with pytest.raises(AssertionError):
        lib.utils.trim_tensors(torch.tensor([1, 2, 3]), torch.tensor([2, 3]), dim=0)


def test_lstm():
    """Test `lib.utils.LSTM` and `torch.nn.LSTM` return the same output, given a hidden state."""
    input_ = torch.randn(5, 3, 10)
    hidden_state = (torch.randn(4, 3, 20), torch.randn(4, 3, 20))

    with fork_rng(seed=123):
        rnn = torch.nn.LSTM(10, 20, 2, bidirectional=True)
    output, updated_hidden_state = rnn(input_, hidden_state)

    with fork_rng(seed=123):
        other_rnn = lib.utils.LSTM(10, 20, 2, bidirectional=True)
    other_output, other_updated_hidden_state = other_rnn(input_, hidden_state)

    assert_almost_equal(output, other_output)
    assert_almost_equal(updated_hidden_state[0], other_updated_hidden_state[0])
    assert_almost_equal(updated_hidden_state[1], other_updated_hidden_state[1])


def test_lstm__hidden_state():
    """Test `lib.utils.LSTM` uses the initial hidden state correctly."""
    input_ = torch.randn(5, 1, 10)

    with fork_rng(seed=123):
        other_rnn = lib.utils.LSTM(10, 20, 2, bidirectional=True)
    other_output, other_updated_hidden_state = other_rnn(input_)

    with fork_rng(seed=123):
        rnn = torch.nn.LSTM(10, 20, 2, bidirectional=True)
    output, updated_hidden_state = rnn(
        input_, (other_rnn.initial_hidden_state, other_rnn.initial_cell_state)
    )

    assert_almost_equal(output, other_output)
    assert_almost_equal(updated_hidden_state[0], other_updated_hidden_state[0])
    assert_almost_equal(updated_hidden_state[1], other_updated_hidden_state[1])


def test_lstm__batch_first():
    """Test if `lib.utils.LSTM` works with the `batch_first` parameter."""
    input_ = torch.randn(1, 3, 10)

    with fork_rng(seed=123):
        other_rnn = lib.utils.LSTM(10, 20, 2, bidirectional=True, batch_first=True)
    other_output, other_updated_hidden_state = other_rnn(input_)

    with fork_rng(seed=123):
        rnn = torch.nn.LSTM(10, 20, 2, bidirectional=True, batch_first=True)
    output, updated_hidden_state = rnn(
        input_, (other_rnn.initial_hidden_state, other_rnn.initial_cell_state)
    )

    assert_almost_equal(output, other_output)
    assert_almost_equal(updated_hidden_state[0], other_updated_hidden_state[0])
    assert_almost_equal(updated_hidden_state[1], other_updated_hidden_state[1])


def test_lstm__mono():
    """Test if `lib.utils.LSTM` works with the `bidirectional` parameter."""
    input_ = torch.randn(5, 1, 10)

    with fork_rng(seed=123):
        other_rnn = lib.utils.LSTM(10, 20, 2, bidirectional=False)
    other_output, other_updated_hidden_state = other_rnn(input_)

    with fork_rng(seed=123):
        rnn = torch.nn.LSTM(10, 20, 2, bidirectional=False)
    output, updated_hidden_state = rnn(
        input_, (other_rnn.initial_hidden_state, other_rnn.initial_cell_state)
    )

    assert_almost_equal(output, other_output)
    assert_almost_equal(updated_hidden_state[0], other_updated_hidden_state[0])
    assert_almost_equal(updated_hidden_state[1], other_updated_hidden_state[1])


def test_lstm_cell():
    """Test `lib.utils.LSTMCell` and `torch.nn.LSTM` return the same output, given a
    hidden state."""
    input_ = torch.randn(3, 10)
    hidden_state = (torch.randn(3, 20), torch.randn(3, 20))

    with fork_rng(seed=123):
        rnn = torch.nn.LSTMCell(10, 20)
    updated_hidden_state = rnn(input_, hidden_state)

    with fork_rng(seed=123):
        other_rnn = lib.utils.LSTMCell(10, 20)
    other_updated_hidden_state = other_rnn(input_, hidden_state)

    assert_almost_equal(updated_hidden_state[0], other_updated_hidden_state[0])
    assert_almost_equal(updated_hidden_state[1], other_updated_hidden_state[1])


def test_lstm_cell__hidden_state():
    """Test `lib.utils.LSTMCell` uses the initial hidden state correctly."""
    input_ = torch.randn(1, 10)

    with fork_rng(seed=123):
        other_rnn = lib.utils.LSTMCell(10, 20)
    other_updated_hidden_state = other_rnn(input_)

    with fork_rng(seed=123):
        rnn = torch.nn.LSTMCell(10, 20)
    updated_hidden_state = rnn(
        input_, (other_rnn.initial_hidden_state, other_rnn.initial_cell_state)
    )

    assert_almost_equal(updated_hidden_state[0], other_updated_hidden_state[0])
    assert_almost_equal(updated_hidden_state[1], other_updated_hidden_state[1])


def test_numeralize_pad_embed__1d():
    """Test `NumeralizePadEmbed` in a basic training case with a 1-dimensional input."""
    model = NumeralizePadEmbed(100, 16)
    initial_vocab = model.vocab.copy()
    embedded, mask = model(["a"])
    assert torch.equal(embedded, model.embed(torch.tensor([2])))
    assert torch.equal(mask, torch.tensor([True]))
    assert model.vocab == {**initial_vocab, "a": 2}
    assert len(model._new_tokens) == 0


def test_numeralize_pad_embed__2d():
    """Test `NumeralizePadEmbed` in a basic training case with a 2-dimensional input."""
    model = NumeralizePadEmbed(100, 16)
    initial_vocab = model.vocab.copy()
    embedded, mask = model([["a"]])
    assert torch.equal(embedded, model.embed(torch.tensor([[2]])))
    assert torch.equal(mask, torch.tensor([[True]]))
    assert model.vocab == {**initial_vocab, "a": 2}
    assert len(model._new_tokens) == 0


def test_numeralize_pad_embed__no_updates():
    """Test `NumeralizePadEmbed` that timed updated have no impact on non-distributed training."""
    model = NumeralizePadEmbed(100, 16)
    initial_vocab = model.vocab.copy()
    model.update_every = 100
    embedded, mask = model([["a"]])
    embedded, mask = model([["b"]])
    assert torch.equal(embedded, model.embed(torch.tensor([[3]])))
    assert torch.equal(mask, torch.tensor([[True]]))
    assert model.vocab == {**initial_vocab, "a": 2, "b": 3}


def test_numeralize_pad_embed__padding():
    """Test `NumeralizePadEmbed` pads and masks the output correctly."""
    model = NumeralizePadEmbed(100, 16)
    initial_vocab = model.vocab.copy()

    embedded, mask = model([["a"]])
    assert torch.equal(embedded, model.embed(torch.tensor([[2]])))
    assert torch.equal(mask, torch.tensor([[True]]))

    embedded, mask = model([["a"], ["a", "b"]])
    assert torch.equal(embedded, model.embed(torch.tensor([[2, 2], [model.pad_idx, 3]])))
    assert torch.equal(mask, torch.tensor([[True, True], [False, True]]))

    assert model.vocab == {**initial_vocab, "a": 2, "b": 3}


def test_numeralize_pad_embed__allow_unk_on_eval():
    """Test `NumeralizePadEmbed` handles unknown tokens during evaluation and doesn't update
    vocab."""
    model = NumeralizePadEmbed(100, 16, allow_unk_on_eval=False)
    initial_vocab = model.vocab.copy()

    model.eval()
    with pytest.raises(KeyError):
        model([["a"]])
    assert model._unk_tokens == set()
    model.allow_unk_on_eval = True

    embedded, mask = model([["a"]])
    assert model._unk_tokens == {"a"}
    assert torch.equal(embedded, model.embed(torch.tensor([[model.unk_idx]])))
    assert torch.equal(mask, torch.tensor([[True]]))
    assert model.vocab == initial_vocab
    assert len(model._new_tokens) == 0

    model.train()
    model([[]])
    assert model._unk_tokens == set()


def test_numeralize_pad_embed__zero_length():
    """Test `NumeralizePadEmbed` can handle a zero length sequence."""
    model = NumeralizePadEmbed(100, 16)
    model.train(mode=False)
    embedded, mask = model([[]])
    assert embedded.shape == (0, 1, 16)
    assert mask.shape == (0, 1)


def test_numeralize_pad_embed__upate_tokens():
    """Test `NumeralizePadEmbed` update tokens can add/update new tokens and embeddings."""
    embedding_size = 16
    model = NumeralizePadEmbed(100, embedding_size)
    initial_vocab = model.vocab.copy()

    # Add new token
    model.update_tokens(["a"])
    assert model.vocab == {**initial_vocab, "a": 2}

    # Add new embedding
    embedding = torch.rand((1, embedding_size))
    model.update_tokens(["b"], embedding)
    assert model.vocab == {**initial_vocab, "a": 2, "b": 3}
    assert torch.allclose(model.weight[model.vocab["b"]], embedding)

    # Update existing embedding
    embedding = torch.rand((1, embedding_size))
    model.update_tokens(["a"], embedding)
    assert model.vocab == {**initial_vocab, "a": 2, "b": 3}
    assert torch.allclose(model.weight[model.vocab["a"]], embedding)


def test_numeralize_pad_embed__too_many_tokens():
    """Test `NumeralizePadEmbed` errors if too many tokens have been registered."""
    model = NumeralizePadEmbed(1, 16)
    model([["a"]])
    with pytest.raises(ValueError):
        model([["b"]])


def _init_numeralize_pad_embed(rank, nprocs, file_name, *args, **kwargs):
    """Initialize various objects for testing the `NumeralizePadEmbed` in a distributed
    context."""
    torch.distributed.init_process_group(
        backend="gloo", init_method=f"file://{file_name}", world_size=nprocs, rank=rank
    )
    model = NumeralizePadEmbed(*args, **kwargs)
    initial_vocab = model.vocab.copy()
    model = torch.nn.parallel.DistributedDataParallel(model)
    optimizer = torch.optim.SGD(model.parameters(), lr=0.1)
    return initial_vocab, model, optimizer


def _spawn_helper(func, nprocs=2):
    """Spawn multiple processes for testing."""
    file_name = tempfile.mkstemp()[1]
    partial_ = partial(func, nprocs=nprocs, file_name=file_name)
    torch.multiprocessing.spawn(partial_, nprocs=nprocs)


def _numeralize_pad_embed__distributed_helper(rank, nprocs, file_name):
    initial_vocab, model, optimizer = _init_numeralize_pad_embed(rank, nprocs, file_name, 100, 16)
    for i in range(3):
        model = model.train(mode=True)
        optimizer.zero_grad()
        input_ = [list(range(100 * rank, 100 * rank + i + 1))]
        out, _ = model(input_)
        out.sum().backward()
        optimizer.step()
        model = model.train(mode=False)
        model(input_)
    expected = {**initial_vocab, 0: 2, 100: 3, 1: 4, 101: 5, 2: 6, 102: 7}
    assert typing.cast(NumeralizePadEmbed, model.module).vocab == expected
    assert len(typing.cast(NumeralizePadEmbed, model.module)._new_tokens) == 0


def test_numeralize_pad_embed__distributed():
    """Test `NumeralizePadEmbed` in a basic distributed training case."""
    _spawn_helper(_numeralize_pad_embed__distributed_helper)


def _numeralize_pad_embed__distributed_duplicate_tokens_helper(rank, nprocs, file_name):
    initial_vocab, model, optimizer = _init_numeralize_pad_embed(rank, nprocs, file_name, 100, 16)
    model = model.train(mode=True)
    optimizer.zero_grad()
    out, _ = model([list(range(4))])
    out.sum().backward()
    optimizer.step()
    expected = {**initial_vocab, 0: 2, 1: 3, 2: 4, 3: 5}
    assert typing.cast(NumeralizePadEmbed, model.module).vocab == expected
    assert len(typing.cast(NumeralizePadEmbed, model.module)._new_tokens) == 0
<<<<<<< HEAD

=======


def test_numeralize_pad_embed__distributed_duplicate_tokens():
    """Test `NumeralizePadEmbed` syncs devices correctly which submit the same new token."""
    _spawn_helper(_numeralize_pad_embed__distributed_duplicate_tokens_helper)
>>>>>>> ef32d9b5

def test_numeralize_pad_embed__distributed_duplicate_tokens():
    """Test `NumeralizePadEmbed` syncs devices correctly which submit the same new token."""
    _spawn_helper(_numeralize_pad_embed__distributed_duplicate_tokens_helper)

<<<<<<< HEAD

def _numeralize_pad_embed__distributed_updates_helper(rank, nprocs, file_name):
    _, model, optimizer = _init_numeralize_pad_embed(rank, nprocs, file_name, 100, 16)
    side_effect = torch.distributed.all_gather_object
    with mock.patch("lib.utils.torch.distributed.all_gather_object") as all_gather_mock:
        all_gather_mock.side_effect = lambda *a, **k: side_effect(*a, **k)
        assert all_gather_mock.call_count == 0
        for i, update_every in zip(range(10), [1, 2, 2, 4, 4, 4, 4, 8, 8, 8]):
            model([["a"]])[0].sum().backward()
            assert all_gather_mock.call_count == math.log2(update_every) + 1
            assert typing.cast(NumeralizePadEmbed, model.module).update_every == update_every
            optimizer.step()


def test_numeralize_pad_embed__distributed_updates():
    """Test `NumeralizePadEmbed` calls `torch.distributed.all_gather_object` the right number of
    times."""
    _spawn_helper(_numeralize_pad_embed__distributed_updates_helper)
=======
def _numeralize_pad_embed__distributed_updates_helper(rank, nprocs, file_name):
    _, model, optimizer = _init_numeralize_pad_embed(rank, nprocs, file_name, 100, 16)
    side_effect = torch.distributed.all_gather_object
    with mock.patch("lib.utils.torch.distributed.all_gather_object") as all_gather_mock:
        all_gather_mock.side_effect = lambda *a, **k: side_effect(*a, **k)
        assert all_gather_mock.call_count == 0
        for i, update_every in zip(range(10), [1, 2, 2, 4, 4, 4, 4, 8, 8, 8]):
            model([["a"]])[0].sum().backward()
            assert all_gather_mock.call_count == math.log2(update_every) + 1
            assert typing.cast(NumeralizePadEmbed, model.module).update_every == update_every
            optimizer.step()


def test_numeralize_pad_embed__distributed_updates():
    """Test `NumeralizePadEmbed` calls `torch.distributed.all_gather_object` the right number of
    times."""
    _spawn_helper(_numeralize_pad_embed__distributed_updates_helper)


class NotSortable(enum.Enum):
    A = 1
    B = 2
    C = 3
    D = 4


def _numeralize_pad_embed__distributed_not_sortable(rank, nprocs, file_name):
    _, model, _ = _init_numeralize_pad_embed(rank, nprocs, file_name, 100, 16)
    random.seed(123 + rank)
    module = typing.cast(NumeralizePadEmbed, model.module)
    input_ = [random.choice(list(NotSortable)) for _ in range(100)]
    model(input_)
    outputs = [None for _ in range(lib.distributed.get_world_size())]
    torch.distributed.all_gather_object(outputs, module.vocab)
    assert all(module.vocab == o for o in outputs)


def test_numeralize_pad_embed__distributed_not_sortable():
    """Test `NumeralizePadEmbed` handles unsortable items that have different sorting from process
    to process. This is a regression test to ensure unsortable items are put in the vocab in the
    same order between different processes.
    """
    _spawn_helper(_numeralize_pad_embed__distributed_not_sortable, nprocs=4)
>>>>>>> ef32d9b5


def test_clamp():
    """Test `lib.utils.clamp` with basic cases."""
    assert lib.utils.clamp(3, min_=1, max_=2) == 2
    assert lib.utils.clamp(2, min_=1, max_=2) == 2
    assert lib.utils.clamp(1, min_=1, max_=2) == 1
    assert lib.utils.clamp(0, min_=1, max_=2) == 1


def test_clamp__infinity():
    """Test `lib.utils.clamp` with infinity."""
    assert lib.utils.clamp(3, min_=1, max_=math.inf) == 3
    assert lib.utils.clamp(3, min_=-math.inf, max_=2) == 2
    assert lib.utils.clamp(0, min_=1, max_=math.inf) == 1
    assert lib.utils.clamp(0, min_=-math.inf, max_=2) == 0


def test_call_once():
    """Test `lib.utils.call_once` only executes callable once with the same arguments."""
    count = 0

    def add_(a, b=0):
        nonlocal count
        count += 1
        return a + b

    assert lib.utils.call_once(add_, 0) == 0  # type: ignore
    assert count == 1
    assert lib.utils.call_once(add_, 0) == 0  # type: ignore
    assert count == 1
    assert lib.utils.call_once(add_, 0, 0) == 0  # type: ignore
    assert count == 2


def test_mapped_iterator():
    """Test `MappedIterator` returns iterator items."""
    map = lib.utils.MappedIterator(iter(range(3)))
    assert map[0] == 0
    assert map[1] == 1
    assert map[2] == 2


def test_mapped_iterator__out_of_order():
    """Test `MappedIterator` returns iterator items out of order."""
    map = lib.utils.MappedIterator(iter(range(3)))
    assert map[1] == 1

    with pytest.raises(AssertionError):
        assert map[0] == 0

    assert map[2] == 2


def test__tuple():
    """Test `Tuple` can store and retrieve `tuple`s."""
    dtype = numpy.dtype([("f0", str, 1), ("f1", numpy.float32)])
    dtype = numpy.dtype([("f0", numpy.int32), ("f1", dtype)])
    data = [(1, ("a", 1.0)), (2, ("b", 2.0)), (3, ("c", 3.0))]
    items = lib.utils._Tuple(data, dtype=dtype)
    assert items[0] == data[0]
    assert len(items) == 3
    assert data[1] in items
    assert data[0] not in items[1:]
    assert all(d == t for d, t in zip(data, items))
    assert all(d == t for d, t in zip(data[1:2], items[1:2]))
    assert items[:] == items
    assert hash(items) == hash(items[:])
    assert str(items) == "((1, ('a', 1.0)), (2, ('b', 2.0)), (3, ('c', 3.0)))"
    assert repr(items) == "((1, ('a', 1.0)), (2, ('b', 2.0)), (3, ('c', 3.0)))"


class MockNamedTuple(typing.NamedTuple):
    string: str
    tuple: typing.Tuple[float, int]
    default: int = 1


def test__tuple__named():
    """Test `Tuple` can store and retrieve `NamedTuple`s."""
    dtype = numpy.dtype([("f0", numpy.float32), ("f1", numpy.int32)])
    dtype = numpy.dtype([("string", str, 1), ("tuple", dtype), ("default", numpy.int32)])
    data = [
        MockNamedTuple("a", (1.0, 1)),
        MockNamedTuple("b", (2.0, 2), 2),
        MockNamedTuple("c", (3.0, 3), 3),
    ]
    items = lib.utils._Tuple(data, dtype=dtype)
    assert items[0] == data[0]
    assert items[0].tuple == data[0].tuple
    assert items[0].tuple[0] == 1.0
    assert type(items[0].tuple[0]) is float
    assert len(items) == 3
    assert data[1] in items
    assert all(d == t for d, t in zip(data, items))
    assert all(d == t for d, t in zip(data[1:2], items[1:2]))


def test__tuple__empty():
    """Test `Tuple` can store no data."""
    items = lib.utils._Tuple([])

    with pytest.raises(IndexError):
        items[0]

    assert items[0:0] == items
    assert "test" not in items
    assert list(items) == []


def test_corrected_random_choice():
    """Test `lib.utils.corrected_random_choice` handles basic cases."""
    distribution = {i: 0.0 for i in range(10)}
    for _ in range(10000):
        choice = lib.utils.corrected_random_choice(distribution)
        # NOTE: Every time we sample `choice`, we add `choice` creating non-uniformity.
        # `corrected_random_choice` should correct for this non-uniformity.
        distribution[choice] += choice + 1

    total = sum(distribution.values())
    for value in distribution.values():
        assert value / total == pytest.approx(1 / len(distribution), abs=0.01)


def test_corrected_random_choice__non_uniform():
    """Test `lib.utils.corrected_random_choice` handles non-uniform distribution."""
    distribution = {i: 0.0 for i in range(10)}
    expected = {i: 1 / (i + 1) for i in range(10)}
    for _ in range(10000):
        choice = lib.utils.corrected_random_choice(distribution, expected)
        # NOTE: Every time we sample `choice`, we add `choice` creating non-uniformity.
        # `corrected_random_choice` should correct for this non-uniformity.
        distribution[choice] += choice + 1

    total = sum(distribution.values())
    total_expected = sum(expected.values())
    for value, expected in zip(distribution.values(), expected.values()):
        assert value / total == pytest.approx(expected / total_expected, abs=0.01)


def test_timeline():
    """Test `Timeline` handles basic cases."""
    intervals = [(0, 1), (0.5, 1), (1, 2)]
    timeline = Timeline(intervals, dtype=numpy.float64)
    assert timeline.intervals() == intervals
    for i in range(len(intervals)):
        assert intervals[i][0] == timeline.start(i)
        assert intervals[i][1] == timeline.stop(i)
    assert timeline._intervals[0].data.contiguous and timeline._intervals[0].dtype == numpy.float64
    assert timeline._intervals[1].data.contiguous and timeline._intervals[1].dtype == numpy.float64
    assert timeline[0.5].tolist() == [[0, 1], [0.5, 1]]
    assert [intervals[i] for i in timeline.indicies(0.5)] == [(0, 1), (0.5, 1)]
    assert timeline.intervals(0.5) == [(0, 1), (0.5, 1)]
    assert timeline[0.5:1.5].tolist() == [[0, 1], [0.5, 1], [1, 2]]
    assert timeline[6:10].tolist() == []
    assert timeline.num_intervals() == 3


def test_timeline__zero():
    """Test `Timeline` handles zero intervals."""
    timeline = Timeline([], dtype=numpy.float64)
    assert timeline.intervals() == []
    with pytest.raises(IndexError):
        timeline.start(0)
        timeline.stop(0)
    assert timeline[0.5].tolist() == []
    assert list(timeline.indicies(0.5)) == []
    assert timeline.intervals(0.5) == []
    assert timeline[0.5:1.5].tolist() == []
    assert timeline.num_intervals() == 0


def test_timeline_map():
    """Test `TimelineMap` handles basic cases."""
    intervals = [
        ((3, 4), "a"),  # NOTE: Out of order
        ((0, 1), "a"),
        ((0.5, 1), "b"),  # NOTE: Overlapping
        ((1, 2), "c"),  # NOTE: Independent
    ]
    timeline: TimelineMap[str] = TimelineMap(intervals)
    assert timeline[0.5] == ("a", "b")
    assert timeline[0:1] == ("a", "b", "c")
    assert timeline[-0.5:0.5] == ("a", "b")
    assert timeline[0.5:1.5] == ("a", "b", "c")
    assert timeline[1.5:2.5] == ("c",)
    assert timeline[0:4] == ("a", "b", "c", "a")
    assert timeline[6:10] == tuple()


def test_triplets():
    """Test `triplets`."""
    assert list(lib.utils.triplets(["a", "b", "c"])) == [
        (None, "a", "b"),
        ("a", "b", "c"),
        ("b", "c", None),
    ]<|MERGE_RESOLUTION|>--- conflicted
+++ resolved
@@ -529,21 +529,12 @@
     expected = {**initial_vocab, 0: 2, 1: 3, 2: 4, 3: 5}
     assert typing.cast(NumeralizePadEmbed, model.module).vocab == expected
     assert len(typing.cast(NumeralizePadEmbed, model.module)._new_tokens) == 0
-<<<<<<< HEAD
-
-=======
 
 
 def test_numeralize_pad_embed__distributed_duplicate_tokens():
     """Test `NumeralizePadEmbed` syncs devices correctly which submit the same new token."""
     _spawn_helper(_numeralize_pad_embed__distributed_duplicate_tokens_helper)
->>>>>>> ef32d9b5
-
-def test_numeralize_pad_embed__distributed_duplicate_tokens():
-    """Test `NumeralizePadEmbed` syncs devices correctly which submit the same new token."""
-    _spawn_helper(_numeralize_pad_embed__distributed_duplicate_tokens_helper)
-
-<<<<<<< HEAD
+
 
 def _numeralize_pad_embed__distributed_updates_helper(rank, nprocs, file_name):
     _, model, optimizer = _init_numeralize_pad_embed(rank, nprocs, file_name, 100, 16)
@@ -562,24 +553,6 @@
     """Test `NumeralizePadEmbed` calls `torch.distributed.all_gather_object` the right number of
     times."""
     _spawn_helper(_numeralize_pad_embed__distributed_updates_helper)
-=======
-def _numeralize_pad_embed__distributed_updates_helper(rank, nprocs, file_name):
-    _, model, optimizer = _init_numeralize_pad_embed(rank, nprocs, file_name, 100, 16)
-    side_effect = torch.distributed.all_gather_object
-    with mock.patch("lib.utils.torch.distributed.all_gather_object") as all_gather_mock:
-        all_gather_mock.side_effect = lambda *a, **k: side_effect(*a, **k)
-        assert all_gather_mock.call_count == 0
-        for i, update_every in zip(range(10), [1, 2, 2, 4, 4, 4, 4, 8, 8, 8]):
-            model([["a"]])[0].sum().backward()
-            assert all_gather_mock.call_count == math.log2(update_every) + 1
-            assert typing.cast(NumeralizePadEmbed, model.module).update_every == update_every
-            optimizer.step()
-
-
-def test_numeralize_pad_embed__distributed_updates():
-    """Test `NumeralizePadEmbed` calls `torch.distributed.all_gather_object` the right number of
-    times."""
-    _spawn_helper(_numeralize_pad_embed__distributed_updates_helper)
 
 
 class NotSortable(enum.Enum):
@@ -606,7 +579,6 @@
     same order between different processes.
     """
     _spawn_helper(_numeralize_pad_embed__distributed_not_sortable, nprocs=4)
->>>>>>> ef32d9b5
 
 
 def test_clamp():
