import math
import pathlib
import tempfile
import typing
from collections import defaultdict

import numpy
import pytest
import torch
import torch.distributed
import torch.nn
from torchnlp.random import fork_rng

import lib
from lib.utils import Timeline, TimelineMap, lengths_to_mask, offset_slices, pad_tensor
from tests._utils import assert_almost_equal


def test_round_():
    """Test `lib.utils.round_` handles basic cases."""
    assert lib.utils.round_(0.3, 1) == 0
    assert lib.utils.round_(0.4, 0.25) == 0.5
    assert lib.utils.round_(1, 4) == 0
    assert lib.utils.round_(3, 4) == 4


def test_random_sample():
    """Test `lib.utils.random_sample` handles the basic case, an empty list, and a large
    `sample_size`."""
    with fork_rng(1234):
        assert lib.utils.random_sample([1, 2, 3, 4], 0) == []
        assert lib.utils.random_sample([1, 2, 3, 4], 2) == [4, 1]
        assert lib.utils.random_sample([1, 2, 3, 4], 5) == [1, 4, 3, 2]


def test_random_nonoverlapping_intervals():
    """Test `lib.utils.random_nonoverlapping_intervals` handles the basic case(s)."""
    assert lib.utils.random_nonoverlapping_intervals(2, 1) == ((0, 1),)
    assert lib.utils.random_nonoverlapping_intervals(2, 0) == tuple()


def _get_distribution(**kwargs):
    with fork_rng(1234):
        total_intervals = 0
        total_interval_length = 0
        no_intervals = 0
        distribution = defaultdict(int)
        num_bounds = 30
        buckets = [0] * (num_bounds - 1)
        passes = 1000
        for _ in range(passes):
            intervals = lib.utils.random_nonoverlapping_intervals(num_bounds, **kwargs)
            no_intervals += len(intervals) == 0
            total_intervals += len(intervals)
            total_interval_length += sum(b - a for a, b in intervals)
            for a, b in intervals:
                distribution[b - a] += 1
                assert b - a > 0
                for i in range(a, b):
                    buckets[i] += 1
    return buckets, distribution, no_intervals, passes, total_interval_length, total_intervals


def test_random_nonoverlapping_intervals__distribution():
    """Test `lib.utils.random_nonoverlapping_intervals` has the correct distribution."""
    (
        buckets,
        distribution,
        no_intervals,
        passes,
        total_interval_length,
        total_intervals,
    ) = _get_distribution(avg_intervals=3)
    assert no_intervals == 27  # NOTE: Only 3% of the time there are no annotations
    # NOTE: Like expected, there are 3 annotations on average
    assert total_intervals / passes == 2.957
    assert total_interval_length / passes == 9.637
    # NOTE: Around 86% of our annotations would be 1 to 5 units long. There is certainly a
    # bias toward shorter segments.
    assert distribution == {
        1: 1526,
        2: 498,
        3: 257,
        4: 155,
        5: 109,
        6: 61,
        7: 58,
        8: 50,
        9: 30,
        10: 29,
        11: 17,
        12: 23,
        13: 16,
        14: 12,
        15: 8,
        16: 12,
        17: 13,
        18: 8,
        19: 9,
        20: 3,
        21: 5,
        22: 2,
        23: 1,
        24: 5,
        25: 7,
        26: 2,
        27: 3,
        28: 2,
        29: 36,
    }
    # NOTE: There is an equal probability that each bucket of data is found inside an interval.
    assert buckets == [
        318,
        330,
        332,
        332,
        333,
        347,
        319,
        333,
        327,
        337,
        345,
        341,
        336,
        327,
        331,
        325,
        324,
        319,
        337,
        344,
        323,
        324,
        340,
        353,
        335,
        331,
        330,
        329,
        335,
    ]


def test_mean():
    """Test `lib.utils.mean` handles empty and non-empty iterables."""
    assert lib.utils.mean([1, 2, 3]) == 2
    assert lib.utils.mean(range(3)) == 1
    assert numpy.isnan(lib.utils.mean([]))  # type: ignore


def test_get_chunks():
    assert list(lib.utils.get_chunks([1, 2, 3, 4], 3)) == [[1, 2, 3], [4]]


def test_get_weighted_std():
    """Test `lib.utils.get_weighted_std` on a basic case, and respects weighting.

    NOTE: 0.50 is equal to the population standard deviation for 1, 2
    NOTE: 0.81649658093 is equal to the population standard deviation for 1, 2, 3
    """
    tensor = torch.tensor(
        [[[0.3333333, 0.3333333, 0.3333334], [0, 0.5, 0.5]], [[0, 0.5, 0.5], [0, 0.5, 0.5]]]
    )
    assert_almost_equal(
        lib.utils.get_weighted_std(tensor, dim=2),
        torch.tensor([[0.8164966106414795, 0.50], [0.50, 0.50]]),
    )


def test_get_weighted_std__one_data_point():
    """Test `lib.utils.get_weighted_std` computes the correct standard deviation for one data
    point."""
    assert lib.utils.get_weighted_std(torch.tensor([0, 1, 0]), dim=0) == torch.zeros(1)


def test_get_weighted_std__zero_elements():
    """Test `lib.utils.get_weighted_std` handles zero elements."""
    assert lib.utils.get_weighted_std(torch.empty(1024, 0, 1024), dim=2).shape == (1024, 0)


def test_get_weighted_std__bias():
    """Test `lib.utils.get_weighted_std` computes the correct standard deviation.

    NOTE: Equal to the population standard deviation for 1, 2, 3, 4
    """
    standard_deviation = lib.utils.get_weighted_std(torch.tensor([0.25, 0.25, 0.25, 0.25]), dim=0)
    assert standard_deviation.item() == pytest.approx(1.1180339887499)


def test_get_weighted_std__error():
    """Test `lib.utils.get_weighted_std` errors if the distribution is not normalized."""
    with pytest.raises(AssertionError):
        lib.utils.get_weighted_std(torch.tensor([0, 0.25, 0.25, 0.25]), dim=0, strict=True)


def test_flatten_2d():
    assert lib.utils.flatten_2d([[1, 2], [3, 4], [5]]) == [1, 2, 3, 4, 5]


def test_flatten_3d():
    assert lib.utils.flatten_3d([[[1], [2]], [[3], [4]], [[5]]]) == [1, 2, 3, 4, 5]


class MockModel(torch.nn.Module):
    # REFERENCE: http://pytorch.org/tutorials/beginner/blitz/cifar10_tutorial.html

    def __init__(self):
        super().__init__()
        self.conv1 = torch.nn.Conv2d(3, 6, 5)
        self.pool = torch.nn.MaxPool2d(2, 2)
        self.conv2 = torch.nn.Conv2d(6, 16, 5)
        self.fc1 = torch.nn.Linear(16 * 5 * 5, 120)
        self.fc2 = torch.nn.Linear(120, 84)
        self.fc3 = torch.nn.Linear(84, 10)


def test_flatten_parameters():
    """Test that `lib.utils.flatten_parameters` executes."""
    lib.utils.flatten_parameters(MockModel())
    lib.utils.flatten_parameters(torch.nn.LSTM(10, 10))


def test_identity():
    assert lib.utils.identity(2) == 2


def test_split():
    """Test `lib.utils.split` splits once."""
    assert list(lib.utils.split([1, 2, 3, 4, 5], [4])) == [[1, 2], [3, 4, 5]]


def test_split__exact():
    """Test `lib.utils.split` splits exactly on `[1, 2]`."""
    assert list(lib.utils.split([1, 2, 3], [3])) == [[1, 2], [3]]


def test_split__zero():
    """Test `lib.utils.split` handles a zero split."""
    assert list(lib.utils.split([1, 2, 3], [0])) == [[], [1, 2, 3]]


def test_split__empty_split():
    """Test `lib.utils.split` returns empty splits if threshold is not met."""
    assert list(lib.utils.split([3], [2])) == [[], [3]]
    assert list(lib.utils.split([1, 2, 3, 4, 5], [8, 3])) == [[1, 2, 3], [], [4, 5]]


def test_split__infinity():
    """Test `lib.utils.split` handles infinite thresholds and overflow."""
    expected = [[1, 2, 3], [4, 5], []]
    assert list(lib.utils.split([1, 2, 3, 4, 5], [8, float("inf"), 3])) == expected


def test_split__multiple_infinities():
    """Test `lib.utils.split` handles multiple infinite thresholds and overflow."""
    expected = [[1, 2, 3], [4, 5], [], []]
    assert list(lib.utils.split([1, 2, 3, 4, 5], [8, float("inf"), float("inf"), 3])) == expected


def test_split__no_thresholds():
    """Test `lib.utils.split` handles no thresholds."""
    assert list(lib.utils.split([1, 2, 3, 4, 5], [])) == [[1, 2, 3, 4, 5]]


def test_log_runtime():
    """Test `lib.utils.log_runtime` executes."""

    @lib.utils.log_runtime
    def _helper():
        pass

    _helper()


def test_log_runtime__type_hints__documentation():
    """Test if `lib.utils.log_runtime` passes along type hints and documentation."""

    @lib.utils.log_runtime
    def _helper(arg: str):
        """Docs"""
        return arg

    assert typing.get_type_hints(_helper)["arg"] == str
    assert _helper.__doc__ == "Docs"


def test_disk_cache():
    """Test is `lib.utils.disk_cache` caches the return values regardless of the arguments."""
    temp_dir = tempfile.TemporaryDirectory()
    temp_dir_path = pathlib.Path(temp_dir.name) / "cache.pickle"
    assert not temp_dir_path.exists()
    wrapped = lib.utils.disk_cache(temp_dir_path)(lib.utils.identity)
    assert wrapped(1) == 1
    assert temp_dir_path.exists()
    assert wrapped(3) == 1


def test_disk_cache__clear_cache():
    """Test is `lib.utils.disk_cache` can clear cache."""
    temp_dir = tempfile.TemporaryDirectory()
    temp_dir_path = pathlib.Path(temp_dir.name) / "cache.pickle"
    assert not temp_dir_path.exists()
    wrapped = lib.utils.disk_cache(temp_dir_path)(lib.utils.identity)
    assert wrapped(1) == 1
    assert temp_dir_path.exists()
    wrapped.clear_cache()
    assert not temp_dir_path.exists()
    assert wrapped(3) == 3


def test_sort_together():
    assert lib.utils.sort_together(["a", "b", "c"], [2, 3, 1]) == ["c", "a", "b"]


def test_pool():
    with lib.utils.Pool() as pool:
        assert pool.map(
            typing.cast(typing.Callable[[int], int], lib.utils.identity), [1, 2, 3]
        ) == [1, 2, 3]


def test_pad_tensor():
    """Test `pad_tensor` for various `dim`."""
    assert pad_tensor(torch.zeros(3, 4, 5), pad=(1, 1), dim=0).shape == (5, 4, 5)
    assert pad_tensor(torch.zeros(3, 4, 5), pad=(1, 1), dim=-1).shape == (3, 4, 7)
    assert pad_tensor(torch.zeros(3, 4, 5), pad=(1, 1), dim=1).shape == (3, 6, 5)


def test_pad_tensor__kwargs():
    """Test `pad_tensor` `kwargs` are passed along."""
    assert pad_tensor(torch.zeros(3, 4, 5), pad=(1, 1), dim=1, value=1.0).sum() == 2 * 3 * 5


def test_trim_tensors():
    """Test `lib.utils.trim_tensors` trims a 1-d tensor."""
    a, b = lib.utils.trim_tensors(torch.tensor([1, 2, 3, 4]), torch.tensor([2, 3]), dim=0)
    assert torch.equal(a, torch.tensor([2, 3]))
    assert torch.equal(b, torch.tensor([2, 3]))


def test_trim_tensors__3d():
    """Test `lib.utils.trim_tensors` trims a 3-d tensor."""
    a, b = lib.utils.trim_tensors(torch.zeros(2, 4, 2), torch.zeros(2, 2, 2), dim=1)
    assert a.shape == (2, 2, 2)
    assert b.shape == (2, 2, 2)


def test_trim_tensors__uneven():
    """Test `lib.utils.trim_tensors` raises if it needs to trim unevenly."""
    with pytest.raises(AssertionError):
        lib.utils.trim_tensors(torch.tensor([1, 2, 3]), torch.tensor([2, 3]), dim=0)


def test_lstm():
    """Test `lib.utils.LSTM` and `torch.nn.LSTM` return the same output, given a hidden state."""
    input_ = torch.randn(5, 3, 10)
    hidden_state = (torch.randn(4, 3, 20), torch.randn(4, 3, 20))

    with fork_rng(seed=123):
        rnn = torch.nn.LSTM(10, 20, 2, bidirectional=True)
    output, updated_hidden_state = rnn(input_, hidden_state)

    with fork_rng(seed=123):
        other_rnn = lib.utils.LSTM(10, 20, 2, bidirectional=True)
    other_output, other_updated_hidden_state = other_rnn(input_, hidden_state)

    assert_almost_equal(output, other_output)
    assert_almost_equal(updated_hidden_state[0], other_updated_hidden_state[0])
    assert_almost_equal(updated_hidden_state[1], other_updated_hidden_state[1])


def test_lstm__hidden_state():
    """Test `lib.utils.LSTM` uses the initial hidden state correctly."""
    input_ = torch.randn(5, 1, 10)

    with fork_rng(seed=123):
        other_rnn = lib.utils.LSTM(10, 20, 2, bidirectional=True)
    other_output, other_updated_hidden_state = other_rnn(input_)

    with fork_rng(seed=123):
        rnn = torch.nn.LSTM(10, 20, 2, bidirectional=True)
    output, updated_hidden_state = rnn(
        input_, (other_rnn.init_hidden_state, other_rnn.init_cell_state)
    )

    assert_almost_equal(output, other_output)
    assert_almost_equal(updated_hidden_state[0], other_updated_hidden_state[0])
    assert_almost_equal(updated_hidden_state[1], other_updated_hidden_state[1])


def test_lstm__batch_first():
    """Test if `lib.utils.LSTM` works with the `batch_first` parameter."""
    input_ = torch.randn(1, 3, 10)

    with fork_rng(seed=123):
        other_rnn = lib.utils.LSTM(10, 20, 2, bidirectional=True, batch_first=True)
    other_output, other_updated_hidden_state = other_rnn(input_)

    with fork_rng(seed=123):
        rnn = torch.nn.LSTM(10, 20, 2, bidirectional=True, batch_first=True)
    output, updated_hidden_state = rnn(
        input_, (other_rnn.init_hidden_state, other_rnn.init_cell_state)
    )

    assert_almost_equal(output, other_output)
    assert_almost_equal(updated_hidden_state[0], other_updated_hidden_state[0])
    assert_almost_equal(updated_hidden_state[1], other_updated_hidden_state[1])


def test_lstm__mono():
    """Test if `lib.utils.LSTM` works with the `bidirectional` parameter."""
    input_ = torch.randn(5, 1, 10)

    with fork_rng(seed=123):
        other_rnn = lib.utils.LSTM(10, 20, 2, bidirectional=False)
    other_output, other_updated_hidden_state = other_rnn(input_)

    with fork_rng(seed=123):
        rnn = torch.nn.LSTM(10, 20, 2, bidirectional=False)
    output, updated_hidden_state = rnn(
        input_, (other_rnn.init_hidden_state, other_rnn.init_cell_state)
    )

    assert_almost_equal(output, other_output)
    assert_almost_equal(updated_hidden_state[0], other_updated_hidden_state[0])
    assert_almost_equal(updated_hidden_state[1], other_updated_hidden_state[1])


def test_lstm_cell():
    """Test `lib.utils.LSTMCell` and `torch.nn.LSTM` return the same output, given a
    hidden state."""
    input_ = torch.randn(3, 10)
    hidden_state = (torch.randn(3, 20), torch.randn(3, 20))

    with fork_rng(seed=123):
        rnn = torch.nn.LSTMCell(10, 20)
    updated_hidden_state = rnn(input_, hidden_state)

    with fork_rng(seed=123):
        other_rnn = lib.utils.LSTMCell(10, 20)
    other_updated_hidden_state = other_rnn(input_, hidden_state)

    assert_almost_equal(updated_hidden_state[0], other_updated_hidden_state[0])
    assert_almost_equal(updated_hidden_state[1], other_updated_hidden_state[1])


def test_lstm_cell__hidden_state():
    """Test `lib.utils.LSTMCell` uses the initial hidden state correctly."""
    input_ = torch.randn(1, 10)

    with fork_rng(seed=123):
        other_rnn = lib.utils.LSTMCell(10, 20)
    other_updated_hidden_state = other_rnn(input_)

    with fork_rng(seed=123):
        rnn = torch.nn.LSTMCell(10, 20)
    updated_hidden_state = rnn(input_, (other_rnn.init_hidden_state, other_rnn.init_cell_state))

    assert_almost_equal(updated_hidden_state[0], other_updated_hidden_state[0])
    assert_almost_equal(updated_hidden_state[1], other_updated_hidden_state[1])


def test_clamp():
    """Test `lib.utils.clamp` with basic cases."""
    assert lib.utils.clamp(3, min_=1, max_=2) == 2
    assert lib.utils.clamp(2, min_=1, max_=2) == 2
    assert lib.utils.clamp(1, min_=1, max_=2) == 1
    assert lib.utils.clamp(0, min_=1, max_=2) == 1


def test_clamp__infinity():
    """Test `lib.utils.clamp` with infinity."""
    assert lib.utils.clamp(3, min_=1, max_=math.inf) == 3
    assert lib.utils.clamp(3, min_=-math.inf, max_=2) == 2
    assert lib.utils.clamp(0, min_=1, max_=math.inf) == 1
    assert lib.utils.clamp(0, min_=-math.inf, max_=2) == 0


def test_call_once():
    """Test `lib.utils.call_once` only executes callable once with the same arguments."""
    count = 0

    def add_(a, b=0):
        nonlocal count
        count += 1
        return a + b

    assert lib.utils.call_once(add_, 0) == 0  # type: ignore
    assert count == 1
    assert lib.utils.call_once(add_, 0) == 0  # type: ignore
    assert count == 1
    assert lib.utils.call_once(add_, 0, 0) == 0  # type: ignore
    assert count == 2


def test_mapped_iterator():
    """Test `MappedIterator` returns iterator items."""
    map = lib.utils.MappedIterator(iter(range(3)))
    assert map[0] == 0
    assert map[1] == 1
    assert map[2] == 2


def test_mapped_iterator__out_of_order():
    """Test `MappedIterator` returns iterator items out of order."""
    map = lib.utils.MappedIterator(iter(range(3)))
    assert map[1] == 1

    with pytest.raises(AssertionError):
        assert map[0] == 0

    assert map[2] == 2


def test__tuple():
    """Test `Tuple` can store and retrieve `tuple`s."""
    dtype = numpy.dtype([("f0", str, 1), ("f1", numpy.float32)])
    dtype = numpy.dtype([("f0", numpy.int32), ("f1", dtype)])
    data = [(1, ("a", 1.0)), (2, ("b", 2.0)), (3, ("c", 3.0))]
    items = lib.utils._Tuple(data, dtype=dtype)
    assert items[0] == data[0]
    assert len(items) == 3
    assert data[1] in items
    assert data[0] not in items[1:]
    assert all(d == t for d, t in zip(data, items))
    assert all(d == t for d, t in zip(data[1:2], items[1:2]))
    assert items[:] == items
    assert hash(items) == hash(items[:])
    assert str(items) == "((1, ('a', 1.0)), (2, ('b', 2.0)), (3, ('c', 3.0)))"
    assert repr(items) == "((1, ('a', 1.0)), (2, ('b', 2.0)), (3, ('c', 3.0)))"


class MockNamedTuple(typing.NamedTuple):
    string: str
    tuple: typing.Tuple[float, int]
    default: int = 1


def test__tuple__named():
    """Test `Tuple` can store and retrieve `NamedTuple`s."""
    dtype = numpy.dtype([("f0", numpy.float32), ("f1", numpy.int32)])
    dtype = numpy.dtype([("string", str, 1), ("tuple", dtype), ("default", numpy.int32)])
    data = [
        MockNamedTuple("a", (1.0, 1)),
        MockNamedTuple("b", (2.0, 2), 2),
        MockNamedTuple("c", (3.0, 3), 3),
    ]
    items = lib.utils._Tuple(data, dtype=dtype)
    assert items[0] == data[0]
    assert items[0].tuple == data[0].tuple
    assert items[0].tuple[0] == 1.0
    assert type(items[0].tuple[0]) is float
    assert len(items) == 3
    assert data[1] in items
    assert all(d == t for d, t in zip(data, items))
    assert all(d == t for d, t in zip(data[1:2], items[1:2]))


def test__tuple__empty():
    """Test `Tuple` can store no data."""
    items = lib.utils._Tuple([])

    with pytest.raises(IndexError):
        items[0]

    assert items[0:0] == items
    assert "test" not in items
    assert list(items) == []


def test_corrected_random_choice():
    """Test `lib.utils.corrected_random_choice` handles basic cases."""
    distribution = {i: 0.0 for i in range(10)}
    for _ in range(10000):
        choice = lib.utils.corrected_random_choice(distribution)
        # NOTE: Every time we sample `choice`, we add `choice` creating non-uniformity.
        # `corrected_random_choice` should correct for this non-uniformity.
        distribution[choice] += choice + 1

    total = sum(distribution.values())
    for value in distribution.values():
        assert value / total == pytest.approx(1 / len(distribution), abs=0.01)


def test_corrected_random_choice__non_uniform():
    """Test `lib.utils.corrected_random_choice` handles non-uniform distribution."""
    distribution = {i: 0.0 for i in range(10)}
    expected = {i: 1 / (i + 1) for i in range(10)}
    for _ in range(10000):
        choice = lib.utils.corrected_random_choice(distribution, expected)
        # NOTE: Every time we sample `choice`, we add `choice` creating non-uniformity.
        # `corrected_random_choice` should correct for this non-uniformity.
        distribution[choice] += choice + 1

    total = sum(distribution.values())
    total_expected = sum(expected.values())
    for value, expected in zip(distribution.values(), expected.values()):
        assert value / total == pytest.approx(expected / total_expected, abs=0.01)


def test_timeline():
    """Test `Timeline` handles basic cases."""
    intervals = [(0, 1), (0.5, 1), (1, 2)]
    timeline = Timeline(intervals, dtype=numpy.float64)
    assert timeline.intervals() == intervals
    for i in range(len(intervals)):
        assert intervals[i][0] == timeline.start(i)
        assert intervals[i][1] == timeline.stop(i)
    assert timeline._intervals[0].data.contiguous and timeline._intervals[0].dtype == numpy.float64
    assert timeline._intervals[1].data.contiguous and timeline._intervals[1].dtype == numpy.float64
    assert timeline[0.5].tolist() == [[0, 1], [0.5, 1]]
    assert [intervals[i] for i in timeline.indices(0.5)] == [(0, 1), (0.5, 1)]
    assert timeline.intervals(0.5) == [(0, 1), (0.5, 1)]
    assert timeline[0.5:1.5].tolist() == [[0, 1], [0.5, 1], [1, 2]]
    assert timeline[6:10].tolist() == []
    assert timeline.num_intervals() == 3


def test_timeline__zero():
    """Test `Timeline` handles zero intervals."""
    timeline = Timeline([], dtype=numpy.float64)
    assert timeline.intervals() == []
    with pytest.raises(IndexError):
        timeline.start(0)
        timeline.stop(0)
    assert timeline[0.5].tolist() == []
    assert list(timeline.indices(0.5)) == []
    assert timeline.intervals(0.5) == []
    assert timeline[0.5:1.5].tolist() == []
    assert timeline.num_intervals() == 0


def test_timeline_map():
    """Test `TimelineMap` handles basic cases."""
    intervals = [
        ((3, 4), "a"),  # NOTE: Out of order
        ((0, 1), "a"),
        ((0.5, 1), "b"),  # NOTE: Overlapping
        ((1, 2), "c"),  # NOTE: Independent
    ]
    timeline: TimelineMap[str] = TimelineMap(intervals)
    assert timeline[0.5] == ("a", "b")
    assert timeline[0:1] == ("a", "b", "c")
    assert timeline[-0.5:0.5] == ("a", "b")
    assert timeline[0.5:1.5] == ("a", "b", "c")
    assert timeline[1.5:2.5] == ("c",)
    assert timeline[0:4] == ("a", "b", "c", "a")
    assert timeline[6:10] == tuple()


def test_triplets():
    """Test `triplets`."""
    assert list(lib.utils.triplets(["a", "b", "c"])) == [
        (None, "a", "b"),
        ("a", "b", "c"),
        ("b", "c", None),
    ]


def test_lengths_to_mask():
    """Test `lengths_to_mask` with a variety of shapes."""
    # Test tensors with various shapes
    expected = torch.tensor([[True, False, False], [True, True, False], [True, True, True]])
    assert torch.equal(lengths_to_mask([1, 2, 3]), expected)
    assert torch.equal(lengths_to_mask(torch.tensor([1, 2, 3])), expected)
    assert torch.equal(lengths_to_mask(torch.tensor([[1, 2, 3]])), expected)

    # Test scalars with various shapes
    assert torch.equal(lengths_to_mask(1), torch.tensor([[True]]))
    assert torch.equal(lengths_to_mask(torch.tensor(1)), torch.tensor([[True]]))
    assert torch.equal(lengths_to_mask(torch.tensor([1])), torch.tensor([[True]]))

    # Test empty tensors with various shapes
    assert torch.equal(lengths_to_mask([]), torch.empty(0, 0, dtype=torch.bool))
    assert torch.equal(lengths_to_mask(torch.tensor([])), torch.empty(0, 0, dtype=torch.bool))
    assert torch.equal(lengths_to_mask(torch.tensor([[]])), torch.empty(0, 0, dtype=torch.bool))


<<<<<<< HEAD
def test_offset_slices():
    """Test `offset_slices` updates `slices` based on a list of updates."""
    assert offset_slices([slice(1, 3)], []) == [slice(1, 3)]
    assert offset_slices([slice(1, 3)], [(slice(0, 1), 0)]) == [slice(0, 2)]
    assert offset_slices([slice(1, 3)], [(slice(1, 2), 0)]) == [slice(1, 2)]
    assert offset_slices([slice(1, 3)], [(slice(1, 3), 0)]) == [slice(1, 1)]
    assert offset_slices([slice(1, 3)], [(slice(1, 3), 5)]) == [slice(1, 6)]
    assert offset_slices([slice(1, 3)], [(slice(2, 3), 0)]) == [slice(1, 2)]
    assert offset_slices([slice(1, 3)], [(slice(3, 4), 0)]) == [slice(1, 3)]

    expected = [slice(0, 1), slice(1, 2), slice(3, 4)]
    assert offset_slices([slice(0, 1), slice(1, 3), slice(4, 5)], [(slice(1, 2), 0)]) == expected
    updates = [(slice(0, 1), 0), (slice(1, 2), 0)]
    assert offset_slices([slice(0, 1), slice(1, 2)], updates) == [slice(0, 0), slice(0, 0)]
    updates = [(slice(0, 1), 2), (slice(1, 2), 2)]
    assert offset_slices([slice(0, 1), slice(1, 2)], updates) == [slice(0, 2), slice(2, 4)]
=======
def test_zip_strict():
    """Test `lib.utils.zip_strict` is similar to `zip`."""
    assert list(lib.utils.zip_strict((1, 2, 3), (1, 2, 3))) == [(1, 1), (2, 2), (3, 3)]
    with pytest.raises(AssertionError):
        assert list(lib.utils.zip_strict((1, 2, 3), (1, 2))) == [(1, 1), (2, 2), (3, 3)]
    with pytest.raises(AssertionError):
        assert list(lib.utils.zip_strict((1, 2), (1, 2, 3))) == [(1, 1), (2, 2), (3, 3)]
>>>>>>> 9d17a6f8
<|MERGE_RESOLUTION|>--- conflicted
+++ resolved
@@ -677,7 +677,6 @@
     assert torch.equal(lengths_to_mask(torch.tensor([[]])), torch.empty(0, 0, dtype=torch.bool))
 
 
-<<<<<<< HEAD
 def test_offset_slices():
     """Test `offset_slices` updates `slices` based on a list of updates."""
     assert offset_slices([slice(1, 3)], []) == [slice(1, 3)]
@@ -694,12 +693,12 @@
     assert offset_slices([slice(0, 1), slice(1, 2)], updates) == [slice(0, 0), slice(0, 0)]
     updates = [(slice(0, 1), 2), (slice(1, 2), 2)]
     assert offset_slices([slice(0, 1), slice(1, 2)], updates) == [slice(0, 2), slice(2, 4)]
-=======
+
+
 def test_zip_strict():
     """Test `lib.utils.zip_strict` is similar to `zip`."""
     assert list(lib.utils.zip_strict((1, 2, 3), (1, 2, 3))) == [(1, 1), (2, 2), (3, 3)]
     with pytest.raises(AssertionError):
         assert list(lib.utils.zip_strict((1, 2, 3), (1, 2))) == [(1, 1), (2, 2), (3, 3)]
     with pytest.raises(AssertionError):
-        assert list(lib.utils.zip_strict((1, 2), (1, 2, 3))) == [(1, 1), (2, 2), (3, 3)]
->>>>>>> 9d17a6f8
+        assert list(lib.utils.zip_strict((1, 2), (1, 2, 3))) == [(1, 1), (2, 2), (3, 3)]