import enum
import math
import pathlib
import random
import tempfile
import typing
from functools import partial
from unittest import mock

import numpy
import pytest
import torch
import torch.distributed
import torch.nn
from torchnlp.random import fork_rng

import lib
<<<<<<< HEAD
from lib.utils import NumeralizePadEmbed, Timeline, TimelineMap, pad_tensor
=======
from lib.utils import Timeline, TimelineMap, lengths_to_mask, pad_tensor
>>>>>>> da7ba0b2
from tests._utils import assert_almost_equal


def test_round_():
    """Test `lib.utils.round_` handles basic cases."""
    assert lib.utils.round_(0.3, 1) == 0
    assert lib.utils.round_(0.4, 0.25) == 0.5
    assert lib.utils.round_(1, 4) == 0
    assert lib.utils.round_(3, 4) == 4


def test_random_sample():
    """Test `lib.utils.random_sample` handles the basic case, an empty list, and a large
    `sample_size`."""
    with fork_rng(1234):
        assert lib.utils.random_sample([1, 2, 3, 4], 0) == []
        assert lib.utils.random_sample([1, 2, 3, 4], 2) == [4, 1]
        assert lib.utils.random_sample([1, 2, 3, 4], 5) == [1, 4, 3, 2]


def test_mean():
    """Test `lib.utils.mean` handles empty and non-empty iterables."""
    assert lib.utils.mean([1, 2, 3]) == 2
    assert lib.utils.mean(range(3)) == 1
    assert numpy.isnan(lib.utils.mean([]))  # type: ignore


def test_get_chunks():
    assert list(lib.utils.get_chunks([1, 2, 3, 4], 3)) == [[1, 2, 3], [4]]


def test_get_weighted_std():
    """Test `lib.utils.get_weighted_std` on a basic case, and respects weighting.

    NOTE: 0.50 is equal to the population standard deviation for 1, 2
    NOTE: 0.81649658093 is equal to the population standard deviation for 1, 2, 3
    """
    tensor = torch.tensor(
        [[[0.3333333, 0.3333333, 0.3333334], [0, 0.5, 0.5]], [[0, 0.5, 0.5], [0, 0.5, 0.5]]]
    )
    assert_almost_equal(
        lib.utils.get_weighted_std(tensor, dim=2),
        torch.tensor([[0.8164966106414795, 0.50], [0.50, 0.50]]),
    )


def test_get_weighted_std__one_data_point():
    """Test `lib.utils.get_weighted_std` computes the correct standard deviation for one data
    point."""
    assert lib.utils.get_weighted_std(torch.tensor([0, 1, 0]), dim=0) == torch.zeros(1)


def test_get_weighted_std__zero_elements():
    """Test `lib.utils.get_weighted_std` handles zero elements."""
    assert lib.utils.get_weighted_std(torch.empty(1024, 0, 1024), dim=2).shape == (1024, 0)


def test_get_weighted_std__bias():
    """Test `lib.utils.get_weighted_std` computes the correct standard deviation.

    NOTE: Equal to the population standard deviation for 1, 2, 3, 4
    """
    standard_deviation = lib.utils.get_weighted_std(torch.tensor([0.25, 0.25, 0.25, 0.25]), dim=0)
    assert standard_deviation.item() == pytest.approx(1.1180339887499)


def test_get_weighted_std__error():
    """Test `lib.utils.get_weighted_std` errors if the distribution is not normalized."""
    with pytest.raises(AssertionError):
        lib.utils.get_weighted_std(torch.tensor([0, 0.25, 0.25, 0.25]), dim=0)


def test_flatten():
    assert lib.utils.flatten([[1, 2], [3, 4], [5]]) == [1, 2, 3, 4, 5]
    assert lib.utils.flatten([[1, [[2]], [[[3]]]], [["4"], {5: 5}]]) == [1, 2, 3, "4", {5: 5}]
    assert lib.utils.flatten([[1], [2, 3], [4, [5, [6, [7, [8]]]]]]) == [1, 2, 3, 4, 5, 6, 7, 8]
    assert lib.utils.flatten([[[[]]], [], [[]], [[], []]]) == []


def test_flatten_2d():
    assert lib.utils.flatten_2d([[1, 2], [3, 4], [5]]) == [1, 2, 3, 4, 5]


def test_flatten_3d():
    assert lib.utils.flatten_3d([[[1], [2]], [[3], [4]], [[5]]]) == [1, 2, 3, 4, 5]


class MockModel(torch.nn.Module):
    # REFERENCE: http://pytorch.org/tutorials/beginner/blitz/cifar10_tutorial.html

    def __init__(self):
        super().__init__()
        self.conv1 = torch.nn.Conv2d(3, 6, 5)
        self.pool = torch.nn.MaxPool2d(2, 2)
        self.conv2 = torch.nn.Conv2d(6, 16, 5)
        self.fc1 = torch.nn.Linear(16 * 5 * 5, 120)
        self.fc2 = torch.nn.Linear(120, 84)
        self.fc3 = torch.nn.Linear(84, 10)


def test_flatten_parameters():
    """Test that `lib.utils.flatten_parameters` executes."""
    lib.utils.flatten_parameters(MockModel())
    lib.utils.flatten_parameters(torch.nn.LSTM(10, 10))


def test_identity():
    assert lib.utils.identity(2) == 2


def test_split():
    """Test `lib.utils.split` splits once."""
    assert list(lib.utils.split([1, 2, 3, 4, 5], [4])) == [[1, 2], [3, 4, 5]]


def test_split__exact():
    """Test `lib.utils.split` splits exactly on `[1, 2]`."""
    assert list(lib.utils.split([1, 2, 3], [3])) == [[1, 2], [3]]


def test_split__zero():
    """Test `lib.utils.split` handles a zero split."""
    assert list(lib.utils.split([1, 2, 3], [0])) == [[], [1, 2, 3]]


def test_split__empty_split():
    """Test `lib.utils.split` returns empty splits if threshold is not met."""
    assert list(lib.utils.split([3], [2])) == [[], [3]]
    assert list(lib.utils.split([1, 2, 3, 4, 5], [8, 3])) == [[1, 2, 3], [], [4, 5]]


def test_split__infinity():
    """Test `lib.utils.split` handles infinite thresholds and overflow."""
    expected = [[1, 2, 3], [4, 5], []]
    assert list(lib.utils.split([1, 2, 3, 4, 5], [8, float("inf"), 3])) == expected


def test_split__multiple_infinities():
    """Test `lib.utils.split` handles multiple infinite thresholds and overflow."""
    expected = [[1, 2, 3], [4, 5], [], []]
    assert list(lib.utils.split([1, 2, 3, 4, 5], [8, float("inf"), float("inf"), 3])) == expected


def test_split__no_thresholds():
    """Test `lib.utils.split` handles no thresholds."""
    assert list(lib.utils.split([1, 2, 3, 4, 5], [])) == [[1, 2, 3, 4, 5]]


def test_log_runtime():
    """Test `lib.utils.log_runtime` executes."""

    @lib.utils.log_runtime
    def _helper():
        pass

    _helper()


def test_log_runtime__type_hints__documentation():
    """Test if `lib.utils.log_runtime` passes along type hints and documentation."""

    @lib.utils.log_runtime
    def _helper(arg: str):
        """Docs"""
        return arg

    assert typing.get_type_hints(_helper)["arg"] == str
    assert _helper.__doc__ == "Docs"


def test_disk_cache():
    """Test is `lib.utils.disk_cache` caches the return values regardless of the arguments."""
    temp_dir = tempfile.TemporaryDirectory()
    temp_dir_path = pathlib.Path(temp_dir.name) / "cache.pickle"
    assert not temp_dir_path.exists()
    wrapped = lib.utils.disk_cache(temp_dir_path)(lib.utils.identity)
    assert wrapped(1) == 1
    assert temp_dir_path.exists()
    assert wrapped(3) == 1


def test_disk_cache__clear_cache():
    """Test is `lib.utils.disk_cache` can clea cache."""
    temp_dir = tempfile.TemporaryDirectory()
    temp_dir_path = pathlib.Path(temp_dir.name) / "cache.pickle"
    assert not temp_dir_path.exists()
    wrapped = lib.utils.disk_cache(temp_dir_path)(lib.utils.identity)
    assert wrapped(1) == 1
    assert temp_dir_path.exists()
    wrapped.clear_cache()
    assert not temp_dir_path.exists()
    assert wrapped(3) == 3


def test_sort_together():
    assert lib.utils.sort_together(["a", "b", "c"], [2, 3, 1]) == ["c", "a", "b"]


def test_pool():
    with lib.utils.Pool() as pool:
        assert pool.map(
            typing.cast(typing.Callable[[int], int], lib.utils.identity), [1, 2, 3]
        ) == [1, 2, 3]


def test_pad_tensor():
    """Test `pad_tensor` for various `dim`."""
    assert pad_tensor(torch.zeros(3, 4, 5), pad=(1, 1), dim=0).shape == (5, 4, 5)
    assert pad_tensor(torch.zeros(3, 4, 5), pad=(1, 1), dim=-1).shape == (3, 4, 7)
    assert pad_tensor(torch.zeros(3, 4, 5), pad=(1, 1), dim=1).shape == (3, 6, 5)


def test_pad_tensor__kwargs():
    """Test `pad_tensor` `kwargs` are passed along."""
    assert pad_tensor(torch.zeros(3, 4, 5), pad=(1, 1), dim=1, value=1.0).sum() == 2 * 3 * 5


def test_trim_tensors():
    """Test `lib.utils.trim_tensors` trims a 1-d tensor."""
    a, b = lib.utils.trim_tensors(torch.tensor([1, 2, 3, 4]), torch.tensor([2, 3]), dim=0)
    assert torch.equal(a, torch.tensor([2, 3]))
    assert torch.equal(b, torch.tensor([2, 3]))


def test_trim_tensors__3d():
    """Test `lib.utils.trim_tensors` trims a 3-d tensor."""
    a, b = lib.utils.trim_tensors(torch.zeros(2, 4, 2), torch.zeros(2, 2, 2), dim=1)
    assert a.shape == (2, 2, 2)
    assert b.shape == (2, 2, 2)


def test_trim_tensors__uneven():
    """Test `lib.utils.trim_tensors` raises if it needs to trim unevenly."""
    with pytest.raises(AssertionError):
        lib.utils.trim_tensors(torch.tensor([1, 2, 3]), torch.tensor([2, 3]), dim=0)


def test_lstm():
    """Test `lib.utils.LSTM` and `torch.nn.LSTM` return the same output, given a hidden state."""
    input_ = torch.randn(5, 3, 10)
    hidden_state = (torch.randn(4, 3, 20), torch.randn(4, 3, 20))

    with fork_rng(seed=123):
        rnn = torch.nn.LSTM(10, 20, 2, bidirectional=True)
    output, updated_hidden_state = rnn(input_, hidden_state)

    with fork_rng(seed=123):
        other_rnn = lib.utils.LSTM(10, 20, 2, bidirectional=True)
    other_output, other_updated_hidden_state = other_rnn(input_, hidden_state)

    assert_almost_equal(output, other_output)
    assert_almost_equal(updated_hidden_state[0], other_updated_hidden_state[0])
    assert_almost_equal(updated_hidden_state[1], other_updated_hidden_state[1])


def test_lstm__hidden_state():
    """Test `lib.utils.LSTM` uses the initial hidden state correctly."""
    input_ = torch.randn(5, 1, 10)

    with fork_rng(seed=123):
        other_rnn = lib.utils.LSTM(10, 20, 2, bidirectional=True)
    other_output, other_updated_hidden_state = other_rnn(input_)

    with fork_rng(seed=123):
        rnn = torch.nn.LSTM(10, 20, 2, bidirectional=True)
    output, updated_hidden_state = rnn(
        input_, (other_rnn.init_hidden_state, other_rnn.init_cell_state)
    )

    assert_almost_equal(output, other_output)
    assert_almost_equal(updated_hidden_state[0], other_updated_hidden_state[0])
    assert_almost_equal(updated_hidden_state[1], other_updated_hidden_state[1])


def test_lstm__batch_first():
    """Test if `lib.utils.LSTM` works with the `batch_first` parameter."""
    input_ = torch.randn(1, 3, 10)

    with fork_rng(seed=123):
        other_rnn = lib.utils.LSTM(10, 20, 2, bidirectional=True, batch_first=True)
    other_output, other_updated_hidden_state = other_rnn(input_)

    with fork_rng(seed=123):
        rnn = torch.nn.LSTM(10, 20, 2, bidirectional=True, batch_first=True)
    output, updated_hidden_state = rnn(
        input_, (other_rnn.init_hidden_state, other_rnn.init_cell_state)
    )

    assert_almost_equal(output, other_output)
    assert_almost_equal(updated_hidden_state[0], other_updated_hidden_state[0])
    assert_almost_equal(updated_hidden_state[1], other_updated_hidden_state[1])


def test_lstm__mono():
    """Test if `lib.utils.LSTM` works with the `bidirectional` parameter."""
    input_ = torch.randn(5, 1, 10)

    with fork_rng(seed=123):
        other_rnn = lib.utils.LSTM(10, 20, 2, bidirectional=False)
    other_output, other_updated_hidden_state = other_rnn(input_)

    with fork_rng(seed=123):
        rnn = torch.nn.LSTM(10, 20, 2, bidirectional=False)
    output, updated_hidden_state = rnn(
        input_, (other_rnn.init_hidden_state, other_rnn.init_cell_state)
    )

    assert_almost_equal(output, other_output)
    assert_almost_equal(updated_hidden_state[0], other_updated_hidden_state[0])
    assert_almost_equal(updated_hidden_state[1], other_updated_hidden_state[1])


def test_lstm_cell():
    """Test `lib.utils.LSTMCell` and `torch.nn.LSTM` return the same output, given a
    hidden state."""
    input_ = torch.randn(3, 10)
    hidden_state = (torch.randn(3, 20), torch.randn(3, 20))

    with fork_rng(seed=123):
        rnn = torch.nn.LSTMCell(10, 20)
    updated_hidden_state = rnn(input_, hidden_state)

    with fork_rng(seed=123):
        other_rnn = lib.utils.LSTMCell(10, 20)
    other_updated_hidden_state = other_rnn(input_, hidden_state)

    assert_almost_equal(updated_hidden_state[0], other_updated_hidden_state[0])
    assert_almost_equal(updated_hidden_state[1], other_updated_hidden_state[1])


def test_lstm_cell__hidden_state():
    """Test `lib.utils.LSTMCell` uses the initial hidden state correctly."""
    input_ = torch.randn(1, 10)

    with fork_rng(seed=123):
        other_rnn = lib.utils.LSTMCell(10, 20)
    other_updated_hidden_state = other_rnn(input_)

    with fork_rng(seed=123):
        rnn = torch.nn.LSTMCell(10, 20)
    updated_hidden_state = rnn(input_, (other_rnn.init_hidden_state, other_rnn.init_cell_state))

    assert_almost_equal(updated_hidden_state[0], other_updated_hidden_state[0])
    assert_almost_equal(updated_hidden_state[1], other_updated_hidden_state[1])


def test_numeralize_pad_embed__1d():
    """Test `NumeralizePadEmbed` in a basic training case with a 1-dimensional input."""
    model = NumeralizePadEmbed(100, 16)
    initial_vocab = model.vocab.copy()
    embedded, mask = model(["a"])
    assert torch.equal(embedded, model.embed(torch.tensor([2])))
    assert torch.equal(mask, torch.tensor([True]))
    assert model.vocab == {**initial_vocab, "a": 2}
    assert len(model._new_tokens) == 0


def test_numeralize_pad_embed__2d():
    """Test `NumeralizePadEmbed` in a basic training case with a 2-dimensional input."""
    model = NumeralizePadEmbed(100, 16)
    initial_vocab = model.vocab.copy()
    embedded, mask = model([["a"]])
    assert torch.equal(embedded, model.embed(torch.tensor([[2]])))
    assert torch.equal(mask, torch.tensor([[True]]))
    assert model.vocab == {**initial_vocab, "a": 2}
    assert len(model._new_tokens) == 0


def test_numeralize_pad_embed__no_updates():
    """Test `NumeralizePadEmbed` that timed updated have no impact on non-distributed training."""
    model = NumeralizePadEmbed(100, 16)
    initial_vocab = model.vocab.copy()
    model.update_every = 100
    embedded, mask = model([["a"]])
    embedded, mask = model([["b"]])
    assert torch.equal(embedded, model.embed(torch.tensor([[3]])))
    assert torch.equal(mask, torch.tensor([[True]]))
    assert model.vocab == {**initial_vocab, "a": 2, "b": 3}


def test_numeralize_pad_embed__padding():
    """Test `NumeralizePadEmbed` pads and masks the output correctly."""
    model = NumeralizePadEmbed(100, 16)
    initial_vocab = model.vocab.copy()

    embedded, mask = model([["a"]])
    assert torch.equal(embedded, model.embed(torch.tensor([[2]])))
    assert torch.equal(mask, torch.tensor([[True]]))

    embedded, mask = model([["a"], ["a", "b"]])
    assert torch.equal(embedded, model.embed(torch.tensor([[2, 2], [model.pad_idx, 3]])))
    assert torch.equal(mask, torch.tensor([[True, True], [False, True]]))

    assert model.vocab == {**initial_vocab, "a": 2, "b": 3}


def test_numeralize_pad_embed__allow_unk_on_eval():
    """Test `NumeralizePadEmbed` handles unknown tokens during evaluation and doesn't update
    vocab."""
    model = NumeralizePadEmbed(100, 16, allow_unk_on_eval=False)
    initial_vocab = model.vocab.copy()

    model.eval()
    with pytest.raises(KeyError):
        model([["a"]])
    assert model._unk_tokens == set()
    model.allow_unk_on_eval = True

    embedded, mask = model([["a"]])
    assert model._unk_tokens == {"a"}
    assert torch.equal(embedded, model.embed(torch.tensor([[model.unk_idx]])))
    assert torch.equal(mask, torch.tensor([[True]]))
    assert model.vocab == initial_vocab
    assert len(model._new_tokens) == 0

    model.train()
    model([[]])
    assert model._unk_tokens == set()


def test_numeralize_pad_embed__zero_length():
    """Test `NumeralizePadEmbed` can handle a zero length sequence."""
    model = NumeralizePadEmbed(100, 16)
    model.train(mode=False)
    embedded, mask = model([[]])
    assert embedded.shape == (0, 1, 16)
    assert mask.shape == (0, 1)


def test_numeralize_pad_embed__upate_tokens():
    """Test `NumeralizePadEmbed` update tokens can add/update new tokens and embeddings."""
    embedding_size = 16
    model = NumeralizePadEmbed(100, embedding_size)
    initial_vocab = model.vocab.copy()

    # Add new token
    model.update_tokens(["a"])
    assert model.vocab == {**initial_vocab, "a": 2}

    # Add new embedding
    embedding = torch.rand((1, embedding_size))
    model.update_tokens(["b"], embedding)
    assert model.vocab == {**initial_vocab, "a": 2, "b": 3}
    assert torch.allclose(model.weight[model.vocab["b"]], embedding)

    # Update existing embedding
    embedding = torch.rand((1, embedding_size))
    model.update_tokens(["a"], embedding)
    assert model.vocab == {**initial_vocab, "a": 2, "b": 3}
    assert torch.allclose(model.weight[model.vocab["a"]], embedding)


def test_numeralize_pad_embed__too_many_tokens():
    """Test `NumeralizePadEmbed` errors if too many tokens have been registered."""
    model = NumeralizePadEmbed(1, 16)
    model([["a"]])
    with pytest.raises(ValueError):
        model([["b"]])


def _init_numeralize_pad_embed(rank, nprocs, file_name, *args, **kwargs):
    """Initialize various objects for testing the `NumeralizePadEmbed` in a distributed
    context."""
    torch.distributed.init_process_group(
        backend="gloo", init_method=f"file://{file_name}", world_size=nprocs, rank=rank
    )
    model = NumeralizePadEmbed(*args, **kwargs)
    initial_vocab = model.vocab.copy()
    model = torch.nn.parallel.DistributedDataParallel(model)
    optimizer = torch.optim.SGD(model.parameters(), lr=0.1)
    return initial_vocab, model, optimizer


def _spawn_helper(func, nprocs=2):
    """Spawn multiple processes for testing."""
    file_name = tempfile.mkstemp()[1]
    partial_ = partial(func, nprocs=nprocs, file_name=file_name)
    torch.multiprocessing.spawn(partial_, nprocs=nprocs)


def _numeralize_pad_embed__distributed_helper(rank, nprocs, file_name):
    initial_vocab, model, optimizer = _init_numeralize_pad_embed(rank, nprocs, file_name, 100, 16)
    for i in range(3):
        model = model.train(mode=True)
        optimizer.zero_grad()
        input_ = [list(range(100 * rank, 100 * rank + i + 1))]
        out, _ = model(input_)
        out.sum().backward()
        optimizer.step()
        model = model.train(mode=False)
        model(input_)
    expected = {**initial_vocab, 0: 2, 100: 3, 1: 4, 101: 5, 2: 6, 102: 7}
    assert typing.cast(NumeralizePadEmbed, model.module).vocab == expected
    assert len(typing.cast(NumeralizePadEmbed, model.module)._new_tokens) == 0


def test_numeralize_pad_embed__distributed():
    """Test `NumeralizePadEmbed` in a basic distributed training case."""
    _spawn_helper(_numeralize_pad_embed__distributed_helper)


def _numeralize_pad_embed__distributed_duplicate_tokens_helper(rank, nprocs, file_name):
    initial_vocab, model, optimizer = _init_numeralize_pad_embed(rank, nprocs, file_name, 100, 16)
    model = model.train(mode=True)
    optimizer.zero_grad()
    out, _ = model([list(range(4))])
    out.sum().backward()
    optimizer.step()
    expected = {**initial_vocab, 0: 2, 1: 3, 2: 4, 3: 5}
    assert typing.cast(NumeralizePadEmbed, model.module).vocab == expected
    assert len(typing.cast(NumeralizePadEmbed, model.module)._new_tokens) == 0


def test_numeralize_pad_embed__distributed_duplicate_tokens():
    """Test `NumeralizePadEmbed` syncs devices correctly which submit the same new token."""
    _spawn_helper(_numeralize_pad_embed__distributed_duplicate_tokens_helper)


def _numeralize_pad_embed__distributed_updates_helper(rank, nprocs, file_name):
    _, model, optimizer = _init_numeralize_pad_embed(rank, nprocs, file_name, 100, 16)
    side_effect = torch.distributed.all_gather_object
    with mock.patch("lib.utils.torch.distributed.all_gather_object") as all_gather_mock:
        all_gather_mock.side_effect = lambda *a, **k: side_effect(*a, **k)
        assert all_gather_mock.call_count == 0
        for i, update_every in zip(range(10), [1, 2, 2, 4, 4, 4, 4, 8, 8, 8]):
            model([["a"]])[0].sum().backward()
            assert all_gather_mock.call_count == math.log2(update_every) + 1
            assert typing.cast(NumeralizePadEmbed, model.module).update_every == update_every
            optimizer.step()


def test_numeralize_pad_embed__distributed_updates():
    """Test `NumeralizePadEmbed` calls `torch.distributed.all_gather_object` the right number of
    times."""
    _spawn_helper(_numeralize_pad_embed__distributed_updates_helper)


class NotSortable(enum.Enum):
    A = 1
    B = 2
    C = 3
    D = 4


def _numeralize_pad_embed__distributed_not_sortable(rank, nprocs, file_name):
    _, model, _ = _init_numeralize_pad_embed(rank, nprocs, file_name, 100, 16)
    random.seed(123 + rank)
    module = typing.cast(NumeralizePadEmbed, model.module)
    input_ = [random.choice(list(NotSortable)) for _ in range(100)]
    model(input_)
    outputs = [None for _ in range(lib.distributed.get_world_size())]
    torch.distributed.all_gather_object(outputs, module.vocab)
    assert all(module.vocab == o for o in outputs)


def test_numeralize_pad_embed__distributed_not_sortable():
    """Test `NumeralizePadEmbed` handles unsortable items that have different sorting from process
    to process. This is a regression test to ensure unsortable items are put in the vocab in the
    same order between different processes.
    """
    _spawn_helper(_numeralize_pad_embed__distributed_not_sortable, nprocs=4)


def test_clamp():
    """Test `lib.utils.clamp` with basic cases."""
    assert lib.utils.clamp(3, min_=1, max_=2) == 2
    assert lib.utils.clamp(2, min_=1, max_=2) == 2
    assert lib.utils.clamp(1, min_=1, max_=2) == 1
    assert lib.utils.clamp(0, min_=1, max_=2) == 1


def test_clamp__infinity():
    """Test `lib.utils.clamp` with infinity."""
    assert lib.utils.clamp(3, min_=1, max_=math.inf) == 3
    assert lib.utils.clamp(3, min_=-math.inf, max_=2) == 2
    assert lib.utils.clamp(0, min_=1, max_=math.inf) == 1
    assert lib.utils.clamp(0, min_=-math.inf, max_=2) == 0


def test_call_once():
    """Test `lib.utils.call_once` only executes callable once with the same arguments."""
    count = 0

    def add_(a, b=0):
        nonlocal count
        count += 1
        return a + b

    assert lib.utils.call_once(add_, 0) == 0  # type: ignore
    assert count == 1
    assert lib.utils.call_once(add_, 0) == 0  # type: ignore
    assert count == 1
    assert lib.utils.call_once(add_, 0, 0) == 0  # type: ignore
    assert count == 2


def test_mapped_iterator():
    """Test `MappedIterator` returns iterator items."""
    map = lib.utils.MappedIterator(iter(range(3)))
    assert map[0] == 0
    assert map[1] == 1
    assert map[2] == 2


def test_mapped_iterator__out_of_order():
    """Test `MappedIterator` returns iterator items out of order."""
    map = lib.utils.MappedIterator(iter(range(3)))
    assert map[1] == 1

    with pytest.raises(AssertionError):
        assert map[0] == 0

    assert map[2] == 2


def test__tuple():
    """Test `Tuple` can store and retrieve `tuple`s."""
    dtype = numpy.dtype([("f0", str, 1), ("f1", numpy.float32)])
    dtype = numpy.dtype([("f0", numpy.int32), ("f1", dtype)])
    data = [(1, ("a", 1.0)), (2, ("b", 2.0)), (3, ("c", 3.0))]
    items = lib.utils._Tuple(data, dtype=dtype)
    assert items[0] == data[0]
    assert len(items) == 3
    assert data[1] in items
    assert data[0] not in items[1:]
    assert all(d == t for d, t in zip(data, items))
    assert all(d == t for d, t in zip(data[1:2], items[1:2]))
    assert items[:] == items
    assert hash(items) == hash(items[:])
    assert str(items) == "((1, ('a', 1.0)), (2, ('b', 2.0)), (3, ('c', 3.0)))"
    assert repr(items) == "((1, ('a', 1.0)), (2, ('b', 2.0)), (3, ('c', 3.0)))"


class MockNamedTuple(typing.NamedTuple):
    string: str
    tuple: typing.Tuple[float, int]
    default: int = 1


def test__tuple__named():
    """Test `Tuple` can store and retrieve `NamedTuple`s."""
    dtype = numpy.dtype([("f0", numpy.float32), ("f1", numpy.int32)])
    dtype = numpy.dtype([("string", str, 1), ("tuple", dtype), ("default", numpy.int32)])
    data = [
        MockNamedTuple("a", (1.0, 1)),
        MockNamedTuple("b", (2.0, 2), 2),
        MockNamedTuple("c", (3.0, 3), 3),
    ]
    items = lib.utils._Tuple(data, dtype=dtype)
    assert items[0] == data[0]
    assert items[0].tuple == data[0].tuple
    assert items[0].tuple[0] == 1.0
    assert type(items[0].tuple[0]) is float
    assert len(items) == 3
    assert data[1] in items
    assert all(d == t for d, t in zip(data, items))
    assert all(d == t for d, t in zip(data[1:2], items[1:2]))


def test__tuple__empty():
    """Test `Tuple` can store no data."""
    items = lib.utils._Tuple([])

    with pytest.raises(IndexError):
        items[0]

    assert items[0:0] == items
    assert "test" not in items
    assert list(items) == []


def test_corrected_random_choice():
    """Test `lib.utils.corrected_random_choice` handles basic cases."""
    distribution = {i: 0.0 for i in range(10)}
    for _ in range(10000):
        choice = lib.utils.corrected_random_choice(distribution)
        # NOTE: Every time we sample `choice`, we add `choice` creating non-uniformity.
        # `corrected_random_choice` should correct for this non-uniformity.
        distribution[choice] += choice + 1

    total = sum(distribution.values())
    for value in distribution.values():
        assert value / total == pytest.approx(1 / len(distribution), abs=0.01)


def test_corrected_random_choice__non_uniform():
    """Test `lib.utils.corrected_random_choice` handles non-uniform distribution."""
    distribution = {i: 0.0 for i in range(10)}
    expected = {i: 1 / (i + 1) for i in range(10)}
    for _ in range(10000):
        choice = lib.utils.corrected_random_choice(distribution, expected)
        # NOTE: Every time we sample `choice`, we add `choice` creating non-uniformity.
        # `corrected_random_choice` should correct for this non-uniformity.
        distribution[choice] += choice + 1

    total = sum(distribution.values())
    total_expected = sum(expected.values())
    for value, expected in zip(distribution.values(), expected.values()):
        assert value / total == pytest.approx(expected / total_expected, abs=0.01)


def test_timeline():
    """Test `Timeline` handles basic cases."""
    intervals = [(0, 1), (0.5, 1), (1, 2)]
    timeline = Timeline(intervals, dtype=numpy.float64)
    assert timeline.intervals() == intervals
    for i in range(len(intervals)):
        assert intervals[i][0] == timeline.start(i)
        assert intervals[i][1] == timeline.stop(i)
    assert timeline._intervals[0].data.contiguous and timeline._intervals[0].dtype == numpy.float64
    assert timeline._intervals[1].data.contiguous and timeline._intervals[1].dtype == numpy.float64
    assert timeline[0.5].tolist() == [[0, 1], [0.5, 1]]
    assert [intervals[i] for i in timeline.indicies(0.5)] == [(0, 1), (0.5, 1)]
    assert timeline.intervals(0.5) == [(0, 1), (0.5, 1)]
    assert timeline[0.5:1.5].tolist() == [[0, 1], [0.5, 1], [1, 2]]
    assert timeline[6:10].tolist() == []
    assert timeline.num_intervals() == 3


def test_timeline__zero():
    """Test `Timeline` handles zero intervals."""
    timeline = Timeline([], dtype=numpy.float64)
    assert timeline.intervals() == []
    with pytest.raises(IndexError):
        timeline.start(0)
        timeline.stop(0)
    assert timeline[0.5].tolist() == []
    assert list(timeline.indicies(0.5)) == []
    assert timeline.intervals(0.5) == []
    assert timeline[0.5:1.5].tolist() == []
    assert timeline.num_intervals() == 0


def test_timeline_map():
    """Test `TimelineMap` handles basic cases."""
    intervals = [
        ((3, 4), "a"),  # NOTE: Out of order
        ((0, 1), "a"),
        ((0.5, 1), "b"),  # NOTE: Overlapping
        ((1, 2), "c"),  # NOTE: Independent
    ]
    timeline: TimelineMap[str] = TimelineMap(intervals)
    assert timeline[0.5] == ("a", "b")
    assert timeline[0:1] == ("a", "b", "c")
    assert timeline[-0.5:0.5] == ("a", "b")
    assert timeline[0.5:1.5] == ("a", "b", "c")
    assert timeline[1.5:2.5] == ("c",)
    assert timeline[0:4] == ("a", "b", "c", "a")
    assert timeline[6:10] == tuple()


def test_triplets():
    """Test `triplets`."""
    assert list(lib.utils.triplets(["a", "b", "c"])) == [
        (None, "a", "b"),
        ("a", "b", "c"),
        ("b", "c", None),
    ]


def test_lengths_to_mask():
    """Test `lengths_to_mask` with a variety of shapes."""
    # Test tensors with various shapes
    expected = torch.tensor([[True, False, False], [True, True, False], [True, True, True]])
    assert torch.equal(lengths_to_mask([1, 2, 3]), expected)
    assert torch.equal(lengths_to_mask(torch.tensor([1, 2, 3])), expected)
    assert torch.equal(lengths_to_mask(torch.tensor([[1, 2, 3]])), expected)

    # Test scalars with various shapes
    assert torch.equal(lengths_to_mask(1), torch.tensor([[True]]))
    assert torch.equal(lengths_to_mask(torch.tensor(1)), torch.tensor([[True]]))
    assert torch.equal(lengths_to_mask(torch.tensor([1])), torch.tensor([[True]]))

    # Test empty tensors with various shapes
    assert torch.equal(lengths_to_mask([]), torch.empty(0, 0, dtype=torch.bool))
    assert torch.equal(lengths_to_mask(torch.tensor([])), torch.empty(0, 0, dtype=torch.bool))
    assert torch.equal(lengths_to_mask(torch.tensor([[]])), torch.empty(0, 0, dtype=torch.bool))<|MERGE_RESOLUTION|>--- conflicted
+++ resolved
@@ -15,11 +15,7 @@
 from torchnlp.random import fork_rng
 
 import lib
-<<<<<<< HEAD
-from lib.utils import NumeralizePadEmbed, Timeline, TimelineMap, pad_tensor
-=======
-from lib.utils import Timeline, TimelineMap, lengths_to_mask, pad_tensor
->>>>>>> da7ba0b2
+from lib.utils import NumeralizePadEmbed, Timeline, TimelineMap, lengths_to_mask, pad_tensor
 from tests._utils import assert_almost_equal
 
 
