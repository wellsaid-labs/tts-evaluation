--- conflicted
+++ resolved
@@ -755,14 +755,13 @@
     assert xml_to_text(XMLType(xml)) == "Let's call the whole thing off"
 
 
-<<<<<<< HEAD
 def test_text_to_xml():
     """Test `lib.text.utils.text_to_xml` escape special characters."""
     text = "Over the <<river>> and through the woods."
     assert xml_to_text(text_to_xml(text)) == text
-=======
+
+
 def test_is_stripped():
     """Test `lib.text.utils.is_stripped` on basic case."""
     assert not lib.text.is_stripped("  hi ")
-    assert lib.text.is_stripped("hi")
->>>>>>> c9148144
+    assert lib.text.is_stripped("hi")