import itertools
import math
import typing
from unittest import mock

import torch
import torch.nn
from torch.nn import Embedding
from torch.nn.utils.weight_norm import remove_weight_norm, weight_norm
from torchnlp.random import fork_rng

import lib
<<<<<<< HEAD
from lib.signal_model import SignalModel, generate_waveform
=======
from lib.signal_model import generate_waveform
from lib.utils import lengths_to_mask
>>>>>>> da7ba0b2
from tests import _utils

assert_almost_equal = lambda *a, **k: _utils.assert_almost_equal(*a, **k, decimal=4)


def test__interpolate_and_concat():
    """Test `lib.signal_model._InterpolateAndConcat` trims and concats."""
    module = lib.signal_model._InterpolateAndConcat(size=1, scale_factor=2)
    concat = torch.arange(0, 3, dtype=torch.float).view(1, 1, 3)
    tensor = torch.ones(1, 1, 4)
    output = module(tensor, concat)
    assert_almost_equal(output, torch.tensor([[tensor.tolist()[0][0], [0, 1, 1, 2]]]))


def test__interpolate_and_mask():
    """Test `lib.signal_model._InterpolateAndMask` trims and masks."""
    module = lib.signal_model._InterpolateAndMask(scale_factor=2)
    mask = torch.tensor([0, 1, 0], dtype=torch.float).view(1, 1, 3)
    tensor = torch.full((1, 1, 4), 2, dtype=torch.float)
    output = module(tensor, mask)
    assert_almost_equal(output, torch.tensor([[[0, 2, 2, 0]]]))


def test__pixel_shuffle_1d():
    """Test `lib.signal_model._PixelShuffle1d` reshapes the input correctly."""
    module = lib.signal_model._PixelShuffle1d(upscale_factor=4)
    tensor = torch.arange(0, 12).view(1, 3, 4).transpose(1, 2)
    output = module(tensor)
    assert_almost_equal(output, torch.tensor([[[0, 1, 2, 3, 4, 5, 6, 7, 8, 9, 10, 11]]]))


def test__block():
    """Test `lib.signal_model._Block` is differentiable and outputs the right shape."""
    in_channels = 4
    num_frames = 4
    batch_size = 3
    out_channels = 2
    upscale_factor = 2
    input_scale = 4
    module = lib.signal_model._Block(in_channels, out_channels, upscale_factor, input_scale)
    padding = math.ceil(module.padding_required) * input_scale * 2
    excess_padding = (
        (math.ceil(module.padding_required) - module.padding_required) * input_scale * 2
    )
    output = module(
        torch.randn(batch_size, in_channels, num_frames + padding),
        torch.randn(batch_size, 1, num_frames // input_scale + 2),
        torch.randn(batch_size, in_channels, num_frames // input_scale + 2),
    )
    assert output.shape == (
        batch_size,
        out_channels,
        num_frames * upscale_factor + excess_padding * upscale_factor,
    )
    output.sum().backward()


def test__has_weight_norm():
    """Test `lib.signal_model._has_weight_norm` detects `torch.nn.utils.weight_norm`."""
    module = torch.nn.Linear(20, 40)
    weight_norm(module, name="weight")
    assert lib.signal_model._has_weight_norm(module)
    remove_weight_norm(module, name="weight")
    assert not lib.signal_model._has_weight_norm(module)


class _Config(typing.NamedTuple):
    max_seq_meta_values: typing.Tuple[int, int] = (8, 10)
    batch_size: int = 4
    num_frames: int = 8
    frame_size: int = 6
    hidden_size: int = 2
    ratios: typing.List[int] = [2]
    max_channel_size: int = 8
    seq_meta_embed_size: int = 8
    mu: int = 255
    padding: int = 0


_ModelInputs = typing.Tuple[torch.Tensor, typing.List[typing.Tuple[int, int]], torch.Tensor]


def _make_small_signal_model(config: _Config) -> typing.Tuple[SignalModel, _ModelInputs]:
    """Make `SignalModel` and it's inputs for testing."""
    model = SignalModel(
        max_seq_meta_values=config.max_seq_meta_values,
        seq_meta_embed_size=config.seq_meta_embed_size,
        frame_size=config.frame_size,
        hidden_size=config.hidden_size,
        ratios=config.ratios,
        max_channel_size=config.max_channel_size,
        mu=config.mu,
    )
    speaker = torch.randint(0, config.max_seq_meta_values[0], (config.batch_size,)).tolist()
    session = torch.randint(0, config.max_seq_meta_values[1], (config.batch_size,)).tolist()
    seq_metadata = list(zip(speaker, session))
    num_frames = config.num_frames + config.padding * 2
    spectrogram = torch.randn([config.batch_size, num_frames, config.frame_size])
    mask = [
        torch.zeros([config.batch_size, config.padding]),
        torch.ones([config.batch_size, config.num_frames]),
        torch.zeros([config.batch_size, config.padding]),
    ]
    mask = torch.cat(mask, 1).bool()

    # NOTE: Ensure modules like `LayerNorm` perturbs the input instead of being just an identity.
    for _, parameter in model.named_parameters():
        if parameter.std() == 0:
            torch.nn.init.normal_(parameter)

    return model, (spectrogram, seq_metadata, mask)


def test_signal_model():
    """Test `SignalModel` output is the right shape, in range and differentiable."""
    config = _Config()
    model, inputs = _make_small_signal_model(config)
    out = model(*inputs)
    assert out.shape == (config.batch_size, model.upscale_factor * config.num_frames)
    assert out.max() <= 1.0
    assert out.min() >= -1.0
    out.sum().backward()


def test_signal_model__odd():
    """Test `SignalModel` can handle an input with an odd number of frames."""
    config = _Config(num_frames=9, batch_size=1)
    model, inputs = _make_small_signal_model(config)
    out = model(*inputs)
    assert out.shape == (config.batch_size, model.upscale_factor * config.num_frames)
    assert out.max() <= 1.0
    assert out.min() >= -1.0
    out.sum().backward()


def test_signal_model__batch_invariance():
    """Test `SignalModel` output doesn't vary with batch size."""
    model, inputs = _make_small_signal_model(_Config())
    first = tuple(i[0:1] for i in inputs)
    first = typing.cast(typing.Tuple[torch.Tensor, typing.List[typing.Tuple[int, int]]], first)
    assert_almost_equal(model(*inputs)[0:1], model(*first))


def test_signal_model__padding_invariance():
    """Test `SignalModel` output doesn't vary with masked padding, and the output is masked."""
    config = _Config(padding=3)
    model, inputs = _make_small_signal_model(config)

    padded_out = model(*inputs)
    out = model(inputs[0][:, config.padding : -config.padding], inputs[1])
    padding_len = model.upscale_factor * config.padding

    # NOTE: Ensure the output is masked.
    assert padded_out[:, :padding_len].abs().sum().item() == 0.0
    assert padded_out[:, -padding_len:].abs().sum().item() == 0.0

    # NOTE: Ensure the output isn't affected by padding.
    assert_almost_equal(padded_out[:, padding_len:-padding_len], out)


def test_signal_model__shape():
    """Test `SignalModel` output is the correct shape given different scale factors and input sizes.
    Particularly, this tests the `padding` and `excess_padding` implementations."""
    for i, j, num_frames in itertools.product(range(1, 4), range(1, 3), range(1, 4)):
        config = _Config(
            max_seq_meta_values=(10, 12),
            frame_size=4,
            ratios=[i] * j,
            max_channel_size=4,
            seq_meta_embed_size=16,
            num_frames=num_frames,
        )
        model, inputs = _make_small_signal_model(config)
        assert model(*inputs).shape == (config.batch_size, model.upscale_factor * config.num_frames)


def test_train():
    """Test `SignalModel.train` executes."""
    model, *_ = _make_small_signal_model(_Config())
    model.train()
    model.train()
    model.eval()
    model.eval()


def test_spectrogram_discriminator():
    """Test `lib.signal_model.SpectrogramDiscriminator` output is the right shape and
    differentiable."""
    batch_size = 4
    num_frames = 16
    fft_length = 1024
    num_mel_bins = 128
    max_seq_meta_values = (12, 10)
    discriminator = lib.signal_model.SpectrogramDiscriminator(
        fft_length, num_mel_bins, max_seq_meta_values, 12, 16
    )
    spectrogram = torch.randn(batch_size, num_frames, fft_length // 2 + 1)
    db_spectrogram = torch.randn(batch_size, num_frames, fft_length // 2 + 1)
    db_mel_spectrogram = torch.randn(batch_size, num_frames, num_mel_bins)
    speaker = torch.randint(0, max_seq_meta_values[0], (batch_size,)).tolist()
    session = torch.randint(0, max_seq_meta_values[1], (batch_size,)).tolist()
    seq_metadata = list(zip(speaker, session))
    output = discriminator(spectrogram, db_spectrogram, db_mel_spectrogram, seq_metadata)
    assert output.shape == (batch_size,)
    output.sum().backward()


def test_generate_waveform():
    """Test `lib.signal_model.generate_waveform` is consistent with `SignalModel`
    given different spectrogram generators.
    """
    config = _Config(num_frames=53, batch_size=2)
    model, inputs = _make_small_signal_model(config)
    output = model(*inputs)
    assert output.shape == (config.batch_size, model.upscale_factor * config.num_frames)
    for i in itertools.chain([1, 26, 27, 53]):
        generator = generate_waveform(model, inputs[0].split(i, dim=1), inputs[1])
        generated = torch.cat(list(generator), dim=1)
        assert generated.shape == (config.batch_size, model.upscale_factor * config.num_frames)
        assert_almost_equal(output, generated)


def test_generate_waveform__padding_invariance():
    """Test `lib.signal_model.generate_waveform` output doesn't vary with masked padding, and the
    output is masked."""
    split_size = 26
    config = _Config(num_frames=27, batch_size=2, padding=7)
    model, (spectrogram, seq_metadata, mask) = _make_small_signal_model(config)

    immediate = model(spectrogram[:, config.padding : -config.padding], seq_metadata)
    splits = spectrogram.split(split_size, dim=1)
    generator = generate_waveform(model, splits, seq_metadata, mask.split(split_size, dim=1))
    generated = torch.cat(list(generator), dim=1)
    padding_len = model.upscale_factor * config.padding

    # NOTE: Ensure the output is masked.
    assert generated[:, :padding_len].abs().sum().item() == 0.0
    assert generated[:, -padding_len:].abs().sum().item() == 0.0

    # NOTE: Ensure the output isn't affected by padding.
    assert_almost_equal(generated[:, padding_len:-padding_len], immediate)


_expected_parameters = {
    "encoder.embed_metadata.0.weight": torch.tensor(-0.574029),
    "encoder.embed_metadata.1.weight": torch.tensor(0.777365),
    "pre_net.1.bias": torch.tensor(0.389551),
    "pre_net.1.weight_g": torch.tensor(2.000000),
    "pre_net.1.weight_v": torch.tensor(1.008913),
    "pre_net.2.weight": torch.tensor(0.980255),
    "pre_net.2.bias": torch.tensor(1.415027),
    "network.0.shortcut.0.bias": torch.tensor(-0.143234),
    "network.0.shortcut.0.weight_g": torch.tensor(2.000000),
    "network.0.shortcut.0.weight_v": torch.tensor(-1.787402),
    "network.0.block.1.bias": torch.tensor(-1.263540),
    "network.0.block.1.weight_g": torch.tensor(2.000000),
    "network.0.block.1.weight_v": torch.tensor(2.424097),
    "network.0.block.4.bias": torch.tensor(-0.189329),
    "network.0.block.4.weight_g": torch.tensor(2.000000),
    "network.0.block.4.weight_v": torch.tensor(-0.275666),
    "network.0.block.8.bias": torch.tensor(-2.300243),
    "network.0.block.8.weight_g": torch.tensor(1.442972),
    "network.0.block.8.weight_v": torch.tensor(-2.289390),
    "network.0.other_block.1.bias": torch.tensor(-0.765345),
    "network.0.other_block.1.weight_g": torch.tensor(2.000000),
    "network.0.other_block.1.weight_v": torch.tensor(2.196348),
    "network.0.other_block.4.bias": torch.tensor(-1.368577),
    "network.0.other_block.4.weight_g": torch.tensor(2.000000),
    "network.0.other_block.4.weight_v": torch.tensor(-1.501767),
    "network.0.other_block.7.bias": torch.tensor(0.790266),
    "network.0.other_block.7.weight_g": torch.tensor(2.000000),
    "network.0.other_block.7.weight_v": torch.tensor(0.562463),
    "network.1.shortcut.0.bias": torch.tensor(0.895958),
    "network.1.shortcut.0.weight_g": torch.tensor(1.310875),
    "network.1.shortcut.0.weight_v": torch.tensor(-0.262897),
    "network.1.block.1.bias": torch.tensor(-1.379132),
    "network.1.block.1.weight_g": torch.tensor(2.000000),
    "network.1.block.1.weight_v": torch.tensor(-0.842446),
    "network.1.block.4.bias": torch.tensor(0.407032),
    "network.1.block.4.weight_g": torch.tensor(2.000000),
    "network.1.block.4.weight_v": torch.tensor(2.141014),
    "network.1.block.8.bias": torch.tensor(2.652335),
    "network.1.block.8.weight_g": torch.tensor(2.000000),
    "network.1.block.8.weight_v": torch.tensor(1.014063),
    "network.1.other_block.1.bias": torch.tensor(-0.808023),
    "network.1.other_block.1.weight_g": torch.tensor(2.000000),
    "network.1.other_block.1.weight_v": torch.tensor(-0.180521),
    "network.1.other_block.4.bias": torch.tensor(-0.260156),
    "network.1.other_block.4.weight_g": torch.tensor(2.021936),
    "network.1.other_block.4.weight_v": torch.tensor(1.384603),
    "network.1.other_block.7.bias": torch.tensor(0.373084),
    "network.1.other_block.7.weight_g": torch.tensor(2.000000),
    "network.1.other_block.7.weight_v": torch.tensor(1.344408),
    "network.2.shortcut.0.bias": torch.tensor(2.734252),
    "network.2.shortcut.0.weight_g": torch.tensor(2.759658),
    "network.2.shortcut.0.weight_v": torch.tensor(1.413496),
    "network.2.block.1.bias": torch.tensor(1.007614),
    "network.2.block.1.weight_g": torch.tensor(2.000000),
    "network.2.block.1.weight_v": torch.tensor(1.617141),
    "network.2.block.4.bias": torch.tensor(1.338760),
    "network.2.block.4.weight_g": torch.tensor(4.000000),
    "network.2.block.4.weight_v": torch.tensor(1.427749),
    "network.2.block.8.bias": torch.tensor(-1.078366),
    "network.2.block.8.weight_g": torch.tensor(2.000000),
    "network.2.block.8.weight_v": torch.tensor(2.550148),
    "network.2.other_block.1.bias": torch.tensor(-0.989810),
    "network.2.other_block.1.weight_g": torch.tensor(1.404594),
    "network.2.other_block.1.weight_v": torch.tensor(-1.414033),
    "network.2.other_block.4.bias": torch.tensor(-3.240095),
    "network.2.other_block.4.weight_g": torch.tensor(2.000000),
    "network.2.other_block.4.weight_v": torch.tensor(2.699658),
    "network.2.other_block.7.bias": torch.tensor(1.564060),
    "network.2.other_block.7.weight_g": torch.tensor(2.000000),
    "network.2.other_block.7.weight_v": torch.tensor(1.841271),
    "network.3.bias": torch.tensor(-0.579897),
    "network.3.weight_g": torch.tensor(-2.105088),
    "network.3.weight_v": torch.tensor(1.271017),
    "network.6.bias": torch.tensor(0.263355),
    "network.6.weight_g": torch.tensor(-0.738752),
    "network.6.weight_v": torch.tensor(1.744133),
    "condition.bias": torch.tensor(1.185164),
    "condition.weight_g": torch.tensor(-2.169669),
    "condition.weight_v": torch.tensor(-1.653843),
}

_expected_grads = {
    "encoder.embed_metadata.0.weight": torch.tensor(-0.005022),
    "encoder.embed_metadata.1.weight": torch.tensor(0.121203),
    "pre_net.1.bias": torch.tensor(-0.000001),
    "pre_net.1.weight_g": torch.tensor(-0.167925),
    "pre_net.1.weight_v": torch.tensor(0.089933),
    "pre_net.2.weight": torch.tensor(-0.337646),
    "pre_net.2.bias": torch.tensor(-0.007025),
    "network.0.shortcut.0.bias": torch.tensor(-0.053820),
    "network.0.shortcut.0.weight_g": torch.tensor(0.470699),
    "network.0.shortcut.0.weight_v": torch.tensor(0.017525),
    "network.0.block.1.bias": torch.tensor(0.008283),
    "network.0.block.1.weight_g": torch.tensor(0.018947),
    "network.0.block.1.weight_v": torch.tensor(-0.010229),
    "network.0.block.4.bias": torch.tensor(0.046683),
    "network.0.block.4.weight_g": torch.tensor(0.013338),
    "network.0.block.4.weight_v": torch.tensor(0.165964),
    "network.0.block.8.bias": torch.tensor(-0.053820),
    "network.0.block.8.weight_g": torch.tensor(0.054566),
    "network.0.block.8.weight_v": torch.tensor(-0.196224),
    "network.0.other_block.1.bias": torch.tensor(-0.000762),
    "network.0.other_block.1.weight_g": torch.tensor(-0.000485),
    "network.0.other_block.1.weight_v": torch.tensor(0.001860),
    "network.0.other_block.4.bias": torch.tensor(-0.016758),
    "network.0.other_block.4.weight_g": torch.tensor(-0.001833),
    "network.0.other_block.4.weight_v": torch.tensor(0.005866),
    "network.0.other_block.7.bias": torch.tensor(-0.052985),
    "network.0.other_block.7.weight_g": torch.tensor(0.001660),
    "network.0.other_block.7.weight_v": torch.tensor(0.036058),
    "network.1.shortcut.0.bias": torch.tensor(0.016888),
    "network.1.shortcut.0.weight_g": torch.tensor(0.764580),
    "network.1.shortcut.0.weight_v": torch.tensor(0.755654),
    "network.1.block.1.bias": torch.tensor(0.117015),
    "network.1.block.1.weight_g": torch.tensor(0.232476),
    "network.1.block.1.weight_v": torch.tensor(0.017425),
    "network.1.block.4.bias": torch.tensor(0.069414),
    "network.1.block.4.weight_g": torch.tensor(0.098588),
    "network.1.block.4.weight_v": torch.tensor(0.163732),
    "network.1.block.8.bias": torch.tensor(0.016888),
    "network.1.block.8.weight_g": torch.tensor(0.143607),
    "network.1.block.8.weight_v": torch.tensor(-0.282731),
    "network.1.other_block.1.bias": torch.tensor(0.079360),
    "network.1.other_block.1.weight_g": torch.tensor(0.093194),
    "network.1.other_block.1.weight_v": torch.tensor(0.072368),
    "network.1.other_block.4.bias": torch.tensor(-0.040673),
    "network.1.other_block.4.weight_g": torch.tensor(0.075578),
    "network.1.other_block.4.weight_v": torch.tensor(-0.045973),
    "network.1.other_block.7.bias": torch.tensor(0.093232),
    "network.1.other_block.7.weight_g": torch.tensor(0.126495),
    "network.1.other_block.7.weight_v": torch.tensor(0.322689),
    "network.2.shortcut.0.bias": torch.tensor(-0.024796),
    "network.2.shortcut.0.weight_g": torch.tensor(0.784628),
    "network.2.shortcut.0.weight_v": torch.tensor(-0.652103),
    "network.2.block.1.bias": torch.tensor(0.035368),
    "network.2.block.1.weight_g": torch.tensor(0.266133),
    "network.2.block.1.weight_v": torch.tensor(0.452084),
    "network.2.block.4.bias": torch.tensor(-0.069046),
    "network.2.block.4.weight_g": torch.tensor(0.224250),
    "network.2.block.4.weight_v": torch.tensor(-1.719246),
    "network.2.block.8.bias": torch.tensor(-0.024796),
    "network.2.block.8.weight_g": torch.tensor(0.262480),
    "network.2.block.8.weight_v": torch.tensor(0.334629),
    "network.2.other_block.1.bias": torch.tensor(0.019532),
    "network.2.other_block.1.weight_g": torch.tensor(-0.088311),
    "network.2.other_block.1.weight_v": torch.tensor(-0.045489),
    "network.2.other_block.4.bias": torch.tensor(0.042766),
    "network.2.other_block.4.weight_g": torch.tensor(0.093596),
    "network.2.other_block.4.weight_v": torch.tensor(0.099916),
    "network.2.other_block.7.bias": torch.tensor(-0.015736),
    "network.2.other_block.7.weight_g": torch.tensor(0.094327),
    "network.2.other_block.7.weight_v": torch.tensor(-0.440499),
    "network.3.bias": torch.tensor(0.218567),
    "network.3.weight_g": torch.tensor(-0.650937),
    "network.3.weight_v": torch.tensor(-2.625804),
    "network.6.bias": torch.tensor(6.847976),
    "network.6.weight_g": torch.tensor(0.412710),
    "network.6.weight_v": torch.tensor(-1.729314),
    "condition.bias": torch.tensor(-0.002321),
    "condition.weight_g": torch.tensor(0.209711),
    "condition.weight_v": torch.tensor(-0.306043),
}

_expected_signal = [
    0.157694,
    0.060988,
    0.144178,
    0.132551,
    0.132334,
    0.098022,
    0.132578,
    0.132578,
    0.136925,
    0.094106,
    0.163105,
    0.132575,
    0.073113,
    0.135382,
    0.132185,
    0.131859,
]
_expected_signal = torch.tensor(_expected_signal)


def _side_effect(num_embeddings: int, *args, padding_idx=None, **kwargs):
    """Side-effect used in `_make_backward_compatible_model` for creating the `Embedding`.

    TODO: Remove and update `test_signal_model__version` values.
    """
    default_tokens = len(lib.utils.NumeralizePadEmbed._Tokens)
    return Embedding(num_embeddings - default_tokens, *args, padding_idx=None, **kwargs)


def _make_backward_compatible_model(config: _Config):
    """Set `Embedding` in a backward compatible way so `test_signal_model__version` passes.

    TODO: Remove and update `test_signal_model__version` values.
    """
    with mock.patch("lib.utils.torch.nn.Embedding") as module:
        module.side_effect = _side_effect
        model, *other = _make_small_signal_model(config)

    for embed, max_values in zip(model.encoder.embed_metadata, config.max_seq_meta_values):
        embed = typing.cast(lib.utils.NumeralizePadEmbed, embed)
        embed.vocab.update({i: i for i in range(max_values)})
        embed.num_embeddings = len(embed.vocab)

    return (model, *other)


def test_signal_model__version():
    """Test `SignalModel` has not changed since it was last tested."""
    torch.set_printoptions(precision=6, linewidth=100)

    with fork_rng(123):
        config = _Config(batch_size=16)
        model, (_, seq_metadata, _) = _make_backward_compatible_model(config)
        padded_num_frames = config.num_frames + model.padding * 2
        spectrogram = torch.randn(config.batch_size, padded_num_frames, config.frame_size)
        spectrogram_len = torch.randint(model.padding + 1, padded_num_frames, (config.batch_size,))
        spectrogram_len[-1] = padded_num_frames
        spectrogram_mask = lengths_to_mask(spectrogram_len)

        val = torch.randn(1)
        print("Rand", val)
        assert_almost_equal(val, torch.tensor(-0.27735))

        signal = model(spectrogram, seq_metadata, spectrogram_mask, pad_input=False)

        _utils.print_params("_expected_parameters", model.named_parameters())
        for name, parameter in model.named_parameters():
            assert_almost_equal(_expected_parameters[name], parameter.sum())

        print("Signal", signal.sum(dim=-1))
        assert_almost_equal(signal.sum(dim=-1), _expected_signal)

        signal.sum().backward()

        grads = [(n, p.grad) for n, p in model.named_parameters() if p.grad is not None]
        _utils.print_params("_expected_grads", grads)
        for name, grad in grads:
            assert_almost_equal(_expected_grads[name], grad.sum())

        val = torch.randn(1)
        print("Rand", val)
        assert_almost_equal(val, torch.tensor(0.555366))<|MERGE_RESOLUTION|>--- conflicted
+++ resolved
@@ -10,12 +10,8 @@
 from torchnlp.random import fork_rng
 
 import lib
-<<<<<<< HEAD
 from lib.signal_model import SignalModel, generate_waveform
-=======
-from lib.signal_model import generate_waveform
 from lib.utils import lengths_to_mask
->>>>>>> da7ba0b2
 from tests import _utils
 
 assert_almost_equal = lambda *a, **k: _utils.assert_almost_equal(*a, **k, decimal=4)
