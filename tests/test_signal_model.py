import itertools

import numpy
import torch

from src.signal_model import generate_waveform
from src.signal_model import has_weight_norm
from src.signal_model import L1L2Loss
from src.signal_model import SignalModel
from src.signal_model import SpectrogramDiscriminator
<<<<<<< HEAD
=======


def test_has_weight_norm():
    module = torch.nn.Linear(20, 40)
    torch.nn.utils.weight_norm(module, name='weight')

    assert has_weight_norm(module)

    torch.nn.utils.remove_weight_norm(module, name='weight')
    assert not has_weight_norm(module)


def test_l1_l2_loss():
    loss = L1L2Loss()
    input_ = torch.randn(3, 5, requires_grad=True)
    target = torch.randn(3, 5)
    output = loss(input_, target)
    output.backward()


def _get_small_signal_model(*args, **kwargs):
    return SignalModel(*args, hidden_size=2, max_channel_size=8, ratios=[2], **kwargs)


def test_signal_model__excess_padding():
    """ Test if the model is able to output the correct size regardless of the parameters. """
    frame_channels = 4
    for i in range(1, 3):
        for j in range(1, 3):
            for k in range(1, 3):
                model = SignalModel(
                    input_size=frame_channels, hidden_size=2, max_channel_size=8, ratios=[i] * j)
                spectrogram = torch.randn([k, frame_channels])
                assert model(spectrogram).shape == (model.upscale_factor * k,)


def test_signal_model__train_mode():
    """ Basic test is `train` mode can be applied multiple times. """
    model = _get_small_signal_model()
    model.train()
    model.train()
    model.eval()
    model.eval()
>>>>>>> 0cf3402e


def test_generate_waveform():
    """ Test if incremental generation produces the same output as none-incremental. """
    batch_size = 2
    num_frames = 53
    frame_channels = 6

<<<<<<< HEAD
    model = SignalModel(input_size=frame_channels, ratios=[2, 2], max_channel_size=32, padding=13)
=======
    model = _get_small_signal_model(input_size=frame_channels)
>>>>>>> 0cf3402e
    spectrogram = torch.randn([batch_size, num_frames, frame_channels])
    immediate = model(spectrogram)
    assert immediate.shape == (batch_size, model.upscale_factor * num_frames)

    for i in itertools.chain([1, 26, 27, 53]):
        generated = torch.cat(list(generate_waveform(model, spectrogram.split(i, dim=1))), dim=1)
        assert generated.shape == (batch_size, model.upscale_factor * num_frames)
        numpy.testing.assert_almost_equal(immediate.detach().numpy(), generated.detach().numpy())
<<<<<<< HEAD


=======


>>>>>>> 0cf3402e
def test_generate_waveform_small():
    """ Test if incremental generation produces the same output as none-incremental. """
    batch_size = 2
    num_frames = 1
    frame_channels = 6

<<<<<<< HEAD
    model = SignalModel(input_size=frame_channels, ratios=[2, 2], max_channel_size=32, padding=13)
=======
    model = _get_small_signal_model(input_size=frame_channels)
>>>>>>> 0cf3402e
    spectrogram = torch.randn([batch_size, num_frames, frame_channels])
    immediate = model(spectrogram)
    assert immediate.shape == (batch_size, model.upscale_factor * num_frames)

    generated = torch.cat(list(generate_waveform(model, spectrogram.split(1, dim=1))), dim=1)
    assert generated.shape == (batch_size, model.upscale_factor * num_frames)
    numpy.testing.assert_almost_equal(immediate.detach().numpy(), generated.detach().numpy())


def test_generate_waveform__no_batch_dim():
    """ Test if incremental generation produces the same output as none-incremental. """
    num_frames = 37
    frame_channels = 8
    split_size = 26

<<<<<<< HEAD
    model = SignalModel(input_size=frame_channels, ratios=[2, 2], max_channel_size=32, padding=13)
=======
    model = _get_small_signal_model(input_size=frame_channels)
>>>>>>> 0cf3402e
    spectrogram = torch.randn([num_frames, frame_channels])
    immediate = model(spectrogram)
    assert immediate.shape == (model.upscale_factor * num_frames,)

    generated = torch.cat(list(generate_waveform(model, spectrogram.split(split_size))))
    assert generated.shape == (model.upscale_factor * num_frames,)
    numpy.testing.assert_almost_equal(immediate.detach().numpy(), generated.detach().numpy())


def test_generate_waveform__padding_invariance():
    batch_size = 2
    num_frames = 27
    frame_channels = 6
    padding = 7
    split_size = 26
<<<<<<< HEAD

    model = SignalModel(input_size=frame_channels, ratios=[2, 2], max_channel_size=32, padding=13)
=======
>>>>>>> 0cf3402e

    model = _get_small_signal_model(input_size=frame_channels)
    spectrogram = torch.randn([batch_size, num_frames + padding * 2, frame_channels])
    mask = torch.cat(
        [
            torch.zeros([batch_size, padding]),
            torch.ones([batch_size, num_frames]),
            torch.zeros([batch_size, padding])
        ],
        dim=1,
    ).bool()

    immediate = model(spectrogram[:, padding:-padding])

    generated = generate_waveform(model, spectrogram.split(split_size, dim=1),
                                  mask.split(split_size, dim=1))
    generated = torch.cat(list(generated), dim=1)

    # Ensure padded output is zero
    assert generated[:, :padding * model.upscale_factor].abs().sum().item() == 0.0
    assert generated[:, -padding * model.upscale_factor:].abs().sum().item() == 0.0

    # Ensure not padding output isn't affected.
    numpy.testing.assert_almost_equal(
        generated[:,
                  padding * model.upscale_factor:-padding * model.upscale_factor].detach().numpy(),
        immediate.detach().numpy())


def test_spectrogram_discriminator():
    batch_size = 4
    num_frames = 16
    fft_length = 1024
    num_mel_bins = 128
    discriminator = SpectrogramDiscriminator(fft_length, num_mel_bins)
    spectrogram = torch.randn(batch_size, num_frames, fft_length // 2 + 1)
    db_spectrogram = torch.randn(batch_size, num_frames, fft_length // 2 + 1)
    db_mel_spectrogram = torch.randn(batch_size, num_frames, num_mel_bins)
    output = discriminator(spectrogram, db_spectrogram, db_mel_spectrogram)
    assert output.shape == (batch_size,)
    output.sum().backward()


def test_signal_model():
    batch_size = 4
    num_frames = 8
    frame_channels = 16

    model = _get_small_signal_model(input_size=frame_channels)
    spectrogram = torch.randn([batch_size, num_frames, frame_channels])
    out = model(spectrogram)

    assert out.shape == (batch_size, model.upscale_factor * num_frames)

    assert out.max() <= 1.0
    assert out.min() >= -1.0

    out.sum().backward()


def test_signal_model__no_batch():
    num_frames = 9  # Test odd number of frames
    frame_channels = 16

    model = _get_small_signal_model(input_size=frame_channels)
    spectrogram = torch.randn([num_frames, frame_channels])
    out = model(spectrogram)

    assert out.shape == (model.upscale_factor * num_frames,)

    assert out.max() <= 1.0
    assert out.min() >= -1.0

    out.sum().backward()


def test_signal_model__batch_invariance():
    batch_size = 4
    num_frames = 8
    frame_channels = 16

    model = _get_small_signal_model(input_size=frame_channels)
    batched_spectrogram = torch.randn([batch_size, num_frames, frame_channels])
    batched_out = model(batched_spectrogram)

    out = model(batched_spectrogram[0])

    numpy.testing.assert_almost_equal(batched_out[0].detach().numpy(), out.detach().numpy())


def test_signal_model__padding_invariance():
    batch_size = 4
    num_frames = 8
    frame_channels = 16
    padding = 3

    model = _get_small_signal_model(input_size=frame_channels)

    spectrogram = torch.randn([batch_size, num_frames + padding * 2, frame_channels])
    mask = torch.cat(
        [
            torch.zeros([batch_size, padding]),
            torch.ones([batch_size, num_frames]),
            torch.zeros([batch_size, padding])
        ],
        dim=1,
    ).bool()
    padded_out = model(spectrogram, mask)
    out = model(spectrogram[:, padding:-padding])

    # Ensure padded output is zero
    assert padded_out[:, :padding * model.upscale_factor].abs().sum().item() == 0.0
    assert padded_out[:, -padding * model.upscale_factor:].abs().sum().item() == 0.0

    # Ensure not padding output isn't affected.
    numpy.testing.assert_almost_equal(
        padded_out[:,
                   padding * model.upscale_factor:-padding * model.upscale_factor].detach().numpy(),
        out.detach().numpy())<|MERGE_RESOLUTION|>--- conflicted
+++ resolved
@@ -8,8 +8,6 @@
 from src.signal_model import L1L2Loss
 from src.signal_model import SignalModel
 from src.signal_model import SpectrogramDiscriminator
-<<<<<<< HEAD
-=======
 
 
 def test_has_weight_norm():
@@ -53,7 +51,6 @@
     model.train()
     model.eval()
     model.eval()
->>>>>>> 0cf3402e
 
 
 def test_generate_waveform():
@@ -62,11 +59,7 @@
     num_frames = 53
     frame_channels = 6
 
-<<<<<<< HEAD
-    model = SignalModel(input_size=frame_channels, ratios=[2, 2], max_channel_size=32, padding=13)
-=======
-    model = _get_small_signal_model(input_size=frame_channels)
->>>>>>> 0cf3402e
+    model = _get_small_signal_model(input_size=frame_channels)
     spectrogram = torch.randn([batch_size, num_frames, frame_channels])
     immediate = model(spectrogram)
     assert immediate.shape == (batch_size, model.upscale_factor * num_frames)
@@ -75,24 +68,15 @@
         generated = torch.cat(list(generate_waveform(model, spectrogram.split(i, dim=1))), dim=1)
         assert generated.shape == (batch_size, model.upscale_factor * num_frames)
         numpy.testing.assert_almost_equal(immediate.detach().numpy(), generated.detach().numpy())
-<<<<<<< HEAD
-
-
-=======
-
-
->>>>>>> 0cf3402e
+
+
 def test_generate_waveform_small():
     """ Test if incremental generation produces the same output as none-incremental. """
     batch_size = 2
     num_frames = 1
     frame_channels = 6
 
-<<<<<<< HEAD
-    model = SignalModel(input_size=frame_channels, ratios=[2, 2], max_channel_size=32, padding=13)
-=======
-    model = _get_small_signal_model(input_size=frame_channels)
->>>>>>> 0cf3402e
+    model = _get_small_signal_model(input_size=frame_channels)
     spectrogram = torch.randn([batch_size, num_frames, frame_channels])
     immediate = model(spectrogram)
     assert immediate.shape == (batch_size, model.upscale_factor * num_frames)
@@ -108,11 +92,7 @@
     frame_channels = 8
     split_size = 26
 
-<<<<<<< HEAD
-    model = SignalModel(input_size=frame_channels, ratios=[2, 2], max_channel_size=32, padding=13)
-=======
-    model = _get_small_signal_model(input_size=frame_channels)
->>>>>>> 0cf3402e
+    model = _get_small_signal_model(input_size=frame_channels)
     spectrogram = torch.randn([num_frames, frame_channels])
     immediate = model(spectrogram)
     assert immediate.shape == (model.upscale_factor * num_frames,)
@@ -128,11 +108,6 @@
     frame_channels = 6
     padding = 7
     split_size = 26
-<<<<<<< HEAD
-
-    model = SignalModel(input_size=frame_channels, ratios=[2, 2], max_channel_size=32, padding=13)
-=======
->>>>>>> 0cf3402e
 
     model = _get_small_signal_model(input_size=frame_channels)
     spectrogram = torch.randn([batch_size, num_frames + padding * 2, frame_channels])
