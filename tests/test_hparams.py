--- conflicted
+++ resolved
@@ -14,24 +14,14 @@
               'Aliquam ac accumsan ante. Vivamus et nisl eu tortor aliquet cursus eget a ex. ' +
               'Phasellus orci ex, hendrerit hendrerit scelerisque vel, rutrum ac odio. ' +
               'Vestibulum mollis pharetra ipsum at fermentum.'),
-<<<<<<< HEAD
-        speaker=Speaker('Linda Johnson', Gender.FEMALE),
+        speaker=LINDA_JOHNSON,
         audio_path=ROOT_PATH / 'tests/_test_data/_disk/data/LJSpeech-1.1/wavs/LJ005-0210.wav')
-=======
-        speaker=LINDA_JOHNSON,
-        audio_path=ROOT_PATH / 'tests/_test_data/_utils/LJSpeech-1.1/wavs/LJ005-0210.wav')
->>>>>>> 17f01b85
     assert not _filter_too_little_audio(
         example, min_seconds_per_character=0.04, sample_rate=24000, bits=16)
 
     example = TextSpeechRow(
         text=('At Walsall, in Staffordshire,'),
-<<<<<<< HEAD
-        speaker=Speaker('Linda Johnson', Gender.FEMALE),
+        speaker=LINDA_JOHNSON,
         audio_path=ROOT_PATH / 'tests/_test_data/_disk/data/LJSpeech-1.1/wavs/LJ005-0210.wav')
-=======
-        speaker=LINDA_JOHNSON,
-        audio_path=ROOT_PATH / 'tests/_test_data/_utils/LJSpeech-1.1/wavs/LJ005-0210.wav')
->>>>>>> 17f01b85
     assert _filter_too_little_audio(
         example, min_seconds_per_character=0.04, sample_rate=24000, bits=16)