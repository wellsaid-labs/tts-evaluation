from functools import partial

import io

from scipy.io import wavfile

import librosa
import numpy as np
import pyloudnorm
import pytest
import torch

from src.audio import a_weighting
from src.audio import amplitude_to_db
from src.audio import amplitude_to_power
from src.audio import build_wav_header
from src.audio import cache_get_audio_metadata
from src.audio import db_to_amplitude
from src.audio import db_to_power
from src.audio import framed_rms_from_power_spectrogram
from src.audio import framed_rms_from_signal
from src.audio import full_scale_sine_wave
from src.audio import full_scale_square_wave
from src.audio import get_audio_metadata
from src.audio import get_num_seconds
from src.audio import get_signal_to_db_mel_spectrogram
from src.audio import griffin_lim
from src.audio import identity_weighting
from src.audio import integer_to_floating_point_pcm
from src.audio import iso226_weighting
from src.audio import k_weighting
from src.audio import normalize_audio
from src.audio import pad_remainder
from src.audio import power_to_amplitude
from src.audio import power_to_db
from src.audio import read_audio
from src.audio import REFERENCE_FREQUENCY
from src.audio import rms_from_signal
from src.audio import SignalTodBMelSpectrogram
from src.audio import WAVE_FORMAT_IEEE_FLOAT
from src.audio import WAVE_FORMAT_PCM
from src.audio import WavFileMetadata
from src.audio import write_audio
from src.environment import DATA_PATH
from src.environment import TEST_DATA_PATH
from src.utils import make_arg_key

TEST_DATA_PATH_LOCAL = TEST_DATA_PATH / 'test_audio'


def test_rms_from_signal__full_scale_square_wave():
    """ Test computing the root mean square of a 0 dBFS signal. """
    assert rms_from_signal(full_scale_square_wave()) == pytest.approx(1.0)
    assert amplitude_to_db(torch.tensor(rms_from_signal(
        full_scale_square_wave()))).item() == pytest.approx(0.0)


def test_rms_from_signal__full_scale_sine_wave():
    """ Test computing the root mean square of a -3.01 dBFS signal. """
    assert rms_from_signal(full_scale_sine_wave()) == pytest.approx(0.70710677)
    assert amplitude_to_db(torch.tensor(rms_from_signal(
        full_scale_sine_wave()))).item() == pytest.approx(-3.0103001594543457)


def test_frame_and_non_frame_equality():
    """ Ensure that we can get the same results with and without framing. """
    for frame_length in range(1, 16):
        for frame_hop in range(1, frame_length + 1):
            for signal_length in range(1, 32):
                if frame_length % frame_hop != 0:
                    continue

                signal = np.arange(signal_length)
                # NOTE: Pad the signal such that every sample appears the same number of times
                # (equal to `repeated`). Without  padding the signal, the first sample would appear
                # only once, for example.
                padded_signal = np.pad(signal, frame_length, mode='constant', constant_values=0)
                frame_rms = framed_rms_from_signal(padded_signal, frame_length, frame_hop)
                assert rms_from_signal(signal) == pytest.approx(
                    np.sqrt((frame_rms**2 * frame_hop / signal.shape[0]).sum()))


def test_framed_rms_from_signal__full_scale_square_wave():
    """ Test computing the framed root mean square of a 0 dBFS signal.
    """
    frame_length = 1024
    frame_hop = frame_length // 4
    signal = full_scale_square_wave()
    padded_signal = np.pad(signal, frame_length, mode='constant', constant_values=0)
    frame_rms = framed_rms_from_signal(padded_signal, frame_length, frame_hop)
    frame_rms = frame_rms**2 * frame_hop
    assert np.sqrt((frame_rms / signal.shape[0]).sum()) == pytest.approx(1.0)


def test_framed_rms_from_signal__full_scale_sine_wave():
    """ Test computing the framed root mean square of a -3.01 dBFS signal.
    """
    frame_length = 1024
    frame_hop = frame_length // 4
    signal = full_scale_sine_wave()
    padded_signal = np.pad(signal, frame_length, mode='constant', constant_values=0)
    frame_rms = framed_rms_from_signal(padded_signal, frame_length, frame_hop)
    frame_rms = frame_rms**2 * frame_hop
    assert np.sqrt((frame_rms / signal.shape[0]).sum()) == pytest.approx(0.70710677)


def test_framed_rms_from_power_spectrogram__full_scale_square_wave():
    """ Test computing the root mean square of a 0 dBFS signal from a spectrogram. """
    frame_length = 1024
    frame_hop = frame_length // 4
    window = torch.ones(frame_length)
    signal = full_scale_square_wave()
    padded_signal = np.pad(signal, frame_length, mode='constant', constant_values=0)
    spectrogram = torch.stft(
        torch.tensor(padded_signal),
        n_fft=frame_length,
        hop_length=frame_hop,
        win_length=window.shape[0],
        window=window,
        center=False)
    spectrogram = torch.norm(spectrogram, dim=-1)
    power_spectrogram = amplitude_to_power(spectrogram).transpose(0, 1)
    frame_rms = framed_rms_from_power_spectrogram(power_spectrogram, window=window).numpy()
    assert np.sqrt((frame_rms**2 * frame_hop / signal.shape[0]).sum()) == pytest.approx(1.0)


def test_framed_rms_from_power_spectrogram__full_scale_sine_wave__hann_window():
    """ Test computing the root mean square of a -3.01 dBFS signal from a spectrogram with hann
    window and an arbitrary amount of padding.
    """
    for i in range(1, 5):
        frame_length = 2048
        frame_hop = frame_length // 4
        window = torch.hann_window(frame_length)
        signal = full_scale_sine_wave()
        # Test an arbitrary amount of padding larger than `frame_length`.
        padded_signal = np.pad(signal, frame_length + i * 100, mode='constant', constant_values=0)
        spectrogram = torch.stft(
            torch.tensor(padded_signal),
            n_fft=frame_length,
            hop_length=frame_hop,
            win_length=window.shape[0],
            window=window,
            center=False)
        spectrogram = torch.norm(spectrogram, dim=-1)
        power_spectrogram = amplitude_to_power(spectrogram).transpose(0, 1)
        frame_rms = framed_rms_from_power_spectrogram(power_spectrogram, window=window).numpy()
        assert np.sqrt(
            (frame_rms**2 * frame_hop / signal.shape[0]).sum()) == pytest.approx(0.70710677)


def test_framed_rms_from_power_spectrogram__full_scale_sine_wave__ones_window():
    """ Test computing the root mean square of a -3.01 dBFS signal from a spectrogram with ones
    window over multiple different sample rates.
    """
    for sample_rate in range(1000, 24000, 1000):
        frame_length = 2048
        frame_hop = frame_length // 4
        window = torch.ones(frame_length)
        signal = full_scale_sine_wave(sample_rate)
        padded_signal = np.pad(signal, frame_length, mode='constant', constant_values=0)
        spectrogram = torch.stft(
            torch.tensor(padded_signal),
            n_fft=frame_length,
            hop_length=frame_hop,
            win_length=window.shape[0],
            window=window,
            center=False)
        spectrogram = torch.norm(spectrogram.double(), dim=-1)
        power_spectrogram = amplitude_to_power(spectrogram).transpose(0, 1)
        frame_rms = framed_rms_from_power_spectrogram(power_spectrogram, window=window).numpy()
        assert np.sqrt((frame_rms**2 * frame_hop / signal.shape[0]).sum()) == (
            pytest.approx(rms_from_signal(signal)))


def test_framed_rms_from_power_spectrogram__batched():
    """ Test computing the root mean square of a signal from a batched spectrogram with hann window.
    """
    frame_length = 2048
    frame_hop = frame_length // 4
    window = torch.hann_window(frame_length)
    batched_signal = torch.stack(
        [torch.tensor(full_scale_sine_wave()),
         torch.tensor(full_scale_square_wave())])
    padded_batched_signal = torch.nn.functional.pad(batched_signal, (frame_length, frame_length))
    batched_spectrogram = torch.stft(
        padded_batched_signal,
        n_fft=frame_length,
        hop_length=frame_hop,
        win_length=frame_length,
        window=window,
        center=False)
    batched_spectrogram = torch.norm(batched_spectrogram, dim=-1)
    batched_power_spectrogram = amplitude_to_power(batched_spectrogram).transpose(1, 2)
    frame_rms = framed_rms_from_power_spectrogram(batched_power_spectrogram, window=window)

    assert (frame_rms[0].pow(2) * frame_hop /
            batched_signal.shape[1]).sum().sqrt().item() == pytest.approx(0.70710677)
    assert (frame_rms[1].pow(2) * frame_hop /
            batched_signal.shape[1]).sum().sqrt().item() == pytest.approx(1.0)


def test_loudness():
    """ Despite not officially implementing all the components of ITU-R BS.1770-4, test if
    spectrogram approach appropriately represents loudnesss.
    """

    def db_spectrogram_to_loudness(db_spectrogram, window):
        power_spectrogram = db_to_power(db_spectrogram)
        loudness = framed_rms_from_power_spectrogram(power_spectrogram, window=window)

        loudness = torch.tensor([l for l in loudness if amplitude_to_db(l) >= -70])
        if len(loudness) == 0:
            return -70.0
        relative_gate = power_to_db(loudness.pow(2).mean()) - 10
        loudness = torch.tensor([l for l in loudness if amplitude_to_db(l) >= relative_gate])

        return power_to_db(loudness.pow(2).mean()).item()

    audio_files = [
        'beth.wav', 'elise.wav', 'frank.wav', 'george.wav', 'hanuman.wav', 'heather.wav',
        'hilary.wav', 'mark.wav', 'megan.wav', 'steven.wav', 'susan.wav'
    ]
    sample_rate = 24000
    metadata = WavFileMetadata(sample_rate, 32, 1, 'floating-point')

    fft_length = int(sample_rate * 0.4)
    window = torch.ones(fft_length)
    # NOTE: The original implementation doesn't pad the signal at all; therefore, the boundary
    # samples are sampled less frequency than other samples.
    signal_to_db_spectrogram = SignalTodBMelSpectrogram(
        fft_length=fft_length,
        frame_hop=fft_length // 4,
        sample_rate=sample_rate,
        num_mel_bins=128,
        window=window,
        min_decibel=float('-inf'),
        # NOTE: Our `k_weighting` implementation predicts a different `offset` than -0.691 which
        # is required by the original guidelines.
        get_weighting=partial(k_weighting, sample_rate=sample_rate, offset=-0.691),
        eps=1e-10,
        lower_hertz=0,
        upper_hertz=20000)

    # NOTE: Our K-Weighting implementation is also based off DeMan's work.
    meter = pyloudnorm.Meter(sample_rate, 'DeMan')

    for filename in audio_files:
        path = TEST_DATA_PATH_LOCAL / filename
        signal = read_audio(path, metadata)
        db_mel_spectrogram, db_spectrogram, spectrogram = signal_to_db_spectrogram(
            torch.tensor(signal), intermediate=True)

        # Test mel dB spectrogram
        loudness = db_spectrogram_to_loudness(db_mel_spectrogram, window)
        assert abs(loudness - meter.integrated_loudness(signal)) < 0.005

        # Test regular dB spectrogram
        loudness = db_spectrogram_to_loudness(db_spectrogram, window)
        assert abs(loudness - meter.integrated_loudness(signal)) < 0.005


def test_power_to_amplitude():
    t = torch.abs(torch.randn(100))
    np.testing.assert_almost_equal(
        power_to_amplitude(amplitude_to_power(t)).numpy(), t.numpy(), decimal=5)


def test_amplitude_to_db():
    t = torch.abs(torch.randn(100))
    np.testing.assert_almost_equal(
        db_to_amplitude(amplitude_to_db(t)).numpy(), t.numpy(), decimal=5)


def test_power_to_db():
    t = torch.abs(torch.randn(100))
    np.testing.assert_almost_equal(db_to_power(power_to_db(t)).numpy(), t.numpy(), decimal=5)


def test_iso226_weighting():
    """ Test ISO226 weighting based off these charts:
    https://en.wikipedia.org/wiki/A-weighting#/media/File:Lindos3.svg
    https://github.com/wellsaid-labs/Text-to-Speech/blob/adc1f28864c9515a5d33b876b135d2e95da73faf/weights.png
    """
    np.testing.assert_almost_equal([-59.8563292, 0.0, -59.8563292],
                                   iso226_weighting(np.array([20, REFERENCE_FREQUENCY, 20000])))


def test_a_weighting():
    np.testing.assert_almost_equal([-50.3856623, 0.0, -9.3315703],
                                   a_weighting(np.array([20, REFERENCE_FREQUENCY, 20000])))


def test_k_weighting():
    np.testing.assert_almost_equal([-13.9492132, 0.0, 3.3104297],
                                   k_weighting(np.array([20, REFERENCE_FREQUENCY, 20000]), 24000))


def test_identity_weighting():
    np.testing.assert_almost_equal([0.0, 0.0, 0.0],
                                   identity_weighting(np.array([20, REFERENCE_FREQUENCY, 20000])))


def test_pad_remainder():
    """ Test to ensure signal is padded correctly for even and odd cases. """
    assert pad_remainder(np.random.normal(size=256), 256).shape[0] == 256
    assert pad_remainder(np.random.normal(size=255), 256).shape[0] == 256
    assert pad_remainder(np.random.normal(size=254), 256).shape[0] == 256


def test_signal_to_db_mel_spectrogram_against_librosa():
    n_fft = 2048
    win_length = 2048
    hop_length = 512
    amin = 1e-10
    n_mels = 128
    min_decibel = -50.0
    sample_rate = 24000

    path = TEST_DATA_PATH_LOCAL / 'rate(lj_speech,24000).wav'
    metadata = WavFileMetadata(sample_rate, 16, 1, 'signed-integer')
    signal = integer_to_floating_point_pcm(read_audio(path, metadata))

    # Learn more about this algorithm here:
    # https://github.com/librosa/librosa/issues/463#issuecomment-265165830
    S = librosa.stft(
        signal,
        n_fft=n_fft,
        win_length=win_length,
        hop_length=hop_length,
        center=False,
        window='hann')
    S = np.abs(S).astype(np.float32)**2.0
    log_S = librosa.perceptual_weighting(
        S, librosa.fft_frequencies(sr=sample_rate, n_fft=n_fft), amin=amin,
        top_db=None).astype(np.float32)
    melspec = librosa.feature.melspectrogram(
        S=librosa.db_to_power(log_S),
        sr=sample_rate,
        n_fft=n_fft,
        htk=True,
        norm=None,
        fmax=None,
        fmin=0.0)
    melspec = librosa.power_to_db(melspec, amin=amin, top_db=None)
    melspec = np.maximum(melspec, min_decibel).transpose()

    module = SignalTodBMelSpectrogram(
        fft_length=n_fft,
        frame_hop=hop_length,
        sample_rate=sample_rate,
        num_mel_bins=n_mels,
        # NOTE: `torch.hann_window` is different than the `scipy` window used by `librosa`.
        # Learn more here: https://github.com/pytorch/audio/issues/452
        window=torch.tensor(librosa.filters.get_window('hann', win_length)).float(),
        min_decibel=min_decibel,
        get_weighting=librosa.A_weighting,
        lower_hertz=0,
        eps=amin)

    other_mel_spectrogram = module(torch.tensor(signal)).detach().numpy()
    assert melspec.shape == other_mel_spectrogram.shape
    np.testing.assert_allclose(melspec, other_mel_spectrogram, atol=1.6e-3)


def test_signal_to_db_mel_spectrogram_backward():
    """ Ensure `SignalTodBMelSpectrogram` is differentiable. """
    tensor = torch.nn.Parameter(torch.randn(2400))
    module = SignalTodBMelSpectrogram()
    [t.sum().backward(retain_graph=True) for t in module(tensor, intermediate=True)]


def test_signal_to_db_mel_spectrogram_zeros():
    """ Ensure `SignalTodBMelSpectrogram` is numerically stable given a zero input. """
    tensor = torch.nn.Parameter(torch.zeros(2400))
    module = SignalTodBMelSpectrogram()
    [t.sum().backward(retain_graph=True) for t in module(tensor, intermediate=True)]


def test_signal_to_db_mel_spectrogram_batch_invariance():
    """ Ensure `SignalTodBMelSpectrogram` is batch invariant. """
    tensor = torch.nn.Parameter(torch.randn(10, 2400))
    module = SignalTodBMelSpectrogram()
    results = module(tensor)
    result = module(tensor[0])
    np.testing.assert_almost_equal(results[0].detach().numpy(), result.detach().numpy(), decimal=5)


def test_signal_to_db_mel_spectrogram_intermediate():
    """ Ensure `SignalTodBMelSpectrogram` returns intermediate values of the right shape. """
    batch_size = 10
    n_fft = 2048
    hop_length = n_fft // 4
    window = torch.hann_window(n_fft)
    tensor = torch.nn.Parameter(torch.randn(batch_size, 2400))
    module = SignalTodBMelSpectrogram(
        fft_length=n_fft,
        min_decibel=float('-inf'),
        lower_hertz=0,
        window=window,
        frame_hop=hop_length)
    db_mel_spectrogram, db_spectrogram, spectrogram = module(tensor, intermediate=True)

    assert spectrogram.shape == (batch_size, db_mel_spectrogram.shape[1], n_fft // 2 + 1)
    assert db_spectrogram.shape == (batch_size, db_mel_spectrogram.shape[1], n_fft // 2 + 1)

    # Test to ensure the mel scale perserves the total frame power.
    np.testing.assert_allclose(
        db_to_power(db_mel_spectrogram).sum(dim=-1).detach().numpy(),
        db_to_power(db_spectrogram).sum(dim=-1).detach().numpy(),
        rtol=1e-2)

    expected_spectrogram = torch.stft(
        tensor, n_fft, hop_length, win_length=n_fft, window=window, center=False)
    expected_spectrogram = torch.norm(expected_spectrogram, dim=-1).transpose(-2, -1)

    np.testing.assert_allclose(
<<<<<<< HEAD
        spectrogram.detach().numpy(), expected_spectrogram.detach().numpy(), rtol=1e-06)
=======
        spectrogram.detach().numpy(), expected_spectrogram.detach().numpy(), rtol=1e-6)
>>>>>>> 4278367c


def test_signal_to_db_mel_spectrogram__alignment():
    """ Smoke test to ensure everything runs.
    """
    frame_size = 1200
    frame_hop = 300
    path = TEST_DATA_PATH_LOCAL / 'rate(lj_speech,24000).wav'
    sample_rate = 24000
    fft_length = 2048
    signal = read_audio(path, WavFileMetadata(24000, 16, 1, 'signed-integer'))
    signal = integer_to_floating_point_pcm(signal)
    signal = pad_remainder(signal, frame_hop, mode='constant', constant_values=0)
    module = get_signal_to_db_mel_spectrogram(
        sample_rate=sample_rate,
        window=torch.hann_window(frame_size),
        frame_hop=frame_hop,
        fft_length=fft_length)
    db_mel_spectrogram = module(torch.tensor(signal), aligned=True).numpy()

    assert db_mel_spectrogram.dtype == np.float32
    assert len(db_mel_spectrogram.shape) == 2
    assert len(signal.shape) == 1
    assert int(signal.shape[0]) / int(db_mel_spectrogram.shape[0]) == frame_hop


def test_get_num_seconds():
    """ Ensure `get_num_seconds` works regardless of the audio metadata like sample rate.

    TODO: The number of seconds for both files is not exactly the same. Look into that.
    """
    assert pytest.approx(7.5839, 0.0001) == get_num_seconds(TEST_DATA_PATH_LOCAL / 'lj_speech.wav')
    assert pytest.approx(7.5839, 0.0001) == get_num_seconds(TEST_DATA_PATH_LOCAL /
                                                            'rate(lj_speech,24000).wav')
    assert pytest.approx(2.070, 0.0001) == get_num_seconds(
        DATA_PATH / 'M-AILABS/en_US/by_book/female/judy_bieber/' /
        'dorothy_and_wizard_oz/wavs/dorothy_and_wizard_oz_01_f000001.wav')


def test_read_audio():
    """ Test that the audio is read into the correct format with the correct metadata. """
    metadata = WavFileMetadata(24000, 16, 1, 'signed-integer')
    path = TEST_DATA_PATH_LOCAL / 'rate(lj_speech,24000).wav'
    integer = read_audio(path, metadata)
    assert integer.dtype == np.int16


def test_integer_to_floating_point_pcm():
    """ Test that `np.int16` and `np.int32` get converted correctly to `np.float32`. """
    int16 = np.random.randint(-2**15, 2**15, size=10000, dtype=np.int16)
    int32 = np.random.randint(-2**31, 2**31, size=10000, dtype=np.int32)

    np.testing.assert_almost_equal(
        integer_to_floating_point_pcm(int32), (int32.astype(np.float32) / 2**31))
    np.testing.assert_almost_equal(
        integer_to_floating_point_pcm(int16), (int16.astype(np.float32) / 2**15))

    assert integer_to_floating_point_pcm(int32).max() <= 1.0
    assert integer_to_floating_point_pcm(int32).min() >= -1.0

    assert integer_to_floating_point_pcm(int16).max() <= 1.0
    assert integer_to_floating_point_pcm(int16).min() >= -1.0


def test_integer_to_floating_point_pcm__real_audio():
    """ Enusre that the `integer_to_floating_point_pcm` conversion works on real audio. """
    path = TEST_DATA_PATH_LOCAL / 'rate(lj_speech,24000).wav'
    integer = read_audio(path)
    assert integer.dtype == np.int16
    floating = integer_to_floating_point_pcm(integer)
    assert floating.dtype == np.float32
    expected = integer.astype(np.float32) / 2**15
    np.testing.assert_almost_equal(expected, floating)


def test_write_audio__invalid():
    # Ensure invalid audio files cannot be written
    with pytest.raises(AssertionError):
        write_audio('invalid.wav', np.array([0.0, 0.0, 0.5, -0.5], dtype=np.float64), 24000)

    with pytest.raises(AssertionError):
        write_audio('invalid.wav', np.array([1.1, 1.2, -3.0, -2.0], dtype=np.float32), 24000)

    # Ensure files cannot be overwritten
    with pytest.raises(ValueError):
        write_audio(TEST_DATA_PATH_LOCAL / 'lj_speech.wav',
                    np.array([0.0, 0.0, 0.0], dtype=np.float32), 24000)

    with pytest.raises(ValueError):
        write_audio(
            str(TEST_DATA_PATH_LOCAL / 'lj_speech.wav'), np.array([0.0, 0.0, 0.0],
                                                                  dtype=np.float32), 24000)


def test_read_audio_and_write_audio():
    """ Test to ensure that files of all types can be read and written without data loss. """
    sample_rate = 24000
    filename = 'test_read_audio_and_write_audio.wav'
    uint8 = np.random.randint(0, 256, size=10000, dtype=np.uint8)
    int16 = np.random.randint(-2**15, 2**15, size=10000, dtype=np.int16)
    int32 = np.random.randint(-2**31, 2**31, size=10000, dtype=np.int32)
    float32 = np.clip(np.random.normal(size=10000), -1.0, 1.0).astype(np.float32)
    encodings = ['unsigned-integer', 'signed-integer', 'signed-integer', 'floating-point']

    for signal, encoding in zip([uint8, int16, int32, float32], encodings):
        path = TEST_DATA_PATH_LOCAL / (str(signal.dtype) + '_' + filename)
        metadata = WavFileMetadata(sample_rate, signal.dtype.itemsize * 8, 1, encoding)
        write_audio(path, signal, sample_rate)
        loaded_signal = read_audio(path, metadata)
        np.testing.assert_almost_equal(signal, loaded_signal)


def test_write_audio_and_read_audio__real_file():
    """ Test to ensure a file and be read and written back while maintaining the same metadata. """
    filename = TEST_DATA_PATH_LOCAL / 'rate(lj_speech,24000).wav'
    metadata = get_audio_metadata(filename)
    signal = read_audio(str(filename))

    new_filename = TEST_DATA_PATH_LOCAL / 'clone(rate(lj_speech,24000)).wav'
    write_audio(new_filename, signal, 24000)
    new_metadata = get_audio_metadata(new_filename)

    assert metadata == new_metadata  # Ensure the metadata stays the same


def test_write_audio__second_real_file():
    """ Test to ensure a file and be read and written back while maintaining the same metadata. """
    filename = TEST_DATA_PATH_LOCAL / 'lj_speech.wav'
    metadata = get_audio_metadata(filename)
    sample_rate, signal = wavfile.read(str(filename))

    new_filename = TEST_DATA_PATH_LOCAL / 'lj_speech_two.wav'
    write_audio(new_filename, signal, sample_rate)
    new_metadata = get_audio_metadata(new_filename)

    assert metadata == new_metadata  # Ensure the metadata stays the same


def test_cache_get_audio_metadata():
    """ Test to ensure that the audio metadata is cached. """
    path = TEST_DATA_PATH_LOCAL / 'rate(lj_speech,24000).wav'
    cache_get_audio_metadata([path])
    assert get_audio_metadata.disk_cache.get(
        make_arg_key(get_audio_metadata.__wrapped__.__wrapped__,
                     path)) == WavFileMetadata(24000, 16, 1, 'signed-integer')


def test_get_audio_metadata():
    """ Test to ensure that `get_audio_metadata` returns the right metadata. """
    path = TEST_DATA_PATH_LOCAL / 'rate(lj_speech,24000).wav'
    assert get_audio_metadata(path) == WavFileMetadata(24000, 16, 1, 'signed-integer')


def test_build_wav_header__float32():
    """ Test to ensure the header matches `wavfile.write`. """
    sample_rate = 16000
    file_ = io.BytesIO()
    wavfile.write(file_, sample_rate, np.float32([]))
    expected_header = file_.getvalue()
    wav_header, header_length = build_wav_header(
        0, sample_rate, wav_format=WAVE_FORMAT_IEEE_FLOAT, sample_width=4, num_channels=1)
    assert len(wav_header) == header_length
    assert expected_header == wav_header


def test_build_wav_header__float32__multiple_channels():
    """ Test to ensure the header matches `wavfile.write`. """
    sample_rate = 16000
    file_ = io.BytesIO()
    wavfile.write(file_, sample_rate, np.float32([]).reshape((0, 2)))
    expected_header = file_.getvalue()
    wav_header, header_length = build_wav_header(
        0, sample_rate, wav_format=WAVE_FORMAT_IEEE_FLOAT, sample_width=4, num_channels=2)
    assert len(wav_header) == header_length
    assert expected_header == wav_header


def test_build_wav_header__int16():
    """ Test to ensure the header matches `wavfile.write`. """
    sample_rate = 16000
    file_ = io.BytesIO()
    wavfile.write(file_, sample_rate, np.int16([]))
    expected_header = file_.getvalue()
    wav_header, header_length = build_wav_header(
        0, sample_rate, wav_format=WAVE_FORMAT_PCM, sample_width=2, num_channels=1)
    assert len(wav_header) == header_length
    assert expected_header == wav_header


def test_build_wav_header__int8():
    """ Test to ensure the header matches `wavfile.write`. """
    sample_rate = 16000
    file_ = io.BytesIO()
    wavfile.write(file_, sample_rate, np.int8([]))
    expected_header = file_.getvalue()
    wav_header, header_length = build_wav_header(
        0, sample_rate, wav_format=WAVE_FORMAT_PCM, sample_width=1, num_channels=1)
    assert len(wav_header) == header_length
    assert expected_header == wav_header


def test_griffin_lim_smoke():
    """ Smoke test to ensure everything runs.
    """
    path = TEST_DATA_PATH_LOCAL / 'rate(lj_speech,24000).wav'
    sample_rate = 24000
    signal = read_audio(path, WavFileMetadata(24000, 16, 1, 'signed-integer'))
    signal = integer_to_floating_point_pcm(signal)
    signal = pad_remainder(signal)
    module = get_signal_to_db_mel_spectrogram(sample_rate=sample_rate)
    db_mel_spectrogram = module(torch.tensor(signal), aligned=True).numpy()
    waveform = griffin_lim(db_mel_spectrogram, sample_rate)
    assert len(waveform) > 0


def test_griffin_lim_large_numbers():
    """ Test if large numbers will error out griffin lim.
    """
    griffin_lim(np.random.uniform(low=-200, high=200, size=(50, 50)), 24000)


def test_griffin_lim_small_size():
    """ Test if small array will error out griffin lim.
    """
    griffin_lim(np.random.uniform(low=-1, high=1, size=(1, 1)), 24000)


def test_normalize_audio():
    path = TEST_DATA_PATH_LOCAL / 'lj_speech.wav'
    new_audio_path = normalize_audio(
        path, bits=8, sample_rate=24000, channels=2, encoding='unsigned-integer')
    assert (new_audio_path.stem ==
            'encoding(channels(bits(rate(lj_speech,24000),8),2),unsigned-integer)')
    assert new_audio_path.exists()
    assert get_audio_metadata(new_audio_path) == WavFileMetadata(24000, 8, 2, 'unsigned-integer')


def test_normalize_audio__not_normalized():
    path = TEST_DATA_PATH_LOCAL / 'rate(lj_speech,24000).wav'
    normalized_audio_path = normalize_audio(
        path, bits=16, sample_rate=24000, channels=1, encoding='signed-integer')
    assert path == normalized_audio_path<|MERGE_RESOLUTION|>--- conflicted
+++ resolved
@@ -415,11 +415,7 @@
     expected_spectrogram = torch.norm(expected_spectrogram, dim=-1).transpose(-2, -1)
 
     np.testing.assert_allclose(
-<<<<<<< HEAD
-        spectrogram.detach().numpy(), expected_spectrogram.detach().numpy(), rtol=1e-06)
-=======
         spectrogram.detach().numpy(), expected_spectrogram.detach().numpy(), rtol=1e-6)
->>>>>>> 4278367c
 
 
 def test_signal_to_db_mel_spectrogram__alignment():
