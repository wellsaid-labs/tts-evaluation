import torch

from src.spectrogram_model.decoder import AutoregressiveDecoder
from src.spectrogram_model.decoder import AutoregressiveDecoderHiddenState


def test_autoregressive_decoder():
    attention_hidden_size = 32
    batch_size = 5
    num_tokens = 6
    frame_channels = 20
    speaker_embedding_dim = 16
    decoder = AutoregressiveDecoder(
        speaker_embedding_dim=speaker_embedding_dim,
        frame_channels=frame_channels,
        attention_hidden_size=attention_hidden_size)

    encoded_tokens = torch.FloatTensor(num_tokens, batch_size, attention_hidden_size).uniform_(0, 1)
<<<<<<< HEAD
    tokens_mask = torch.BoolTensor(batch_size, num_tokens).zero_()
    speaker = torch.FloatTensor(batch_size, speaker_embedding_dim).fill_(0)
=======
    tokens_mask = torch.ones(batch_size, num_tokens, dtype=torch.bool)
>>>>>>> e05088b3

    hidden_state = None
    for _ in range(3):
        frames, stop_token, hidden_state, alignment = decoder(
            encoded_tokens=encoded_tokens,
            tokens_mask=tokens_mask,
            speaker=speaker,
            hidden_state=hidden_state)

        assert frames.type() == 'torch.FloatTensor'
        assert frames.shape == (1, batch_size, frame_channels)

        assert stop_token.type() == 'torch.FloatTensor'
        assert stop_token.shape == (1, batch_size)

        assert alignment.type() == 'torch.FloatTensor'
        assert alignment.shape == (1, batch_size, num_tokens)

        assert isinstance(hidden_state, AutoregressiveDecoderHiddenState)


def test_autoregressive_decoder_target():
    attention_hidden_size = 32
    batch_size = 5
    num_tokens = 6
    frame_channels = 20
    num_frames = 10
    speaker_embedding_dim = 16
    decoder = AutoregressiveDecoder(
        speaker_embedding_dim=speaker_embedding_dim,
        attention_hidden_size=attention_hidden_size,
        frame_channels=frame_channels)

    encoded_tokens = torch.FloatTensor(num_tokens, batch_size, attention_hidden_size).uniform_(0, 1)
    tokens_mask = torch.ones(batch_size, num_tokens, dtype=torch.bool)
    target_frames = torch.FloatTensor(num_frames, batch_size, frame_channels).uniform_(0, 1)
    speaker = torch.FloatTensor(batch_size, speaker_embedding_dim).fill_(0)

    frames, stop_token, hidden_state, alignment = decoder(
        encoded_tokens=encoded_tokens,
        tokens_mask=tokens_mask,
        speaker=speaker,
        target_frames=target_frames)

    assert frames.type() == 'torch.FloatTensor'
    assert frames.shape == (num_frames, batch_size, frame_channels)

    assert stop_token.type() == 'torch.FloatTensor'
    assert stop_token.shape == (num_frames, batch_size)

    assert alignment.type() == 'torch.FloatTensor'
    assert alignment.shape == (num_frames, batch_size, num_tokens)

    assert isinstance(hidden_state, AutoregressiveDecoderHiddenState)<|MERGE_RESOLUTION|>--- conflicted
+++ resolved
@@ -16,12 +16,8 @@
         attention_hidden_size=attention_hidden_size)
 
     encoded_tokens = torch.FloatTensor(num_tokens, batch_size, attention_hidden_size).uniform_(0, 1)
-<<<<<<< HEAD
-    tokens_mask = torch.BoolTensor(batch_size, num_tokens).zero_()
+    tokens_mask = torch.ones(batch_size, num_tokens, dtype=torch.bool)
     speaker = torch.FloatTensor(batch_size, speaker_embedding_dim).fill_(0)
-=======
-    tokens_mask = torch.ones(batch_size, num_tokens, dtype=torch.bool)
->>>>>>> e05088b3
 
     hidden_state = None
     for _ in range(3):
