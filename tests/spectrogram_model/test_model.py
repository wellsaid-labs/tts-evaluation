import math

from hparams import add_config
from hparams import HParams
from torchnlp.random import fork_rng

import torch
import numpy

from src.spectrogram_model import SpectrogramModel


def test_spectrogram_model_inference__batch_size_sensitivity():
    batch_size = 5
    num_tokens = 6
    frame_channels = 20
    vocab_size = 20
    num_frames = 3
    num_speakers = 7
    padding_len = 2

    # Ensure that the model computes the full length
    add_config({'src.spectrogram_model.model.SpectrogramModel._infer': HParams(stop_threshold=1.0)})

    # NOTE: The random generator for dropout varies based on the tensor size; therefore, it's
    # dependent on the `BatchSize` and we need to disable it. For example:
    # >>> import torch
    # >>> torch.manual_seed(123)
    # >>> batch_dropout = torch.nn.functional.dropout(torch.ones(5, 5))
    # >>> torch.manual_seed(123)
    # >>> dropout = torch.nn.functional.dropout(torch.ones(5))
    # >>> batch_dropout[0] != dropout
    add_config({'src.spectrogram_model.pre_net.PreNet.__init__': HParams(dropout=0.0)})

    model = SpectrogramModel(vocab_size, num_speakers, frame_channels=frame_channels).eval()

    # NOTE: 1-index to avoid using 0 typically associated with padding
    input_ = torch.LongTensor(num_tokens, batch_size).random_(1, vocab_size)
    input_[-padding_len:, 0] = 0

    speaker = torch.randint(1, num_speakers, (1, batch_size))

    batched_num_tokens = torch.randint(1, num_tokens, (batch_size,))
    batched_num_tokens[1] = num_tokens  # NOTE: One of the lengths must be at max length
    batched_num_tokens[0] = num_tokens - padding_len

    # frames [num_frames, batch_size, frame_channels]
    # frames_with_residual [num_frames, batch_size, frame_channels]
    # stop_token [num_frames, batch_size]
    # alignment [num_frames, batch_size, num_tokens]
    with fork_rng(seed=123):
        (batched_frames, batched_frames_with_residual, batched_stop_token, batched_alignment,
         batched_lengths, batched_reached_max) = model(
             input_,
             speaker,
             num_tokens=batched_num_tokens,
             max_frames_per_token=num_frames / num_tokens)
        assert batched_reached_max == batch_size

    with fork_rng(seed=123):
<<<<<<< HEAD
        frames, frames_with_residual, stop_token, alignment, lengths = model(
            input_[:-padding_len, :1], speaker[:, :1], max_frames_per_token=num_frames / num_tokens)
=======
        frames, frames_with_residual, stop_token, alignment, lengths, reached_max = model(
            input_[:, :1], speaker[:, :1], max_frames_per_token=num_frames / num_tokens)
        assert reached_max
>>>>>>> 957e837b

    assert_almost_equal = lambda a, b: numpy.testing.assert_almost_equal(
        a.detach().numpy(), b.detach().numpy(), decimal=5)

    assert_almost_equal(frames, batched_frames[:lengths[0], :1])
    assert_almost_equal(frames_with_residual, batched_frames_with_residual[:lengths[0], :1])
    assert_almost_equal(stop_token, batched_stop_token[:lengths[0], :1])
    assert_almost_equal(alignment, batched_alignment[:lengths[0], :1, :int(batched_num_tokens[0])])
    assert_almost_equal(lengths, lengths[:1])


def test_spectrogram_model_train__batch_size_sensitivity():
    batch_size = 5
    num_tokens = 6
    frame_channels = 20
    vocab_size = 20
    num_frames = 3
    num_speakers = 7
    padding_len = 2

    # NOTE: The random generator for dropout varies based on the tensor size; therefore, it's
    # dependent on the `BatchSize` and we need to disable it. For example:
    # >>> import torch
    # >>> torch.manual_seed(123)
    # >>> batch_dropout = torch.nn.functional.dropout(torch.ones(5, 5))
    # >>> torch.manual_seed(123)
    # >>> dropout = torch.nn.functional.dropout(torch.ones(5))
    # >>> batch_dropout[0] != dropout
    add_config({
        'src.spectrogram_model': {
            'encoder.Encoder.__init__': HParams(convolution_dropout=0.0),
            'decoder.AutoregressiveDecoder.__init__': HParams(lstm_dropout=0.0),
            'pre_net.PreNet.__init__': HParams(dropout=0.0),
            'post_net.PostNet.__init__': HParams(convolution_dropout=0.0)
        },
    })

    model = SpectrogramModel(vocab_size, num_speakers, frame_channels=frame_channels)

    # NOTE: 1-index in `random_` to avoid using 0 typically associated with padding
    input_ = torch.LongTensor(num_tokens, batch_size).random_(1, vocab_size)
    input_[-padding_len:, 0] = 0  # Add padding on the end

    speaker = torch.randint(1, num_speakers, (1, batch_size))

    target_frames = torch.randn(num_frames, batch_size, frame_channels)
    target_frames[-padding_len:] = 0  # Add padding on the end

    batched_num_tokens = torch.randint(1, num_tokens, (batch_size,))
    batched_num_tokens[1] = num_tokens  # NOTE: One of the lengths must be at max length
    batched_num_tokens[0] = num_tokens - padding_len

    batched_num_frames = torch.randint(1, num_frames, (batch_size,))
    batched_num_frames[1] = num_frames  # NOTE: One of the lengths must be at max length
    batched_num_frames[0] = num_frames - padding_len

    # frames [num_frames, batch_size, frame_channels]
    # frames_with_residual [num_frames, batch_size, frame_channels]
    # stop_token [num_frames, batch_size]
    # alignment [num_frames, batch_size, num_tokens]
    with fork_rng(seed=123):
        (batched_frames, batched_frames_with_residual, batched_stop_token,
         batched_alignment) = model(
             input_,
             speaker,
             num_tokens=batched_num_tokens,
             target_lengths=batched_num_frames,
             target_frames=target_frames)
        (batched_frames_with_residual[:, :2].sum() + batched_stop_token[:, :2].sum()).backward()
        batched_embedding_grad = model.encoder.embed_token[0].weight.grad
        model.zero_grad()

    with fork_rng(seed=123):
        frames, frames_with_residual, stop_token, alignment = model(
            input_[:-padding_len, :1],
            speaker[:, :1],
            target_frames=target_frames[:-padding_len, :1],
            num_tokens=batched_num_tokens[:1],
            target_lengths=batched_num_frames[:1])
        (frames_with_residual.sum() + stop_token.sum()).backward()
        # TODO: Consider checking the gradient on every parameter in the model.
        embedding_grad = model.encoder.embed_token[0].weight.grad
        model.zero_grad()

    assert_almost_equal = lambda a, b: numpy.testing.assert_almost_equal(
        a.detach().numpy(), b.detach().numpy(), decimal=5)

    assert_almost_equal(frames, batched_frames[:batched_num_frames[0], :1])
    assert_almost_equal(frames_with_residual,
                        batched_frames_with_residual[:batched_num_frames[0], :1])
    assert_almost_equal(stop_token, batched_stop_token[:batched_num_frames[0], :1])
    assert_almost_equal(alignment,
                        batched_alignment[:batched_num_frames[0], :1, :int(batched_num_tokens[0])])
    assert_almost_equal(embedding_grad, batched_embedding_grad)


def test_spectrogram_model():
    batch_size = 5
    num_tokens = 6
    frame_channels = 20
    vocab_size = 20
    num_frames = 3
    num_speakers = 1
    model = SpectrogramModel(vocab_size, num_speakers, frame_channels=frame_channels)

    # Make sure that stop-token is not predicted; therefore, reaching ``max_frames_per_token``
    torch.nn.init.constant_(model.decoder.linear_stop_token.weight, -math.inf)
    torch.nn.init.constant_(model.decoder.linear_stop_token.bias, -math.inf)

    # NOTE: 1-index to avoid using 0 typically associated with padding
    input_ = torch.LongTensor(num_tokens, batch_size).random_(1, vocab_size)
    speaker = torch.LongTensor(1, batch_size).fill_(0)
    batched_num_tokens = torch.full((batch_size,), num_tokens, dtype=torch.long)

    frames, frames_with_residual, stop_token, alignment, lengths, reached_max = model(
        input_,
        speaker,
        num_tokens=batched_num_tokens,
        max_frames_per_token=num_frames / num_tokens)

    assert isinstance(reached_max, int)
    assert reached_max == batch_size

    assert frames.type() == 'torch.FloatTensor'
    assert frames.shape == (num_frames, batch_size, frame_channels)

    assert frames_with_residual.type() == 'torch.FloatTensor'
    assert frames_with_residual.shape == (num_frames, batch_size, frame_channels)

    assert stop_token.type() == 'torch.FloatTensor'
    assert stop_token.shape == (num_frames, batch_size)

    assert alignment.type() == 'torch.FloatTensor'
    assert alignment.shape == (num_frames, batch_size, num_tokens)

    assert lengths.shape == (1, batch_size)
    for length in lengths[0].tolist():
        assert length > 0
        assert length <= num_frames


def test_spectrogram_model_unbatched():
    num_tokens = 6
    frame_channels = 20
    vocab_size = 20
    num_frames = 3
    num_speakers = 3
    model = SpectrogramModel(vocab_size, num_speakers, frame_channels=frame_channels).eval()

    # Make sure that stop-token is not predicted; therefore, reaching ``max_frames_per_token``
    torch.nn.init.constant_(model.decoder.linear_stop_token.weight, -math.inf)
    torch.nn.init.constant_(model.decoder.linear_stop_token.bias, -math.inf)

    # NOTE: 1-index to avoid using 0 typically associated with padding
    input_ = torch.LongTensor(num_tokens).random_(1, vocab_size)
    speaker = torch.LongTensor(1, 1).fill_(0)

    frames, frames_with_residual, stop_token, alignment, lengths, reached_max = model(
        input_, speaker, max_frames_per_token=num_frames / num_tokens)

    assert isinstance(reached_max, bool)
    assert reached_max

    assert torch.equal(lengths, torch.tensor([num_frames]))

    assert frames.type() == 'torch.FloatTensor'
    assert frames.shape == (num_frames, frame_channels)

    assert frames_with_residual.type() == 'torch.FloatTensor'
    assert frames_with_residual.shape == (num_frames, frame_channels)

    assert stop_token.type() == 'torch.FloatTensor'
    assert stop_token.shape == (num_frames,)

    assert alignment.type() == 'torch.FloatTensor'
    assert alignment.shape == (num_frames, num_tokens)


def test_spectrogram_model_target():
    batch_size = 5
    num_tokens = 6
    frame_channels = 20
    vocab_size = 20
    num_speakers = 2
    num_frames = 5
    model = SpectrogramModel(vocab_size, num_speakers, frame_channels=frame_channels)

    # NOTE: 1-index to avoid using 0 typically associated with padding
    input_ = torch.LongTensor(num_tokens, batch_size).random_(1, vocab_size)
    speaker = torch.LongTensor(1, batch_size).fill_(0)
    target_frames = torch.FloatTensor(num_frames, batch_size, frame_channels).uniform_(0, 1)
    target_lengths = torch.full((batch_size,), num_frames, dtype=torch.long)
    batched_num_tokens = torch.full((batch_size,), num_tokens, dtype=torch.long)
    frames, frames_with_residual, stop_token, alignment = model(
        input_,
        speaker,
        num_tokens=batched_num_tokens,
        target_frames=target_frames,
        target_lengths=target_lengths)

    assert frames.type() == 'torch.FloatTensor'
    assert frames.shape == (num_frames, batch_size, frame_channels)

    assert frames_with_residual.type() == 'torch.FloatTensor'
    assert frames_with_residual.shape == (num_frames, batch_size, frame_channels)

    assert stop_token.type() == 'torch.FloatTensor'
    assert stop_token.shape == (num_frames, batch_size)

    assert alignment.type() == 'torch.FloatTensor'
    assert alignment.shape == (num_frames, batch_size, num_tokens)

    frames_with_residual.sum().backward()


def test_spectrogram_model_target_unbatched():
    num_tokens = 6
    frame_channels = 20
    vocab_size = 20
    num_speakers = 1
    num_frames = 5
    model = SpectrogramModel(vocab_size, num_speakers, frame_channels=frame_channels)

    # NOTE: 1-index to avoid using 0 typically associated with padding
    input_ = torch.LongTensor(num_tokens).random_(1, vocab_size)
    speaker = torch.LongTensor(1, 1).fill_(0)
    target_frames = torch.FloatTensor(num_frames, frame_channels).uniform_(0, 1)
    target_lengths = torch.tensor(num_frames, dtype=torch.long)
    frames, frames_with_residual, stop_token, alignment = model(
        input_, speaker, target_frames=target_frames, target_lengths=target_lengths)

    assert frames.type() == 'torch.FloatTensor'
    assert frames.shape == (num_frames, frame_channels)

    assert frames_with_residual.type() == 'torch.FloatTensor'
    assert frames_with_residual.shape == (num_frames, frame_channels)

    assert stop_token.type() == 'torch.FloatTensor'
    assert stop_token.shape == (num_frames,)

    assert alignment.type() == 'torch.FloatTensor'
    assert alignment.shape == (num_frames, num_tokens)

    frames_with_residual.sum().backward()<|MERGE_RESOLUTION|>--- conflicted
+++ resolved
@@ -20,7 +20,7 @@
     padding_len = 2
 
     # Ensure that the model computes the full length
-    add_config({'src.spectrogram_model.model.SpectrogramModel._infer': HParams(stop_threshold=1.0)})
+    add_config({'src.spectrogram_model.model.SpectrogramModel._infer': HParams(stop_threshold=1.1)})
 
     # NOTE: The random generator for dropout varies based on the tensor size; therefore, it's
     # dependent on the `BatchSize` and we need to disable it. For example:
@@ -58,14 +58,9 @@
         assert batched_reached_max == batch_size
 
     with fork_rng(seed=123):
-<<<<<<< HEAD
-        frames, frames_with_residual, stop_token, alignment, lengths = model(
+        frames, frames_with_residual, stop_token, alignment, lengths, reached_max = model(
             input_[:-padding_len, :1], speaker[:, :1], max_frames_per_token=num_frames / num_tokens)
-=======
-        frames, frames_with_residual, stop_token, alignment, lengths, reached_max = model(
-            input_[:, :1], speaker[:, :1], max_frames_per_token=num_frames / num_tokens)
         assert reached_max
->>>>>>> 957e837b
 
     assert_almost_equal = lambda a, b: numpy.testing.assert_almost_equal(
         a.detach().numpy(), b.detach().numpy(), decimal=5)
