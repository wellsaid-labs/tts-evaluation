import collections
import math
import typing

import hparams
import librosa
import numpy as np
import pytest
import torch
import torchnlp.random
from torchnlp.encoders.text import SequenceBatch

import lib
import run
from run.data._loader import Alignment, Session
<<<<<<< HEAD
from run.data._loader.english import MARK_ATHERLAY, MARY_ANN
=======
>>>>>>> 1044451d
from run.train.spectrogram_model import _data
from tests._utils import assert_almost_equal, assert_uniform_distribution


@pytest.fixture(autouse=True)
def run_around_tests():
    """Set a basic configuration."""
    run._config.configure()
    yield
    hparams.clear_config()


def test_input_encoder():
    """Test `_data.InputEncoder` handles a basic case."""
    graphemes = ["aBc", "deF"]
    phonemes = ["ˈ|eɪ|b|ˌ|iː|s|ˈ|iː|", "d|ˈ|ɛ|f"]
    phoneme_separator = "|"
<<<<<<< HEAD
    speakers = [MARK_ATHERLAY, MARY_ANN]
    sessions = [(MARK_ATHERLAY, Session("mark")), (MARY_ANN, Session("mary"))]
    encoder = _data.InputEncoder(graphemes, phonemes, speakers, sessions, phoneme_separator)
    input_ = _data.DecodedInput("a", "ˈ|eɪ", MARK_ATHERLAY, sessions[0])
=======
    speakers = [run.data._loader.MARK_ATHERLAY, run.data._loader.MARY_ANN]
    sessions = [
        (run.data._loader.MARK_ATHERLAY, Session("mark")),
        (run.data._loader.MARY_ANN, Session("mary")),
    ]
    encoder = _data.InputEncoder(graphemes, phonemes, speakers, sessions, phoneme_separator)
    input_ = _data.DecodedInput("a", "ˈ|eɪ", run.data._loader.MARK_ATHERLAY, sessions[0])

>>>>>>> 1044451d
    assert encoder._get_case("A") == encoder._CASE_LABELS[0]
    assert encoder._get_case("a") == encoder._CASE_LABELS[1]
    assert encoder._get_case("1") == encoder._CASE_LABELS[2]
    encoded = encoder.encode(input_)

    assert torch.equal(encoded.graphemes, torch.tensor([5]))
    assert torch.equal(encoded.letter_cases, torch.tensor([1]))
    assert torch.equal(encoded.phonemes, torch.tensor([5, 6]))
    assert torch.equal(encoded.speaker, torch.tensor([0]))
    assert torch.equal(encoded.session, torch.tensor([0]))
    assert encoder.decode(encoded) == input_

    input_ = _data.DecodedInput("B", "|b|ˌ|iː", run.data._loader.MARK_ATHERLAY, sessions[0])
    encoded = encoder.encode(input_)
    assert encoder.decode(encoded) == input_


def test__random_nonoverlapping_alignments():
    """Test `_data._random_nonoverlapping_alignments` samples uniformly given a uniform
    distribution of alignments."""
    make = lambda a, b: Alignment((a, b), (a, b), (a, b))
    alignments = Alignment.stow([make(0, 1), make(1, 2), make(2, 3), make(3, 4), make(4, 5)])
    counter: typing.Counter[int] = collections.Counter()
    for i in range(100000):
        for sample in _data._random_nonoverlapping_alignments(alignments, 3):
            for i in range(sample.script[0], sample.script[1]):
                counter[i] += 1
    assert set(counter.keys()) == set(range(0, 5))
    assert_uniform_distribution(counter, abs=0.02)


def test__random_nonoverlapping_alignments__empty():
    """Test `_data._random_nonoverlapping_alignments` handles empty list."""
    input_ = Alignment.stow([])
    assert _data._random_nonoverlapping_alignments(input_, 3) == tuple()


def test__random_nonoverlapping_alignments__large_max():
    """Test `_data._random_nonoverlapping_alignments` handles a large maximum."""
    make = lambda a, b: Alignment((a, b), (a, b), (a, b))
    with torchnlp.random.fork_rng(1234):
        alignments = Alignment.stow(
            [make(0, 1), make(1, 2), make(2, 3), make(3, 4), make(4, 5)],
        )
        assert len(_data._random_nonoverlapping_alignments(alignments, 1000000)) == 6


def test__get_loudness():
    """Test `_data._get_loudnes` slices, measures, and rounds loudness correctly."""
    sample_rate = 1000
    length = 10
    implementation = "K-weighting"
    precision = 5
    block_size = 0.4
    meter = lib.audio.get_pyloudnorm_meter(
        sample_rate=sample_rate, filter_class=implementation, block_size=block_size
    )
    with torchnlp.random.fork_rng(12345):
        audio = np.random.rand(sample_rate * length) * 2 - 1  # type: ignore
        alignment = Alignment((0, length), (0, length), (0, length))
        loundess = _data._get_loudness(
            audio=audio,
            alignment=alignment,
            block_size=block_size,
            precision=precision,
            sample_rate=sample_rate,
            filter_class=implementation,
        )
        assert loundess is not None
        assert math.isfinite(loundess)
        assert round(meter.integrated_loudness(audio), precision) == loundess


def test__get_char_to_word():
    """Test `_data._get_char_to_word` maps characters to words correctly."""
    nlp = lib.text.load_en_english()
    doc = nlp("It was time to present the present abcdefghi.")
    char_to_word = _data._get_char_to_word(doc)
    expected = [0, 0, -1, 1, 1, 1, -1, 2, 2, 2, 2, -1, 3, 3, -1, 4, 4, 4, 4, 4, 4, 4, -1, 5, 5, 5]
    expected += [-1, 6, 6, 6, 6, 6, 6, 6, -1, 7, 7, 7, 7, 7, 7, 7, 7, 7, 8]
    assert char_to_word == expected


def test__get_word_vectors():
    """Test `_data._get_word_vectors` maps word vectors onto characters."""
    text = "It was time to present the present abcdefghi."
    doc = lib.text.load_en_core_web_md()(text)
    char_to_word = _data._get_char_to_word(doc)
    word_vectors = _data._get_word_vectors(char_to_word, doc)

    assert word_vectors.shape == (len(text), 300)
    assert word_vectors[0].sum() != 0

    # NOTE: `-1`/`7` and "present"/"present" have the same word vector.
    expected = (len(set(char_to_word)) - 2, 300)
    assert np.unique(word_vectors, axis=0).shape == expected  # type: ignore

    # NOTE: OOV words and non-word characters should have a zero vectors.
    slice_ = slice(-11, -1)
    assert char_to_word[slice_] == [-1, 7, 7, 7, 7, 7, 7, 7, 7, 7]
    assert word_vectors[slice_].sum() == 0


def test__signals_to_spectrograms():
    """Test `_data._signals_to_spectrograms` is invariant to the batch size."""
    fft_length = 2048
    hop_length = fft_length // 4
    window = torch.from_numpy(librosa.filters.get_window("hann", fft_length)).float()
    batch_size = 16
    signals = []
    for i in range(batch_size):
        signal = lib.audio.pad_remainder(torch.randn(2400 + i * 300).numpy(), hop_length)
        signals.append(torch.from_numpy(signal))
    spectrogram, spectrogram_mask = _data._signals_to_spectrograms(
        signals, fft_length=fft_length, frame_hop=hop_length, window=window
    )
    module = lib.audio.SignalTodBMelSpectrogram(fft_length, hop_length, window=window)
    for i in range(batch_size):
        result = module(signals[i], aligned=True)
        expected = spectrogram.tensor[:, i][: spectrogram.lengths[:, i]]
        assert_almost_equal(expected, result, decimal=5)
        assert spectrogram_mask.tensor[:, i].sum() == spectrogram.lengths[:, i]
        assert spectrogram_mask.tensor[:, i].sum() == spectrogram_mask.lengths[:, i]


def test__get_normalized_half_gaussian():
    """Test `_data._get_normalized_half_gaussian` generates the left-side of a gaussian
    distribution normalized from 0 to 1."""
    expected_ = [0.0015184, 0.0070632, 0.0292409, 0.0952311, 0.2443498, 0.4946532, 0.7909854, 1.0]
    expected = torch.tensor(expected_)
    assert_almost_equal(_data._get_normalized_half_gaussian(8, 2), expected)


def test__make_stop_token():
    """Test `_data._make_stop_token` makes a batched stop token."""
    spectrogram = SequenceBatch(torch.ones(8, 4, 16), torch.tensor([2, 4, 6, 8]).unsqueeze(0))
    stop_token = _data._make_stop_token(spectrogram, 6, 2)
    assert_almost_equal(stop_token.lengths, spectrogram.lengths)
    expected = [
        [0.7910, 0.2445, 0.0363, 0.0000],
        [1.0000, 0.4947, 0.0966, 0.0000],
        [0.0000, 0.7910, 0.2445, 0.0363],
        [0.0000, 1.0000, 0.4947, 0.0966],
        [0.0000, 0.0000, 0.7910, 0.2445],
        [0.0000, 0.0000, 1.0000, 0.4947],
        [0.0000, 0.0000, 0.0000, 0.7910],
        [0.0000, 0.0000, 0.0000, 1.0000],
    ]
    assert_almost_equal(stop_token.tensor, torch.tensor(expected), decimal=4)<|MERGE_RESOLUTION|>--- conflicted
+++ resolved
@@ -13,10 +13,7 @@
 import lib
 import run
 from run.data._loader import Alignment, Session
-<<<<<<< HEAD
 from run.data._loader.english import MARK_ATHERLAY, MARY_ANN
-=======
->>>>>>> 1044451d
 from run.train.spectrogram_model import _data
 from tests._utils import assert_almost_equal, assert_uniform_distribution
 
@@ -34,21 +31,10 @@
     graphemes = ["aBc", "deF"]
     phonemes = ["ˈ|eɪ|b|ˌ|iː|s|ˈ|iː|", "d|ˈ|ɛ|f"]
     phoneme_separator = "|"
-<<<<<<< HEAD
     speakers = [MARK_ATHERLAY, MARY_ANN]
     sessions = [(MARK_ATHERLAY, Session("mark")), (MARY_ANN, Session("mary"))]
     encoder = _data.InputEncoder(graphemes, phonemes, speakers, sessions, phoneme_separator)
     input_ = _data.DecodedInput("a", "ˈ|eɪ", MARK_ATHERLAY, sessions[0])
-=======
-    speakers = [run.data._loader.MARK_ATHERLAY, run.data._loader.MARY_ANN]
-    sessions = [
-        (run.data._loader.MARK_ATHERLAY, Session("mark")),
-        (run.data._loader.MARY_ANN, Session("mary")),
-    ]
-    encoder = _data.InputEncoder(graphemes, phonemes, speakers, sessions, phoneme_separator)
-    input_ = _data.DecodedInput("a", "ˈ|eɪ", run.data._loader.MARK_ATHERLAY, sessions[0])
-
->>>>>>> 1044451d
     assert encoder._get_case("A") == encoder._CASE_LABELS[0]
     assert encoder._get_case("a") == encoder._CASE_LABELS[1]
     assert encoder._get_case("1") == encoder._CASE_LABELS[2]
