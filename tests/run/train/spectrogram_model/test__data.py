--- conflicted
+++ resolved
@@ -11,9 +11,11 @@
 import lib
 import run
 from run._config.data import _get_loudness_annotation
+from run._models.spectrogram_model import SliceAnnos, TokenAnnos
 from run.data._loader import Alignment
 from run.train.spectrogram_model import _data
 from tests._utils import assert_almost_equal
+from tests.run._utils import make_passage
 
 
 @pytest.fixture(autouse=True, scope="module")
@@ -78,10 +80,9 @@
             filter_class=implementation,
             get_anno=_get_loudness_annotation,
         )
-<<<<<<< HEAD
-        assert loundess is not None
-        assert math.isfinite(loundess)
-        assert round(meter.integrated_loudness(audio), precision) == loundess
+        assert loudness is not None
+        assert math.isfinite(loudness)
+        assert round(meter.integrated_loudness(audio), precision) == loudness
 
 
 def test__get_loudness__short_audio():
@@ -92,7 +93,7 @@
     with torchnlp.random.fork_rng(12345):
         audio = np.random.rand(int(sample_rate * length)) * 2 - 1
         alignment = Alignment((0, 1), (0, length), (0, 1))
-        loundess = _data._get_loudness_annotation(
+        loudness = _data._get_loudness_annotation(
             audio=audio,
             alignment=alignment,
             block_size=block_size,
@@ -101,7 +102,7 @@
             filter_class="DeMan",
             get_anno=_get_loudness_annotation,
         )
-        assert loundess is None
+        assert loudness is None
 
 
 def test__get_loudness__quiet_audio():
@@ -110,7 +111,7 @@
     block_size = 0.4
     audio = lib.audio.full_scale_sine_wave(sample_rate) / 10000
     alignment = Alignment((0, 1), (0, block_size), (0, 1))
-    loundess = _data._get_loudness_annotation(
+    loudness = _data._get_loudness_annotation(
         audio=audio,
         alignment=alignment,
         block_size=block_size,
@@ -119,7 +120,7 @@
         filter_class="DeMan",
         get_anno=_get_loudness_annotation,
     )
-    assert loundess == -70
+    assert loudness == -70
 
 
 def test__get_loudness__quieter_audio():
@@ -204,11 +205,6 @@
         span = make_passage(script="Catch Catch's")[:]
         annotations = _data._random_respelling_annotations(span, prob=1.0, delim="-")
         assert annotations == {span.spacy[0]: "KACH"}
-=======
-        assert loudness is not None
-        assert math.isfinite(loudness)
-        assert round(meter.integrated_loudness(audio), precision) == loudness
->>>>>>> c9148144
 
 
 def test__signals_to_spectrograms():
