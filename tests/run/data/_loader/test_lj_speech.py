--- conflicted
+++ resolved
@@ -49,18 +49,11 @@
         directory = pathlib.Path(path)
         shutil.copy(archive, directory / archive.name)
         data = lj_speech_dataset(directory=directory)
-<<<<<<< HEAD
-        assert len(data) == 12850
-        assert sum(sum(len(p.script) for p in d) for d in data) == 1283806
-        assert data[0] == run.data._loader.Passage(
-            audio_file=_utils.make_metadata(directory / "LJSpeech-1.1/wavs/LJ001-0001.wav"),
-=======
         passages = [p for d in data for p in d]
         assert len(passages) == 13100
         assert sum(len(p.script) for p in passages) == 1310332
         assert passages[0] == run.data._loader.structures.UnprocessedPassage(
             audio_path=directory / "LJSpeech-1.1/wavs/LJ001-0001.wav",
->>>>>>> cae19213
             session=run.data._loader.Session((LINDA_JOHNSON, "LJ001")),
             script=(
                 "Printing, in the only sense with which we are at present concerned, differs "
@@ -82,20 +75,10 @@
         # NOTE: Test verbilization via `verbalize_test_cases`.
         _re_filename = re.compile("LJ[0-9]{3}-[0-9]{4}")
         seen = 0
-<<<<<<< HEAD
-        for document in data:
-            for passage in document:
-                basename = passage.audio_path.name[:10]
-                assert _re_filename.match(basename)
-                if basename in verbalize_test_cases:
-                    seen += 1
-                    assert verbalize_test_cases[basename] in passage.script
-=======
         for passage in passages:
             basename = passage.audio_path.name[:10]
             assert _re_filename.match(basename)
             if basename in verbalize_test_cases:
                 seen += 1
                 assert verbalize_test_cases[basename] in passage.script
->>>>>>> cae19213
         assert seen == len(verbalize_test_cases)