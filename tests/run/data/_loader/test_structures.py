import functools
import pathlib
import pickle
import typing
from unittest import mock

import config as cf
import numpy as np
import pytest

import lib
from lib.utils import Timeline
from run._config import normalize_vo_script
from run.data._loader.english.lj_speech import LINDA_JOHNSON
from run.data._loader.structures import (
    Alignment,
    IntInt,
    IsLinked,
    Language,
    Passage,
    Session,
    Span,
    UnprocessedPassage,
    _check_updated_script,
    _filter_non_speech_segments,
    _make_speech_segments_helper,
    _maybe_normalize_vo_script,
    _remove_ambiguous_casing,
    has_a_mistranscription,
    make_passages,
)
from run.data._loader.utils import get_non_speech_segments_and_cache
from tests._utils import TEST_DATA_PATH
from tests.run._utils import make_passage, make_session, script_to_alignments

TEST_DATA_LJ = TEST_DATA_PATH / "audio" / "bit(rate(lj_speech,24000),32).wav"


def make_unprocessed_passage(
    audio_path: pathlib.Path = pathlib.Path("."),
    session: Session = make_session(),
    script: str = "",
    transcript: str = "",
    alignments: typing.Optional[typing.Tuple[Alignment, ...]] = None,
    **kwargs,
) -> UnprocessedPassage:
    """Make a `UnprocessedPassage` for testing."""
<<<<<<< HEAD
    return UnprocessedPassage(audio_path, session, script, transcript, alignments)
=======
    return UnprocessedPassage(audio_path, session, script, transcript, alignments, **kwargs)
>>>>>>> cae19213


def test__maybe_normalize_vo_script():
    """Test `_maybe_normalize_vo_script` against some basic cases."""
    normal_script = "abc"
    assert _maybe_normalize_vo_script(normal_script, Language.ENGLISH) == normal_script
    script = "áƀć°€¹"
    assert _maybe_normalize_vo_script(script, Language.ENGLISH) == "ábcde'"


def test__filter_non_speech_segments():
    """Test `_filter_non_speech_segments` against various word alignment and pausing intervals."""
    alignments = [(0, 0), (0, 1), (1, 1), (1, 2), (1.9, 3), (4, 5), (4.8, 5), (5, 6)]
    non_speech_segments = {
        # CASE: Pause envelopes 0 alignment(s) and overlaps 0 alignment(s)
        (3.1, 3.9): True,
        # CASE: Pause envelopes 0 alignment(s) and overlaps 1 alignment(s) on the left
        (2.9, 3.9): True,
        # CASE: Pause envelopes 0 alignment(s) and overlaps 1 alignment(s) on the right
        (3.1, 4.1): True,
        # CASE: Pause envelopes 0 alignment(s) and overlaps 2 alignment(s)
        (2.9, 4.1): True,
        # CASE: Pause envelopes 0 alignment(s) and overlaps 2 alignment(s)
        (0, 0.1): True,
        # CASE: Pause envelopes 0 alignment(s) and overlaps 2 alignment(s)
        (1.95, 3.1): False,
        # CASE: Pause envelopes 0 alignment(s) and overlaps 3 alignment(s)
        (4.9, 5.1): False,
        # CASE: Pause envelopes 0 alignment(s) and overlaps 3 alignment(s)
        (1.95, 4.1): False,
        # CASE: Pause envelopes 1 alignment(s) and overlaps 0 alignment(s)
        (3.9, 5.1): False,
        # CASE: Pause envelopes 1 alignment(s) and overlaps 1 alignment(s)
        (2.9, 5.1): False,
        # CASE: Pause envelopes 1 alignment(s) and overlaps 2 alignment(s)
        (1.9, 4.1): False,
        # CASE: Pause envelopes 2 alignment(s) and overlaps 0 alignment(s)
        (1.9, 5): False,
        # CASE: 1 alignment(s) envelopes pause
        (4.1, 4.9): False,
        # CASE: 1 alignment(s) envelopes pause and overlaps 1 alignment(s)
        (1.9, 3): False,
        # CASE: 2 alignment(s) envelopes pause
        (1.9, 2): False,
        # CASE: Pause envelopes 0 alignment(s) and overlaps 3 alignment(s)
        (1, 1.1): False,
    }
    slices = [slice(*k) for k in non_speech_segments.keys()]
    filtered = _filter_non_speech_segments(alignments, Timeline(alignments), slices)
    results = set(((f.start, f.stop) for f in filtered))
    assert results == {k for k, v in non_speech_segments.items() if v}


def test__make_speech_segments_helper():
    """Test `_make_speech_segments_helper` against various word alignment and pausing intervals."""
    audio_alignments = [
        (0, 0.2),  # The
        (0.2, 0.8),  # examination
        (0.9, 1.1),  # and
        (1.1, 1.7),  # testimony
        (1.7, 1.8),  # of
        (1.8, 1.9),  # the
        (1.9, 2.6),  # experts
        (3.0, 3.4),  # enabled
        (3.5, 3.6),  # the
        (3.6, 4.1),  # Commission
        (4.1, 4.2),  # to
        (4.2, 4.9),  # conclude
        (5.3, 5.5),  # that
        (5.5, 5.8),  # five
        (5.8, 6.2),  # shots
        (6.2, 6.4),  # may
        (6.4, 6.6),  # have
        (6.6, 6.8),  # been
        (6.9, 7.4),  # fired,
    ]
    prev_alignment = (0, 0)
    audio_file = lib.audio.get_audio_metadata(TEST_DATA_LJ)
    next_alignment = (audio_file.length, audio_file.length)
    args = (audio_alignments, prev_alignment, next_alignment, audio_file.length)
    make = lambda t: _make_speech_segments_helper(*args, t, **cf.get())

    speech_segments = (
        (slice(0, 7), slice(0.0, 2.775)),
        (slice(7, 12), slice(2.9599583333333337, 4.91)),
        (slice(12, len(audio_alignments)), slice(5.264958333333333, 7.405)),
    )
    get_nss_and_cache = cf.partial(get_non_speech_segments_and_cache)
    timeline = get_nss_and_cache(audio_file)
    assert make(timeline) == speech_segments
    timeline = get_nss_and_cache(audio_file, threshold=-1000)
    assert make(timeline) == tuple()
    timeline = get_nss_and_cache(audio_file, threshold=0)
    assert make(timeline) == tuple()
    timeline = get_nss_and_cache(audio_file, threshold=-40)
    assert make(timeline) == (
        (slice(0, 5, None), slice(0.009958333333333326, 1.7699999999999998, None)),
        (slice(5, 7, None), slice(1.7949583333333334, 2.62, None)),
        (slice(7, 8, None), slice(2.9649583333333336, 3.42, None)),
        (slice(8, 9, None), slice(3.4599583333333337, 3.5500000000000003, None)),
        (slice(9, 11, None), slice(3.6399583333333334, 4.195, None)),
        (slice(11, 12, None), slice(4.279958333333333, 4.825, None)),
        (slice(12, 13, None), slice(5.279958333333333, 5.48, None)),
        (slice(13, 17, None), slice(5.5499583333333335, 6.5600000000000005, None)),
        (slice(17, 18, None), slice(6.599958333333333, 6.755000000000001, None)),
        (slice(18, 19, None), slice(6.8849583333333335, 7.36, None)),
    )


def test__make_speech_segments_helper__partial():
    """Test `_make_speech_segments_helper` where `non_speech_segments` overlap an alignment
    partially."""
    speech_segments = _make_speech_segments_helper(
        alignments=[(0, 1), (1, 2)],
        prev_alignment=(0, 0),
        next_alignment=(2, 2),
        max_length=2,
        nss_timeline=Timeline([(0.0, 0.0), (0.0, 0.0)]),
        **cf.get(),
    )
    assert speech_segments == tuple()


def test__make_speech_segments_helper__overlap():
    """Test `_make_speech_segments_helper` where `non_speech_segments` overlap each other."""
    pad = 25 / 1000
    speech_segments = _make_speech_segments_helper(
        alignments=[(0.25, 1), (2, 2.75)],
        prev_alignment=(0, 0),
        next_alignment=(3, 3),
        max_length=3,
        nss_timeline=Timeline([(0, 0.25), (0.5, 1.75), (1.25, 2.5), (2.75, 3)]),
        pad=pad,
    )
    assert speech_segments == (
        (slice(0, 1, None), slice(0.25 - pad, 0.5 + pad, None)),
        (slice(1, 2, None), slice(2.5 - pad, 2.75 + pad, None)),
    )


def test__make_speech_segments_helper__prev_alignment():
    """Test `_make_speech_segments_helper` where `alignments` and `prev_alignment` overlap."""
    speech_segments = _make_speech_segments_helper(
        alignments=[(0.25, 1)],
        prev_alignment=(0, 0.5),
        next_alignment=(1.5, 1.5),
        max_length=1.5,
        nss_timeline=Timeline([(0.0, 0.2), (0.3, 0.75), (1.0, 1.5)]),
        **cf.get(),
    )
    assert speech_segments == tuple()


def test__make_speech_segments_helper__next_alignment():
    """Test `_make_speech_segments_helper` where there is no pause between `alignments` and
    `next_alignment`."""
    speech_segments = _make_speech_segments_helper(
        alignments=[(0.25, 1)],
        prev_alignment=(0, 0),
        next_alignment=(1.5, 1.75),
        max_length=2.0,
        nss_timeline=Timeline([(0.0, 0.2), (1.75, 2.0)]),
        **cf.get(),
    )
    assert speech_segments == tuple()


def test__make_speech_segments_helper__padding():
    """Test `_make_speech_segments_helper` where padding goes past the edges."""
    speech_segments = _make_speech_segments_helper(
        alignments=[(0.1, 0.9)],
        prev_alignment=(0, 0),
        next_alignment=(1, 1),
        max_length=1.0,
        nss_timeline=Timeline([(0.0, 0.1), (0.9, 1.0)]),
        pad=2.0,
    )
    assert speech_segments == ((slice(0, 1, None), slice(0.0, 1.0, None)),)


@mock.patch("run.data._loader.structures.logger.error")
def test__check_updated_script(mock_error):
    """Test `_check_updated_script` against some basic cases."""
    passage = make_unprocessed_passage(script="abc", transcript="abc", alignments=tuple())
    _check_updated_script("", passage, "abc", "abc")
    assert mock_error.called == 0

    passage = make_unprocessed_passage(script="áƀćde'", transcript="áƀć°€¹", alignments=tuple())
    _check_updated_script("", passage, "abcde'", "abcde'")
    assert mock_error.called == 1

    with pytest.raises(AssertionError):
        passage = make_unprocessed_passage(script="áƀćde'", transcript="áƀć°€¹", alignments=tuple())
        _check_updated_script("", passage, "abcde'", "abcdegeurone")

    with pytest.raises(AssertionError):
        passage = make_unprocessed_passage(script="ab\f", transcript="ab", alignments=tuple())
        _check_updated_script("", passage, "ab", "ab")


@mock.patch("run.data._loader.structures.logger.error")
def test__check_updated_script__with__maybe_normalize_vo_script(mock_error):
    script = "áƀćde'"
    transcript = "áƀć°€¹"
    passage = make_unprocessed_passage(script=script, transcript=transcript, alignments=tuple())
    updated_script = _maybe_normalize_vo_script(script, language=Language.ENGLISH)
    updated_transcript = _maybe_normalize_vo_script(transcript, language=Language.ENGLISH)
    _check_updated_script("", passage, updated_script, updated_transcript)
    assert mock_error.called == 1

    with pytest.raises(AssertionError):
        script = "áƀćde'"
        transcript = "áƀć°€¹"
        passage = make_unprocessed_passage(script=script, transcript=transcript, alignments=tuple())
        updated_script = normalize_vo_script(script, Language.ENGLISH)
        updated_transcript = normalize_vo_script(transcript, Language.ENGLISH)
        _check_updated_script("", passage, updated_script, updated_transcript)


def test_passage_span__identity():
    """Test `Passage` and `Span` are the same after a identity operation."""
    audio_path = TEST_DATA_LJ
    metadata = lib.audio.get_audio_metadata(audio_path)
    script = (
        "The examination and testimony of the experts enabled the Commission to conclude "
        "that five shots may have been fired,"
    )
    alignment = Alignment((0, len(script)), (0.0, metadata.length), (0, len(script)))
    passage = Passage(
        audio_file=metadata,
        session=Session((LINDA_JOHNSON, audio_path.name)),
        script=script,
        transcript=script,
        alignments=Alignment.stow([alignment]),
        other_metadata={"chapter": 37},
    )
    nonalignments = [
        Alignment((0, 0), (0.0, 0.0), (0, 0)),
        Alignment(
            (len(script), len(script)),
            (metadata.length, metadata.length),
            (len(script), len(script)),
        ),
    ]
    object.__setattr__(passage, "nonalignments", Alignment.stow(nonalignments))
    object.__setattr__(passage, "speech_segments", passage.span(slice(0, 1)))
    object.__setattr__(passage, "passages", [passage])
    object.__setattr__(passage, "index", 0)
    span = passage[:]
    assert passage.script == span.script
    assert passage.transcript == span.transcript
    assert passage.alignments == span.alignments
    assert passage.speaker == span.speaker
    assert passage.audio_file == span.audio_file
    assert passage.other_metadata == span.other_metadata
    assert passage.aligned_audio_length() == span.audio_length
    assert passage[-1] == span[-1]
    assert passage[0:0] == span[0:-1]
    span.check_invariants()
    passage.check_invariants()
    np.testing.assert_almost_equal(passage.audio(), span.audio())
    pickle.dumps(passage)
    pickle.dumps(span)


_find = lambda a, b: (a.index(b), a.index(b) + 1)


def _make_unprocessed_passage(
    script: str,
    tokens: typing.List[str],
    transcript: str,
    find_transcript: typing.Callable[[str, str], typing.Tuple[int, int]] = _find,
    find_script: typing.Callable[[str, str], typing.Tuple[int, int]] = _find,
    **kwargs,
):
    """Helper function for `test_passage_span__unaligned*`."""
    found = [(find_script(script, t), find_transcript(transcript, t)) for t in tokens]
    return UnprocessedPassage(
        audio_path=TEST_DATA_LJ,
        session=make_session(),
        script=script,
        transcript=transcript,
        alignments=tuple(Alignment(s, (0.0, 0.0), t) for s, t in found),
        **kwargs,
    )


def _get_nonaligned(
    span: typing.Union[Span, Passage]
) -> typing.List[typing.Optional[typing.Tuple[str, str, typing.Tuple[float, float]]]]:
    return [
        None if s is None else (s.script, s.transcript, (s.audio_start, s.audio_stop))
        for s in span.nonalignment_spans().spans
    ]


def test_passage_span__nonalignment_spans():
    """Test `Passage` and `Span` get the correct nonalignments under a variety of
    circumstances.
    """
    script = "abcdefghijklmnopqrstuvwxyz"

    is_linked = IsLinked(transcript=True, audio=True)
    make = functools.partial(_make_unprocessed_passage, transcript=script, is_linked=is_linked)
    unprocessed_passages = []

    # TEST: Largely no issues, except one in the middle.
    split, script = script[:6], script[6:]
    unprocessed_passages.append(make(split, ["a", "b", "c", "e", "f"]))  # NOTE: split='abcdef'

    # TEST: Right edge has an issue, along with one in the middle.
    split, script = script[:3], script[3:]
    unprocessed_passages.append(make(split, ["g", "i"]))  # NOTE: split='ghi'

    # TEST: Left edge has an issue.
    split, script = script[:3], script[3:]
    unprocessed_passages.append(make(split, ["l"]))  # NOTE: split='jkl'

    # TEST: Right edge has an issue.
    split, script = script[:3], script[3:]
    unprocessed_passages.append(make(split, ["m"]))  # NOTE: split='mno'

    # TEST: Both edges have an issue, and there is no rightward passage.
    split, script = script[:3], script[3:]
    unprocessed_passages.append(make(split, ["q"]))  # NOTE: split='pqr'

    passages = list(make_passages("", [unprocessed_passages]))

    a = (0.0, 0.0)
    empty = ("", "", a)
    expected = [empty, empty, empty, ("d", "d", a), empty, empty]
    assert _get_nonaligned(passages[0]) == expected
    assert _get_nonaligned(passages[0][:]) == _get_nonaligned(passages[0])
    assert _get_nonaligned(passages[1]) == [empty, ("h", "h", a), ("", "jk", a)]
    assert _get_nonaligned(passages[1][:]) == _get_nonaligned(passages[1])
    assert _get_nonaligned(passages[2]) == [("jk", "jk", a), empty]
    assert _get_nonaligned(passages[3]) == [empty, ("no", "nop", a)]
    assert _get_nonaligned(passages[4]) == [
        ("p", "nop", a),
        ("r", "rstuvwxyz", (0.0, 7.583958148956299)),
    ]

    # TEST: Test `spans` get the correct span.
    assert _get_nonaligned(passages[0][2:4][:]) == [empty, ("d", "d", a), empty]
    assert _get_nonaligned(passages[1][1][:]) == [("h", "h", a), ("", "jk", a)]


def test_passage_span__nonalignment_spans__zero_alignments():
    """Test `Passage` and `Span` get the correct nonalignments if one of the
    passages has zero alignments."""
    script = "abcdef"
    is_linked = IsLinked(transcript=True, audio=True)
    make = functools.partial(_make_unprocessed_passage, transcript=script, is_linked=is_linked)
    unprocessed_passages = []

    split, script = script[:3], script[3:]
    unprocessed_passages.append(make(split, ["b"]))  # NOTE: split='abc'
    unprocessed_passages.append(make("", []))
    split, script = script[:3], script[3:]
    unprocessed_passages.append(make(split, ["e"]))  # NOTE: split='def'

    passages = list(make_passages("", [unprocessed_passages]))

    a = (0.0, 0.0)
    assert _get_nonaligned(passages[0]) == [("a", "a", a), ("c", "cd", a)]
    assert _get_nonaligned(passages[1]) == [("", "cd", a)]
    assert _get_nonaligned(passages[2]) == [("d", "cd", a), ("f", "f", (0.0, 7.583958148956299))]


def test_passage_linking():
    """Test `Passage` links `prev`, `next`, `_prev_alignment` and `_next_alignment`."""
    unprocessed_passages = [
        make_unprocessed_passage(
            audio_path=TEST_DATA_LJ,
            script=s,
            transcript="abc",
            alignments=(Alignment((0, 1), a, a),),
            is_linked=IsLinked(transcript=True, audio=True),
        )
        for s, a in (("a", (0, 1)), ("b", (1, 2)), ("c", (2, 3)))
    ]
    passages = make_passages("", [unprocessed_passages])
    assert len(passages[0].passages) == 3
    assert passages[0].prev is None
    assert passages[0].next == passages[1]
    assert passages[0]._prev_alignment() == Alignment((0, 0), (0.0, 0.0), (0, 0))
    assert passages[0]._next_alignment() == Alignment((1, 1), (1, 2), (1, 2))
    assert len(passages[1].passages) == 3
    assert passages[1].prev == passages[0]
    assert passages[1].next == passages[2]
    assert passages[1]._prev_alignment() == Alignment((0, 0), (0, 1), (0, 1))
    assert passages[1]._next_alignment() == Alignment((1, 1), (2, 3), (2, 3))
    assert len(passages[2].passages) == 3
    assert passages[2].prev == passages[1]
    assert passages[2].next is None
    assert passages[2]._prev_alignment() == Alignment((0, 0), (1, 2), (1, 2))
    length = passages[2].audio_file.length
    assert passages[2]._next_alignment() == Alignment((1, 1), (length, length), (3, 3))


def test_passage_linking__no_links():
    """Test `Passage` links `prev`, `next`, `_prev_alignment` and `_next_alignment` if no passages
    are linked."""
    unprocessed_passages = [
        make_unprocessed_passage(
            audio_path=TEST_DATA_LJ,
            script=s,
            transcript=s,
            alignments=(Alignment((0, 1), a, a),),
        )
        for s, a in (("a", (0, 1)), ("b", (0, 1)))
    ]
    passages = make_passages("", [[p] for p in unprocessed_passages])
    length = passages[0].audio_file.length
    for passage in passages:
        assert len(passage.passages) == 1
        assert passage.prev is None
        assert passage.next is None
        assert passage._prev_alignment() == Alignment((0, 0), (0, 0), (0, 0))
        assert passage._next_alignment() == Alignment((1, 1), (length, length), (1, 1))


def _has_a_mistranscription_helper(
    args: typing.Sequence[typing.Tuple[str, str, typing.Sequence[typing.Tuple[IntInt, IntInt]]]],
    **kwargs,
) -> typing.List[Passage]:
    """Helper function for `_has_a_mistranscription`."""
    unprocessed_passages = [
        make_unprocessed_passage(
            audio_path=TEST_DATA_LJ,
            script=s,
            transcript=t,
            alignments=tuple([Alignment(a, (0.0, 0.0), b) for a, b in a]),
            **kwargs,
        )
        for s, t, a in args
    ]
    return make_passages("", [unprocessed_passages])


def _has_a_mistranscription(*args, **kwargs) -> typing.List[bool]:
    """Helper function for `test_has_a_mistranscription`."""
    return [has_a_mistranscription(p) for p in _has_a_mistranscription_helper(*args, **kwargs)]


def test_has_a_mistranscription():
    """Test `has_a_mistranscription` against a couple of basic cases."""
    passages = [("a", "a", (((0, 1), (0, 1)),))]
    assert not all(_has_a_mistranscription(passages))

    passages = [("a.", "a!", (((0, 1), (0, 1)),))]
    assert not all(_has_a_mistranscription(passages))

    passages = [("a1", "a!", (((0, 1), (0, 1)),))]
    assert all(_has_a_mistranscription(passages))

    passages = [("a.", "a1", (((0, 1), (0, 1)),))]
    assert all(_has_a_mistranscription(passages))

    passages = [("ac", "abc", (((0, 1), (0, 1)), ((1, 2), (2, 3))))]
    assert all(_has_a_mistranscription(passages))

    passages = [("abc", "ac", (((0, 1), (0, 1)), ((2, 3), (1, 2))))]
    assert all(_has_a_mistranscription(passages))


def test_has_a_mistranscription__multiple_passages():
    """Test `has_a_mistranscription` with multiple passages."""
    is_linked = IsLinked(transcript=True)
    passages = [
        ("", "abc", tuple()),
        ("b", "abc", (((0, 1), (1, 2)),)),
        ("c", "abc", (((0, 1), (2, 3)),)),
    ]
    assert _has_a_mistranscription(passages, is_linked=is_linked) == [True, True, False]

    passages = [
        ("a", "abc", (((0, 1), (0, 1)),)),
        ("c", "abc", (((0, 1), (2, 3)),)),
    ]
    assert all(_has_a_mistranscription(passages, is_linked=is_linked))

    passages = [
        ("a", "ac", (((0, 1), (0, 1)),)),
        ("b", "ac", tuple()),
        ("c", "ac", (((0, 1), (1, 2)),)),
    ]
    assert all(_has_a_mistranscription(passages, is_linked=is_linked))


def test_has_a_mistranscription__span():
    """Test `has_a_mistranscription` with spans."""
    is_linked = IsLinked(transcript=True)
    passages = [
        ("abc", "abcdef", (((0, 1), (0, 1)), ((1, 2), (1, 2)), ((2, 3), (2, 3)))),
        ("def", "abcdef", (((1, 2), (4, 5)), ((2, 3), (5, 6)))),
    ]
    passages = _has_a_mistranscription_helper(passages, is_linked=is_linked)
    assert has_a_mistranscription(passages[0][:])
    assert not has_a_mistranscription(passages[0][:-1])
    assert has_a_mistranscription(passages[0][1:])
    assert has_a_mistranscription(passages[1][:])
    assert not has_a_mistranscription(passages[1][1:])


def test_spacy_context():
    """Test that `spacy_context` gets the full context."""
    script = "Give it back! He pleaded."
    passage = make_passage(script=script)
    assert str(passage[2:4].spacy_context(10)) == "Give it back! He pleaded."
    assert str(passage[2:4].spacy_context(0)) == "back! He"
    assert str(passage[2:4].spacy) == "back! He"


def test__remove_ambiguous_casing():
    """Test that `_remove_ambiguous_casing` removes any ambiguously cased tokens."""
    script, transcript, normalized = (
        "THIS is A test. This. TEST. urls. URLs. 111. Dash-dash. si punc. Dash-Dash. U.S. P-C-I.",
        "This is a TEST. This. TEST. URLs. urls. one. dash-dash. y p. dash-dash. u.s. PCI.",
        "     is A       This. TEST.             111. Dash-dash. si punc. Dash-Dash. U.S. P-C-I.",
    )
    iter_ = zip(script_to_alignments(script), script_to_alignments(transcript))
    alignments = tuple([Alignment(s, s, t) for s, t in iter_])
    passage = make_unprocessed_passage(script=script, transcript=transcript, alignments=alignments)
    passage = _remove_ambiguous_casing("", passage)
    assert passage.alignments is not None
    assert [a.script for a in passage.alignments] == list(script_to_alignments(normalized))<|MERGE_RESOLUTION|>--- conflicted
+++ resolved
@@ -45,11 +45,7 @@
     **kwargs,
 ) -> UnprocessedPassage:
     """Make a `UnprocessedPassage` for testing."""
-<<<<<<< HEAD
-    return UnprocessedPassage(audio_path, session, script, transcript, alignments)
-=======
     return UnprocessedPassage(audio_path, session, script, transcript, alignments, **kwargs)
->>>>>>> cae19213
 
 
 def test__maybe_normalize_vo_script():
