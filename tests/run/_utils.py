--- conflicted
+++ resolved
@@ -31,7 +31,6 @@
     return struc.Speaker(label, style, dialect, label, label)
 
 
-<<<<<<< HEAD
 def make_unprocessed_session(speaker: struc.Speaker = make_speaker(), name: str = ""):
     return struc.UnprocessedSession(speaker, name)
 
@@ -44,10 +43,6 @@
     spk_tempo: float = 1.0,
 ):
     return struc.Session(speaker, name, loudness, tempo, spk_tempo)
-=======
-def make_session(*args, name: str = "", **kwargs):
-    return struc.Session(make_speaker(*args, **kwargs), name)
->>>>>>> c9148144
 
 
 def make_alignment(script=(0, 0), transcript=(0, 0), audio=(0.0, 0.0)):
@@ -118,11 +113,7 @@
     assert alignments is not None
     passage = struc.Passage(
         audio_file,
-<<<<<<< HEAD
         make_session(speaker, str(audio_file)),
-=======
-        struc.Session(speaker, str(audio_file)),
->>>>>>> c9148144
         script,
         script if transcript is None else transcript,
         Alignment.stow(alignments),
