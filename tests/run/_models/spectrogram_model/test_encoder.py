import dataclasses
import typing
from functools import partial

import config as cf
import torch
import torch.nn
from torchnlp.random import fork_rng

from run._models import spectrogram_model
from run._models.spectrogram_model.wrapper import Inputs
from tests import _utils

assert_almost_equal = partial(_utils.assert_almost_equal, decimal=5)


def test__roll():
    """Test `spectrogram_model.encoder._roll` to roll given a simple tensor."""
    tensor = torch.tensor([1, 2, 3, 4, 5, 6])
    result = spectrogram_model.encoder._roll(tensor, shift=torch.tensor(4), dim=0)
    assert torch.equal(result, torch.tensor([3, 4, 5, 6, 1, 2]))


def test__roll__2d():
    """Test `spectrogram_model.encoder._roll` to roll given a 2d `tensor` with variable
    `shift`. Furthermore, this tests a negative `dim`."""
    tensor = torch.tensor([[1, 2, 3], [1, 2, 3], [1, 2, 3]])
    result = spectrogram_model.encoder._roll(tensor, shift=torch.tensor([0, 1, 2]), dim=-1)
    assert torch.equal(result, torch.tensor([[1, 2, 3], [3, 1, 2], [2, 3, 1]]))


def test__roll__transpose():
    """Test `spectrogram_model.encoder._roll` to roll given a transposed 2d `tensor`.
     `spectrogram_model.encoder._roll` should return consistent results regardless of the
    dimension and ordering of the data."""
    tensor = torch.tensor([[1, 2, 3], [1, 2, 3], [1, 2, 3]]).transpose(0, 1)
    result = spectrogram_model.encoder._roll(
        tensor, shift=torch.tensor([0, 1, 2]), dim=0
    ).transpose(0, 1)
    assert torch.equal(result, torch.tensor([[1, 2, 3], [3, 1, 2], [2, 3, 1]]))


def test__roll__3d():
    """Test `spectrogram_model.encoder._roll` to roll given a 3d `tensor` and 2d `start`."""
    tensor = torch.tensor([1, 2, 3]).view(1, 3, 1).expand(4, 3, 4)
    shift = torch.arange(0, 16).view(4, 4)
    result = spectrogram_model.encoder._roll(tensor, shift=shift, dim=1)
    assert shift[0, 0] == 0
    assert torch.equal(result[0, :, 0], torch.tensor([1, 2, 3]))
    assert shift[0, 1] == 1
    assert torch.equal(result[0, :, 1], torch.tensor([3, 1, 2]))
    assert shift[0, 2] == 2
    assert torch.equal(result[0, :, 2], torch.tensor([2, 3, 1]))
    assert shift[0, 3] == 3
    assert torch.equal(result[0, :, 3], torch.tensor([1, 2, 3]))
    assert shift[1, 0] == 4
    assert torch.equal(result[1, :, 0], torch.tensor([3, 1, 2]))
    assert shift[1, 1] == 5
    assert torch.equal(result[1, :, 1], torch.tensor([2, 3, 1]))


def _make_rnn(
    input_size: int = 4, hidden_size: int = 5, num_layers: int = 2, **kwargs
) -> spectrogram_model.encoder._RightMaskedBiRNN:
    """Make `encoder._RightMaskedBiRNN` for testing."""
    return spectrogram_model.encoder._RightMaskedBiRNN(
        input_size=input_size, hidden_size=hidden_size, num_layers=num_layers, **kwargs
    )


def _make_rnn_inputs(
    module: spectrogram_model.encoder._RightMaskedBiRNN,
    batch_size: int = 2,
    seq_len: int = 3,
) -> typing.Tuple[torch.Tensor, torch.Tensor]:
    """Make `encoder._RightMaskedBiRNN` inputs for testing."""
    tokens = torch.randn(seq_len, batch_size, module.input_size)
    tokens_mask = torch.ones(seq_len, batch_size, dtype=torch.bool)
    return tokens, tokens_mask


def test__right_masked_bi_rnn__lstm():
    """Test `encoder._RightMaskedBiRNN` is consistent with `torch.nn.LSTM`."""
    with fork_rng(123):
        masked_bi_rnn = _make_rnn(rnn_class=torch.nn.LSTM)
    with fork_rng(123):
        lstm = torch.nn.LSTM(
            input_size=masked_bi_rnn.input_size,
            hidden_size=masked_bi_rnn.hidden_size,
            num_layers=masked_bi_rnn.num_layers,
            bidirectional=True,
        )
    tokens, tokens_mask = _make_rnn_inputs(masked_bi_rnn)
    num_tokens = tokens_mask.sum(dim=0)
    result = masked_bi_rnn(tokens, tokens_mask, num_tokens)
    assert torch.equal(lstm(tokens)[0], masked_bi_rnn(tokens, tokens_mask, num_tokens))
    result.sum().backward()


def test__right_masked_bi_rnn__gru():
    """Test `encoder._RightMaskedBiRNN` is consistent with `torch.nn.GRU`."""
    with fork_rng(123):
        masked_bi_rnn = _make_rnn(rnn_class=torch.nn.GRU)
    with fork_rng(123):
        gru = torch.nn.GRU(
            input_size=masked_bi_rnn.input_size,
            hidden_size=masked_bi_rnn.hidden_size,
            num_layers=masked_bi_rnn.num_layers,
            bidirectional=True,
        )
    tokens, tokens_mask = _make_rnn_inputs(masked_bi_rnn)
    num_tokens = tokens_mask.sum(dim=0)
    assert torch.equal(gru(tokens)[0], masked_bi_rnn(tokens, tokens_mask, num_tokens))


def test__right_masked_bi_rnn__jagged_mask():
    """Test `encoder._RightMaskedBiRNN` ignores the jagged padding and is consistent with
    `torch.nn.LSTM`."""
    input_size = 1
    hidden_size = 5

    # tokens [batch_size, seq_len] → [seq_len, batch_size, input_size]
    tokens = torch.tensor([[1, 2, 3, 0, 0], [1, 2, 0, 0, 0]], dtype=torch.float32)
    tokens = tokens.transpose(0, 1).unsqueeze(2)
    # tokens_mask [batch_size, seq_len] → [seq_len, batch_size]
    tokens_mask = torch.tensor([[1, 1, 1, 0, 0], [1, 1, 0, 0, 0]], dtype=torch.bool).transpose(0, 1)
    num_tokens = tokens_mask.sum(dim=0)

    masked_bi_rnn = spectrogram_model.encoder._RightMaskedBiRNN(
        input_size=input_size,
        hidden_size=hidden_size,
        num_layers=1,
        rnn_class=torch.nn.LSTM,
    )
    result = masked_bi_rnn(tokens, tokens_mask, num_tokens)

    forward_lstm, backward_lstm = typing.cast(
        typing.Tuple[torch.nn.LSTM, torch.nn.LSTM], masked_bi_rnn.rnn_layers[0]
    )
    expected = torch.zeros(tokens.shape[0], tokens.shape[1], hidden_size * 2)
    expected[:, :, :hidden_size] = forward_lstm(tokens)[0].masked_fill(~tokens_mask.unsqueeze(2), 0)
    expected[:3, 0:1, hidden_size:] = backward_lstm(tokens[:3, 0:1].flip(0))[0].flip(0)
    expected[:2, 1:2, hidden_size:] = backward_lstm(tokens[:2, 1:2].flip(0))[0].flip(0)
    assert_almost_equal(result, expected)


def test__right_masked_bi_rnn__multilayer_mask():
    """Test `encoder._RightMaskedBiRNN` ignores the multiple layers of padding and is consistent
    with  `torch.nn.LSTM`."""
    with fork_rng(123):
        masked_bi_rnn = _make_rnn(num_layers=3, rnn_class=torch.nn.LSTM)
    with fork_rng(123):
        lstm = torch.nn.LSTM(
            input_size=masked_bi_rnn.input_size,
            hidden_size=masked_bi_rnn.hidden_size,
            num_layers=masked_bi_rnn.num_layers,
            bidirectional=True,
        )
    padding_len = 2
    tokens, tokens_mask = _make_rnn_inputs(masked_bi_rnn)
    num_tokens = tokens_mask.sum(dim=0)
    padded_tokens = torch.cat([tokens, torch.zeros(padding_len, *tokens.shape[1:3])], dim=0)
    padded_tokens_mask = torch.cat(
        [tokens_mask, torch.zeros(padding_len, tokens_mask.shape[1], dtype=torch.bool)],
        dim=0,
    )

    expected = lstm(tokens)[0]
    result = masked_bi_rnn(padded_tokens, padded_tokens_mask, num_tokens)
    assert_almost_equal(expected, result[:-padding_len])
    assert result[-padding_len:].sum().item() == 0
    assert result[:-padding_len].sum().item() != 0


def _make_encoder(
    max_tokens=10,
    max_seq_meta_values=(11, 12),
    max_token_meta_values=(13,),
    max_token_embed_size=8,
    seq_meta_embed_size=6,
    token_meta_embed_size=12,
    seq_meta_embed_dropout=0.1,
<<<<<<< HEAD
    anno_mask_indices=(0,),
=======
    max_anno_features=1,
>>>>>>> 358cd655
    out_size=8,
    hidden_size=8,
    num_conv_layers=2,
    conv_filter_size=5,
    lstm_layers=2,
    dropout=0.5,
    batch_size=4,
    num_tokens=5,
    context=3,
    num_token_metadata=1,
    max_frames_per_token=4.6875,
):
    """Make `encoder.Encoder` and it's inputs for testing."""
    encoder = cf.partial(spectrogram_model.encoder.Encoder)(
        max_tokens=max_tokens,
        max_seq_meta_values=max_seq_meta_values,
        max_token_meta_values=max_token_meta_values,
        max_token_embed_size=max_token_embed_size,
        seq_meta_embed_size=seq_meta_embed_size,
        token_meta_embed_size=token_meta_embed_size,
        seq_meta_embed_dropout=seq_meta_embed_dropout,
<<<<<<< HEAD
        num_anno=len(anno_mask_indices),
=======
        max_anno_features=max_anno_features,
>>>>>>> 358cd655
        out_size=out_size,
        hidden_size=hidden_size,
        num_conv_layers=num_conv_layers,
        conv_filter_size=conv_filter_size,
        lstm_layers=lstm_layers,
        dropout=dropout,
    )

    # NOTE: Ensure modules like `LayerNorm` perturbs the input instead of being just an identity.
    [torch.nn.init.normal_(p) for p in encoder.parameters() if p.std() == 0]

    num_tokens_pad = num_tokens + context * 2
    speakers = torch.randint(1, max_seq_meta_values[0], (batch_size,))
    sessions = torch.randint(1, max_seq_meta_values[1], (batch_size,))
    tokens = torch.randint(1, max_tokens, (batch_size, num_tokens_pad))
    token_meta = torch.randint(1, max_tokens, (num_token_metadata, batch_size, num_tokens_pad))
    token_embeddings = torch.randn(batch_size, num_tokens_pad, max_token_embed_size)
    inputs = Inputs(
        tokens=tokens.tolist(),
        seq_metadata=[speakers.tolist(), sessions.tolist()],
        token_metadata=token_meta.tolist(),
        token_embeddings=list(token_embeddings.unbind()),
        slices=[slice(context, -context) for _ in range(batch_size)],
        num_anno=max_anno_features,
        max_audio_len=[int(max_frames_per_token * num_tokens) for _ in range(batch_size)],
    )
    return encoder, inputs, (num_tokens, batch_size, out_size)


def test_encoder():
    """Test `encoder.Encoder` handles a basic case."""
    module, arg, (num_tokens, batch_size, out_size) = _make_encoder()
    encoded = module(arg)

    assert encoded.tokens.dtype == torch.float
    assert encoded.tokens.shape == (num_tokens, batch_size, out_size)

    assert encoded.tokens_mask.dtype == torch.bool
    assert encoded.tokens_mask.shape == (batch_size, num_tokens)

    assert encoded.num_tokens.dtype == torch.long
    assert encoded.num_tokens.shape == (batch_size,)

    mask_ = ~encoded.tokens_mask.transpose(0, 1).unsqueeze(-1)
    assert encoded.tokens.masked_select(mask_).sum() == 0
    assert torch.equal(encoded.tokens_mask.sum(dim=1), encoded.num_tokens)
    assert encoded.num_tokens.tolist(), [len(t) for t in arg.tokens]

    encoded.tokens.sum().backward()


def test_encoder__filter_size():
    """Test `encoder.Encoder` handles different filter sizes."""
    for filter_size in [1, 3, 5]:
        module, arg, (num_tokens, batch_size, out_size) = _make_encoder(
            conv_filter_size=filter_size
        )
        encoded = module(arg)
        assert encoded.tokens.shape == (num_tokens, batch_size, out_size)
        assert encoded.tokens_mask.shape == (batch_size, num_tokens)
        assert encoded.num_tokens.shape == (batch_size,)
        encoded.tokens.sum().backward()


def test_encoder__padding_invariance():
    """Test `encoder.Encoder` is consistent regardless of the padding."""
    module, arg, _ = _make_encoder(dropout=0, seq_meta_embed_dropout=0)
    expected = module(arg)
    expected.tokens.sum().backward()
    expected_grad = [p.grad for p in module.parameters() if p.grad is not None]
    module.zero_grad()
    for padding_len in range(1, 10):
        pad_token: typing.List[typing.Hashable] = [module.embed_token.pad_token] * padding_len
        pad_meta: typing.List[typing.Hashable]
        pad_meta = [module.embed_token_metadata[0].pad_token] * padding_len
        inputs = dataclasses.replace(
            arg,
            tokens=[t + pad_token for t in arg.tokens],
            token_metadata=[[s + pad_meta for s in m] for m in arg.token_metadata],
            token_embeddings=[
                torch.cat([t, torch.zeros(padding_len, t.shape[1])]) for t in arg.token_embeddings
            ],
        )
        result = module(inputs)
        result.tokens.sum().backward()
        result_grad = [p.grad for p in module.parameters() if p.grad is not None]
        module.zero_grad()
        assert_almost_equal(result.tokens[:-padding_len], expected.tokens, decimal=5)
        [assert_almost_equal(r, e) for r, e in zip(result_grad, expected_grad)]<|MERGE_RESOLUTION|>--- conflicted
+++ resolved
@@ -180,11 +180,7 @@
     seq_meta_embed_size=6,
     token_meta_embed_size=12,
     seq_meta_embed_dropout=0.1,
-<<<<<<< HEAD
-    anno_mask_indices=(0,),
-=======
     max_anno_features=1,
->>>>>>> 358cd655
     out_size=8,
     hidden_size=8,
     num_conv_layers=2,
@@ -206,11 +202,7 @@
         seq_meta_embed_size=seq_meta_embed_size,
         token_meta_embed_size=token_meta_embed_size,
         seq_meta_embed_dropout=seq_meta_embed_dropout,
-<<<<<<< HEAD
-        num_anno=len(anno_mask_indices),
-=======
         max_anno_features=max_anno_features,
->>>>>>> 358cd655
         out_size=out_size,
         hidden_size=hidden_size,
         num_conv_layers=num_conv_layers,
