--- conflicted
+++ resolved
@@ -178,7 +178,7 @@
    pkill -9 python; sleep 5s; nvidia-smi; \
    PYTHONPATH=. python $TRAIN_SCRIPT_PATH start $COMET_PROJECT "$EXPERIMENT_NAME";
    ```
-<<<<<<< HEAD
+
    ---
    Or select a `SPECTROGRAM_CHECKPOINT`...
    ```
@@ -187,13 +187,12 @@
    And store it...
    ```
    SPECTROGRAM_CHECKPOINT="<paste>"
-=======
-
-   Or select a `SPECTROGRAM_CHECKPOINT` and run the following command to train a signal model...
+   ```
+
+   Then run the following command to train a signal model...
 
    ```bash
    SPECTROGRAM_CHECKPOINT="/opt/wellsaid-labs/Text-to-Speech/path/to/spectrogram/checkpoint"
->>>>>>> 89a3cafb
    ```
 
    ```bash
