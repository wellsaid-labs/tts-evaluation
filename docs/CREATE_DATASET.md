# Getting Started Creating a Text-to-Speech Dataset

This will be walking you through the process of creating a text-to-speech dataset.

## Prerequisites

Setup your local development environment by following [these instructions](LOCAL_SETUP.md).

## 1. Upload scripts and recordings

First, you'll need to upload scripts and recordings to
[wellsaid_labs_datasets](https://console.cloud.google.com/storage/browser/wellsaid_labs_datasets;tab=objects?project=voice-research-255602)
. The uploaded directory should look similar to this example...

```bash
└── wellsaid_labs_datasets
    ├── hilary_noriega
    │   ├── scripts
    │   │   ├── DIPHONE_Script-1.csv
    │   │   ├── DIPHONE_Script-2.csv
    │   │   ...
    │   │   ├── ENTHUSIASTIC_Script-1.csv
    │   │   └── ENTHUSIASTIC_Script-2.csv
    │   └── recordings
    │       ├── WSL_ActorShmactor_Script-DIPHONE-1.wav
    │       ├── WSL_ActorShmactor_Script-DIPHONE-2.wav
    │       ...
    │       ├── WSL_ActorShmactor_ENTHUSIASTIC_Script 1.wav
    │       └── WSL_ActorShmactor_ENTHUSIASTIC_Script 2.wav
    └── ....
```

The script files must be in a CSV format that contains a column called "Content" filled in with
the script the voice actor read. The audio files can be in any audio format that's compatible
with `ffmpeg`. Lastly, there should be one script per audio file, similarly named.

Aside from that, for this dataset to be useful, it must be consistent. The TTS will be a
reflection of the dataset. For example, here are a couple of consistencies you should
watch out for:

- Aside from changes in the content, the voice-over pitch, timbre (tone color) and loudness
  should stay consistent.
- Unless there is additional context given, the voice-over should not change prosody or language.
- The voice-over noise level shouldn't change.
- The environment in which the voice-over is recorded in, should not change.
- The script should be an accurate transcription of the recordings, and it should not contain any
  funky characters.

## 2. Process data

### Make a virtual machine (VM)

In order to process the scripts and recordings, you'll need to make a virtual machine.

1. Set these variables...

   ```zsh
   VM_NAME=$USER"-dataset-processing" # EXAMPLE: michaelp-dataset-processing
   # NOTE: Pick a zone that's closest to the GCS bucket `wellsaid_labs_datasets`.
   VM_ZONE=us-central1-a # EXAMPLE: us-central1-a

   PROJECT=voice-research-255602
   VM_MACHINE_TYPE=n1-standard-2
   gcloud config set project $PROJECT
   gcloud auth application-default set-quota-project $PROJECT
   ```

1. Create a VM, like so...

   ```zsh
   gcloud compute instances create $VM_NAME \
      --zone=$VM_ZONE \
      --machine-type=$VM_MACHINE_TYPE \
      --boot-disk-size=512GB \
      --boot-disk-type=pd-ssd \
      --scopes=https://www.googleapis.com/auth/cloud-platform \
      --image-family=ubuntu-2004-lts \
      --image-project=ubuntu-os-cloud
   ```

   ❓ NOTE: 24-hours of "n1-standard-2" VM usage can cost up to 3$.

1. From your local machine, `ssh` into your new VM instance, like so...

   ```zsh
   gcloud compute ssh --zone=$VM_ZONE $VM_NAME --command="sudo chmod -R a+rwx /opt"
   gcloud compute ssh --zone=$VM_ZONE $VM_NAME --command="mkdir /opt/wellsaid-labs"
   gcloud compute ssh --zone=$VM_ZONE $VM_NAME
   ```

   These commands may exit with the return code 255, if so, try again.

1. In another terminal window, run `lsyncd` to sync your local files to your virtual machine...

   ```zsh
   VM_NAME=$(python -m run.utils.gcp most-recent --filter "dataset-processing")
   VM_ZONE=$(python -m run.utils.gcp zone --name $VM_NAME)
   VM_IP=$(python -m run.utils.gcp ip --name $VM_NAME --zone=$VM_ZONE)
   VM_USER=$(python -m run.utils.gcp user --name $VM_NAME --zone=$VM_ZONE)
   ```

   ```zsh
   sudo python3 -m run.utils.lsyncd $(pwd) /opt/wellsaid-labs/Text-to-Speech \
                                    --public-dns $VM_IP \
                                    --user $VM_USER \
                                    --identity-file ~/.ssh/google_compute_engine
   ```

1. Back on the VM, install dependencies, like so...

   ```bash
   cd /opt/wellsaid-labs/Text-to-Speech
   sudo apt-get update
   . run/utils/apt_install.sh
   ```

### Screen sessions

Create a virtual environment for processing.
   ```
   python3.8 -m venv venv
   . venv/bin/activate
   python -m pip install wheel pip --upgrade
   python -m pip install -r requirements.txt --upgrade
   ```
If aligning data for multiple speakers, it can be helpful to process each in their own named screen session

   ```
   screen -S [name]
   ```
Press any key.

   ```
   . venv/bin/activate
   ```
At any time, press `ctrl+a, d` to detach from the screen session. Then `screen -r [name]` to reattach to the session named `[name]`.

### Download Data

1. Set these variables...

   ```bash
   NAME=actor_name # Example: hilary_noriega
   ```
   ```
   ROOT=/opt/wellsaid-labs/Text-to-Speech/disk/data/$NAME
   PROCESSED=$ROOT/processed
   GCS_URI=gs://wellsaid_labs_datasets/$NAME
   ENCODING=.wav # Example: .wav, .mp3
   ```

1. Download the dataset, like so...

   ```bash
   mkdir -p $ROOT
   gsutil -m cp -r -n $GCS_URI/scripts $ROOT/
   gsutil -m cp -r -n $GCS_URI/recordings $ROOT/
   ```

### Process data

<<<<<<< HEAD
1. Install these dependencies onto the VM, like so...

   ```bash
   cd /opt/wellsaid-labs/Text-to-Speech
   sudo apt-get update
   . run/utils/apt_install.sh
   ```

   ```
   python3.8 -m venv venv
   . venv/bin/activate
   python -m pip install wheel pip --upgrade
   python -m pip install -r requirements.txt --upgrade
   ```

=======
>>>>>>> 1044451d
1. (Optional) Ensure the directories have similar numberings...

   ```bash
   python -m run.data numberings $ROOT/scripts $ROOT/recordings
   ```

1. Normalize file names...

   ```bash
   python -m run.data rename $ROOT/
   ```

1. (Optional) Evaluate the recording and script files...

   1. Ensure the recording and script pairings make sense.
   1. Investigate any WAV or CSV outliers (very small files paired with very large files, for
      example, could indicate a mismatch or a bad file)
   1. Ensure CSV files are < 100k characters and WAV files are < 1.5 hours (5,400 seconds). The
      files should be split up if they are too big before proceeding.

      > **NOTE**: Any pairings longer than these limits must be split into smaller chunks in order
      > to process:
      >
      > - Use an audio processing software (Adobe Audition, e.g.) to splice the audio into chunks
      > ~1 hour or less
      > - Use a CSV editor to splice the corresponding CSVs at the same spot
      > - Upload these new chunks back to GCS
      > - Move the longer original WAV and CSV files into an archive directory in GCS along with a
      > README.txt file explaining why this archive exists

   ```bash
   mkdir $PROCESSED
   RECORDINGS=$(ls $ROOT/recordings/*$ENCODING | python -m run.utils.sort)
   SCRIPTS=$(ls $ROOT/scripts/*.csv | python -m run.utils.sort)
   python -m run.data pair $(python -m run.utils.prefix --recording $RECORDINGS) \
      $(python -m run.utils.prefix --script $SCRIPTS) \
      2>&1 | tee $PROCESSED/script-recordings-pair.log
   ```

   💡 TIP: Learn more about `2>&1 | tee`, here: https://stackoverflow.com/questions/418896/how-to-redirect-output-to-a-file-and-stdout

1. (Optional) Review dataset audio file format(s) for inconsistencies...

   ```bash
   python -m run.data audio print-format $ROOT/recordings/*$ENCODING \
      2>&1 | tee $PROCESSED/audio-format.log
   ```

1. Normalize audio file format...

   ```bash
   mkdir $PROCESSED/recordings
   python -m run.data audio normalize $ROOT/recordings/*$ENCODING $PROCESSED/recordings \
      2>&1 | tee $PROCESSED/audio-normalize.log
   ```

1. (Optional) Review audio file loudness for inconsistencies...

   ```bash
   python -m run.data audio loudness $PROCESSED/recordings/*$ENCODING \
      2>&1 | tee $PROCESSED/audio-loudness.log
   ```

1. Normalize audio file format for
   [Google speech-to-text](https://cloud.google.com/speech-to-text/docs/encoding)...

   ```bash
   mkdir $PROCESSED/speech_to_text
   python -m run.data audio normalize $ROOT/recordings/*$ENCODING $PROCESSED/speech_to_text \
                                      --data-type='signed-integer' --bits=16 \
      2>&1 | tee $PROCESSED/audio-normalize-stt.log
   ```

1. Normalize CSV file text...

   ```bash
   mkdir $PROCESSED/scripts
   python -m run.data csv normalize $ROOT/scripts/*.csv $PROCESSED/scripts \
      2>&1 | tee $PROCESSED/csv-normalize.log
   ```

1. Upload the processed files back to GCS, like so...

   ```bash
   gsutil -m cp -r -n $PROCESSED/ $GCS_URI/processed
   ```

1. (Optional) From your local machine, review CSV normalization, like so...

   ```zsh
   NAME=actor_name # Example: hilary_noriega
   GCS_URI=gs://wellsaid_labs_datasets/$NAME
   python -m run.data diff "$GCS_URI/scripts/Script 1 - Hilary.csv" \
                           "$GCS_URI/processed/scripts/script_1_-_hilary.csv"
   ```

   💡 TIP: This script can be run to compare log files generated by `sync_script_with_audio`.

1. Generate time alignments that synchronize the scripts and recordings...

   ```bash
   RECORDINGS=$(gsutil ls "$GCS_URI/processed/speech_to_text/*.wav" | python -m run.utils.sort)
   SCRIPTS=$(gsutil ls "$GCS_URI/processed/scripts/*.csv" | python -m run.utils.sort)
   python -m run.data.sync_script_with_audio \
      $(python -m run.utils.prefix --voice-over $RECORDINGS) \
      $(python -m run.utils.prefix --script $SCRIPTS) \
      --destination $GCS_URI/processed/
   ```

   ❓ NOTE: 20-hours of audio can cost up to 50$ to transcribe.

   Audit the results of the synchronization, and re-run the script if necessary. The issues that may
   arise are:

   - The sorting didn't work, and the script files didn't match up with the voice-over files,
     correctly.
   - The voice-over includes too much, or too little audio.
   - The voice-over skips phrases in the script. For example, the script has odd characters or
     duplicate phrases that are not read by the voice-actor.
   - Google’s speech recognition made a mistake.

   Most of these issues can be resolved by updating the script or recording, and rerunning the
   synchronization.

## 3. Clean up

1. Kill your `lsyncd` process by typing `Ctrl-C`.

1. Exit your VM with the `exit` command.

1. Delete your instance...

   ```zsh
   gcloud compute instances delete $VM_NAME --zone=$VM_ZONE
   ```<|MERGE_RESOLUTION|>--- conflicted
+++ resolved
@@ -159,24 +159,6 @@
 
 ### Process data
 
-<<<<<<< HEAD
-1. Install these dependencies onto the VM, like so...
-
-   ```bash
-   cd /opt/wellsaid-labs/Text-to-Speech
-   sudo apt-get update
-   . run/utils/apt_install.sh
-   ```
-
-   ```
-   python3.8 -m venv venv
-   . venv/bin/activate
-   python -m pip install wheel pip --upgrade
-   python -m pip install -r requirements.txt --upgrade
-   ```
-
-=======
->>>>>>> 1044451d
 1. (Optional) Ensure the directories have similar numberings...
 
    ```bash
