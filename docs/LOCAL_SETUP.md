# Local Setup

This document summarizes how to setup this repository locally for development.

## 1. Install System Dependencies

Please install the below requirements:

- [Docker](https://www.docker.com/products/docker-desktop)
- [brew](https://brew.sh/)
- [Visual Studio Code](https://code.visualstudio.com/docs/setup/mac). In addition to the
  initial steps, please run through the section called "Launching from the command line".

Setup your terminal settings from the TTS directory...

```zsh
echo "" >> ~/.zshrc
echo "# WellSaid Labs Terminal Settings" >> ~/.zshrc
echo "setopt interactivecomments" >> ~/.zshrc
. ~/.zshrc
```

Afterwards, please install other system dependencies, like so:

```zsh
brew install git
brew install python@3.8
<<<<<<< HEAD
echo "" >> ~/.zshrc
echo "# WellSaid Labs Terminal Settings" >> ~/.zshrc
echo "setopt interactivecomments" >> ~/.zshrc
. ~/.zshrc
=======
>>>>>>> cae19213
brew install sox # Audio processing
brew install ffmpeg # Audio processing
brew install espeak # Speech synthesizer
brew install rsync lsyncd # File transfer
brew install jq # Bash JSON parser
```

## 2. Clone the Repository

Using `git` clone the repository onto your system:

```zsh
git clone --depth=10 --no-single-branch --recurse-submodules https://github.com/wellsaid-labs/Text-to-Speech.git
```

The reason for using `--depth=10 --no-single-branch` is to reduce the size of the `.git` directory.
On May 20th, these flags would reduce the repository size by 80%
(i.e. 58 megabytes to 12 megabytes).

```zsh
cd Text-to-Speech/
```

## 3. Install Terminal Commands

Install Terminal commands, like so:

```zsh
echo "" >> ~/.zshrc
echo "# WellSaid Labs Terminal Programs" >> ~/.zshrc
echo ". $(pwd)/run/utils/vars.sh" >> ~/.zshrc
. ~/.zshrc
# TODO: Create a `wsl` tool chain that consolidates the commands we run.
```

## 4. Install Python Dependencies

Install Python dependencies, like so:

```zsh
# Start a virtual environment, learn more:
# https://realpython.com/python-virtual-environments-a-primer/
python3 -m venv venv
. venv/bin/activate

# Install Python dependencies
python -m pip install pip --upgrade
python -m pip install -r requirements.txt --upgrade
```

## 5. Comet

This repository requires [Comet](https://www.comet.ml) for visualization, and you'll need to ask
a team member to create you an account.

With your new account, you'll need to create a `.comet.config` file in this repositories root
level directory with these configurations:

```txt
[comet]
workspace=wellsaid-labs
api_key=<api_key>
rest_api_key=<rest_api_key>
disable_auto_logging=1
url_override=https://www.comet-ml.com/clientlib/
optimizer_url=http://www.comet-ml.com/optimizer/
```

Learn more about where to find the `api_key` and `rest_api_key` configurations on
[this web page](https://www.comet.ml/docs/python-sdk/advanced/#python-configuration).

## 6. Google Cloud

This repository relies on GCP, and you'll need to ask team member to get access to our GCP projects,
"Voice Research" and "Voice Service 2".

Afterwards, install [Google Cloud SDK](https://cloud.google.com/sdk/docs/quickstart) with these
[installation scripts](https://cloud.google.com/sdk/docs/downloads-interactive) and authorize
Google Cloud SDK tools, like so:

```zsh
gcloud init

# NOTE: Authorize Google's command-line-interface, learn more:
# https://cloud.google.com/sdk/gcloud/reference/auth/login
gcloud auth login

# NOTE: Authorize Google client libraries, learn more:
# https://cloud.google.com/sdk/gcloud/reference/auth/application-default
gcloud auth application-default login

# NOTE: Most likely, you'll be using the "Voice Research" project.
gcloud config set project voice-research-255602
```

## Good job! 🎉<|MERGE_RESOLUTION|>--- conflicted
+++ resolved
@@ -25,13 +25,6 @@
 ```zsh
 brew install git
 brew install python@3.8
-<<<<<<< HEAD
-echo "" >> ~/.zshrc
-echo "# WellSaid Labs Terminal Settings" >> ~/.zshrc
-echo "setopt interactivecomments" >> ~/.zshrc
-. ~/.zshrc
-=======
->>>>>>> cae19213
 brew install sox # Audio processing
 brew install ffmpeg # Audio processing
 brew install espeak # Speech synthesizer
