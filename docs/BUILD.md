# Build

This document contains the steps required to build our TTS worker image. This
image can be ran and tested locally, or deployed and ran in our cloud
environment. The source code for this image is located in the `run/deploy`
directory.

## Building the Docker image

_Naming Convention_: voiceModel.deployment.version # Example v9.viacom.00
_Hint_: See precedence for image tagging by running

```bash
gcloud container images list-tags gcr.io/${PROJECT_ID}/speech-api-worker
```

Set image variables and build Docker image:

```bash
PROJECT_ID="voice-service-2-313121"
CHECKPOINTS="" # Example: "v9" (see list of Checkpoints in [run/_tts.py](/run/_tts.py)])
TTS_PACKAGE_PATH=$(python -m run.deploy.package_tts $CHECKPOINTS)
IMAGE_TAG="" # Example: v9.00

docker build -f run/deploy/Dockerfile \
    --build-arg TTS_PACKAGE_PATH=${TTS_PACKAGE_PATH} \
    -t gcr.io/${PROJECT_ID}/speech-api-worker:${IMAGE_TAG} .
```

Check the worker image size:

```bash
docker images gcr.io/${PROJECT_ID}/speech-api-worker:${IMAGE_TAG}
```

## Running the Docker image locally

This is useful for testing a build prior to deployment. However, be aware of the
resources available to docker and how that may limit the performance of this
image. For reference, see the resource requests in
[tts.jsonnet](/ops/run/tts.jsonnet).

```bash
<<<<<<< HEAD
docker run --rm -p 8000:8000 \
  gcr.io/${PROJECT_ID}/speech-api-worker:v9.00
=======
# TODO: Remove API_KEY authentication
docker run --rm -p 8000:8000 -e "YOUR_SPEECH_API_KEY=123" \
  gcr.io/${PROJECT_ID}/speech-api-worker:${IMAGE_TAG}
```

In a new terminal window, generate an audio sample like so:

```bash
curl http://localhost:8000/api/text_to_speech/stream \
  -H "Content-Type: application/json" \
  -X POST --data '{"api_key":"123", "speaker_id":"4","text":"Lorem ipsum"}' \
  -o sample.mp3
```

If this fails and you need to rebuild your Docker image, first remove the tag:

```bash
docker images untag gcr.io/${PROJECT_ID}/speech-api-worker:${IMAGE_TAG}
>>>>>>> 4befa050
```

Then fix, and rebuild from the top ^^

## Pushing the Docker image

Prior to pushing the docker image, ensure the proper GKE context is set:

```bash
CLUSTER_NAME="" # Example: "staging"
gcloud config set project $PROJECT_ID
gcloud config set container/cluster $CLUSTER_NAME
gcloud container clusters get-credentials $CLUSTER_NAME --region=us-central1
# Sanity check
kubectl config current-context
```

Note that our Docker image repository is available to the entire Google Cloud
Project, so the `$CLUSTER_NAME` is somewhat irrelevant with respect to pushing
the local image to the remote repository.

Push the local image to our remote repository:

```bash
docker push gcr.io/${PROJECT_ID}/speech-api-worker:${IMAGE_TAG}
```

Viewing a list of images in the remote repository:

```bash
gcloud container images list --repository=gcr.io/${PROJECT_ID}
```

Viewing a list of image tags:

```bash
gcloud container images list-tags gcr.io/${PROJECT_ID}/speech-api-worker
```

## Next Steps

Once the Docker image has been pushed to the remote registry, we can reference
that image in our cloud deployments. To deploy this image in our cloud
environment please follow the official deployment documentation in
[ops/run/README.md](/ops/run/README.md).<|MERGE_RESOLUTION|>--- conflicted
+++ resolved
@@ -41,12 +41,8 @@
 [tts.jsonnet](/ops/run/tts.jsonnet).
 
 ```bash
-<<<<<<< HEAD
+# TODO: Remove API_KEY authentication
 docker run --rm -p 8000:8000 \
-  gcr.io/${PROJECT_ID}/speech-api-worker:v9.00
-=======
-# TODO: Remove API_KEY authentication
-docker run --rm -p 8000:8000 -e "YOUR_SPEECH_API_KEY=123" \
   gcr.io/${PROJECT_ID}/speech-api-worker:${IMAGE_TAG}
 ```
 
@@ -55,7 +51,7 @@
 ```bash
 curl http://localhost:8000/api/text_to_speech/stream \
   -H "Content-Type: application/json" \
-  -X POST --data '{"api_key":"123", "speaker_id":"4","text":"Lorem ipsum"}' \
+  -X POST --data '{"speaker_id":"4","text":"Lorem ipsum"}' \
   -o sample.mp3
 ```
 
@@ -63,7 +59,6 @@
 
 ```bash
 docker images untag gcr.io/${PROJECT_ID}/speech-api-worker:${IMAGE_TAG}
->>>>>>> 4befa050
 ```
 
 Then fix, and rebuild from the top ^^
