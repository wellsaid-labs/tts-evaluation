--- conflicted
+++ resolved
@@ -81,8 +81,8 @@
 
    VM_STATUS=$(aws ec2 describe-spot-instance-requests --filters Name=tag:Name,Values=$VM_NAME \
       --query 'SpotInstanceRequests[0].State' --output text)
-<<<<<<< HEAD
-   if [[ "$VM_STATUS" != "None" ]]; then echo -e '\033[;31mERROR:\033[0m That VM name has already been taken!'; fi;
+   if [[ "$VM_STATUS" != "None" ]]; then echo -e '\033[;31mERROR:\033[0m The region you provided' \
+      'is invalid or the VM name you provided has already been taken!'; fi;
 
    VM_IMAGE_NAME='Deep Learning Base AMI (Ubuntu 18.04) Version 21.0'
    VM_IMAGE_ID=$(aws ec2 describe-images \
@@ -93,9 +93,6 @@
    VM_IMAGE_USER=ubuntu
 
    AWS_KEY_PAIR_NAME=$USER"_amazon_web_services"
-=======
-   if [[ "$VM_STATUS" != "None" ]]; then echo -e '\033[;31mERROR:\033[0m The region you provided is invalid or the VM name you provided has already been taken!'; fi;
->>>>>>> 76c45e6b
    ```
 
    ❓ LEARN MORE: About the default image
