--- conflicted
+++ resolved
@@ -609,9 +609,6 @@
     return text, left, right
 
 
-<<<<<<< HEAD
-def normalize_vo_script(text: str, strip: bool = True, decode: bool = True) -> str:
-=======
 class Language(Enum):
     ENGLISH: typing.Final = "English"
     GERMAN: typing.Final = "German"
@@ -631,7 +628,6 @@
 
 
 def normalize_vo_script(text: str, non_ascii: set = set(), strip: bool = True) -> str:
->>>>>>> 8d45e1cd
     """Normalize a voice-over script such that only readable characters remain.
 
     TODO: Use `unidecode.unidecode` in "strict" mode so that data isn't lost.
@@ -653,54 +649,13 @@
     text = ftfy.fix_text(text)
     text = text.replace("\f", "\n")
     text = text.replace("\t", "  ")
-<<<<<<< HEAD
-    text = text.replace("—", "-")  # em dash
-    text = text.replace("–", "-")  # en dash
-    text = text.replace("\xa0", " ")  # non-breaking space
-    if decode:
-        text = str(unidecode.unidecode(text))
-=======
     text = "".join([c if c in non_ascii else str(unidecode.unidecode(text)) for c in text])
->>>>>>> 8d45e1cd
     if strip:
         text = text.strip()
     return text
 
 
-_READABLE_CHARACTERS = set(
-    normalize_vo_script(chr(i), strip=False, decode=False) for i in range(0, 128)
-)
-_GERMAN_SPECIAL_CHARACTERS = ["ß", "ä", "ö", "ü", "Ä", "Ö", "Ü", "«", "»", "‹", "›"]
-_FRENCH_SPECIAL_CHARACTERS = [
-    "â",
-    "Â",
-    "à",
-    "À",
-    "á",
-    "Á",
-    "ê",
-    "Ê",
-    "é",
-    "É",
-    "è",
-    "È",
-    "ë",
-    "Ë",
-    "î",
-    "Î",
-    "ï",
-    "Ï",
-    "ô",
-    "Ô",
-    "ù",
-    "Ù",
-    "û",
-    "Û",
-    "ç",
-    "Ç",
-]
-_READABLE_CHARACTERS.update(_GERMAN_SPECIAL_CHARACTERS)
-_READABLE_CHARACTERS.update(_FRENCH_SPECIAL_CHARACTERS)
+_READABLE_CHARACTERS = set(normalize_vo_script(chr(i), strip=False) for i in range(0, 128))
 
 
 def is_normalized_vo_script(text: str, non_ascii: set = set()) -> bool:
