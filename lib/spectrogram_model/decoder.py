--- conflicted
+++ resolved
@@ -48,15 +48,6 @@
         self.num_frame_channels = num_frame_channels
         self.seq_meta_embed_size = seq_meta_embed_size
         self.lstm_hidden_size = lstm_hidden_size
-<<<<<<< HEAD
-        self.encoder_output_size = encoder_output_size
-        input_size = seq_meta_embed_size + encoder_output_size
-        self.initial_state_segments = [self.num_frame_channels, 1, self.encoder_output_size]
-        self.initial_state = torch.nn.Sequential(
-            torch.nn.Linear(input_size, input_size),
-            torch.nn.ReLU(),
-            torch.nn.Linear(input_size, sum(self.initial_state_segments)),
-=======
         self.encoder_out_size = encoder_out_size
         input_size = seq_meta_embed_size + encoder_out_size
         self.init_state_segments = [self.num_frame_channels, 1, self.encoder_out_size]
@@ -64,7 +55,6 @@
             torch.nn.Linear(input_size, input_size),
             torch.nn.ReLU(),
             torch.nn.Linear(input_size, sum(self.init_state_segments)),
->>>>>>> 0d40016d
         )
         self.pre_net = PreNet(num_frame_channels, seq_meta_embed_size, pre_net_size)
         self.lstm_layer_one = LSTMCell(pre_net_size + input_size, lstm_hidden_size)
@@ -82,20 +72,12 @@
         device = encoded.tokens.device
         cum_alignment_padding = self.attention.cum_alignment_padding
 
-<<<<<<< HEAD
-        # [batch_size, seq_meta_embed_size + encoder_output_size] →
-        # [batch_size, num_frame_channels + 1 + encoder_output_size] →
-        # ([batch_size, num_frame_channels], [batch_size, 1], [batch_size, encoder_output_size])
-        first_token = torch.cat([encoded.seq_metadata, encoded.tokens[0]], dim=1)
-        state = self.initial_state(first_token).split(self.initial_state_segments, dim=-1)
-=======
         # [batch_size, seq_meta_embed_size + encoder_out_size] →
         # [batch_size, num_frame_channels + 1 + encoder_out_size] →
         # ([batch_size, num_frame_channels], [batch_size, 1], [batch_size, encoder_out_size])
         first_token = torch.cat([encoded.seq_metadata, encoded.tokens[0]], dim=1)
         state = self.init_state(first_token).split(self.init_state_segments, dim=-1)
         init_frame, init_cum_alignment, init_attention_context = state
->>>>>>> 0d40016d
 
         # NOTE: The `cum_alignment` or `cum_alignment` vector has a positive value for every
         # token that is has attended to. Assuming the model is attending to tokens from
@@ -108,11 +90,7 @@
         cum_alignment = torch.cat([init_cum_alignment, cum_alignment], -1)
         # [batch_size, num_tokens + cum_align_padding] →
         # [batch_size, num_tokens + 2 * cum_align_padding]
-<<<<<<< HEAD
-        cum_align = functional.pad(cum_align, [0, cum_align_padding], mode="constant", value=0.0)
-=======
         cum_alignment = pad(cum_alignment, [0, cum_alignment_padding], mode="constant", value=0.0)
->>>>>>> 0d40016d
 
         return DecoderHiddenState(
             last_attention_context=init_attention_context,
@@ -245,12 +223,7 @@
         # [num_frames, batch_size, lstm_hidden_size]
         frames, lstm_two_hidden_state = self.lstm_layer_two(frames, lstm_two_hidden_state)
 
-<<<<<<< HEAD
-        # [num_frames, batch_size, lstm_hidden_size] →
-        # [num_frames, batch_size]
-=======
         # [num_frames, batch_size, lstm_hidden_size] → [num_frames, batch_size]
->>>>>>> 0d40016d
         stop_token = self.linear_stop_token(frames).squeeze(2)
 
         # [num_frames, batch_size,
