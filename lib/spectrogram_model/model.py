import contextlib
import enum
import logging
import math
import typing

import torch
import torch.nn
from hparams import HParam, configurable
from tqdm import tqdm

from lib.spectrogram_model import decoder, encoder
<<<<<<< HEAD
from lib.spectrogram_model.containers import Encoded, Inputs, Preds
from lib.utils import NumeralizePadEmbed
=======
from lib.utils import lengths_to_mask
>>>>>>> da7ba0b2

logger = logging.getLogger(__name__)


class Mode(enum.Enum):
    FORWARD: typing.Final = enum.auto()
    GENERATE: typing.Final = enum.auto()
    INFER: typing.Final = enum.auto()


Generator = typing.Iterator[Preds]


class SpectrogramModel(torch.nn.Module):
    """Sequence to sequence model from tokens to a spectrogram.

    TODO: Update our weight initialization to best practices like these:
    - https://github.com/pytorch/pytorch/issues/18182
    - Gated RNN init on last slide:
    https://web.stanford.edu/class/archive/cs/cs224n/cs224n.1184/lectures/lecture9.pdf
    - Kaiming init for RELu instead of Xavier:
    https://towardsdatascience.com/weight-initialization-in-neural-networks-a-journey-from-the-basics-to-kaiming-954fb9b47c79
    - Block orthogonal LSTM initilization:
    https://github.com/allenai/allennlp/pull/158
    - Kaiming and Xavier both assume the input has a mean of 0 and std of 1; therefore, the
    embeddings should be initialized with a normal distribution.
    - The PyTorch init has little backing:
    https://twitter.com/jeremyphoward/status/1107869607677681664

    TODO: Write a test ensuring that given a input with std 1.0 the output of the network also has
    an std of 1.0, following Kaiming's popular weight initialization approach:
    https://towardsdatascience.com/weight-initialization-in-neural-networks-a-journey-from-the-basics-to-kaiming-954fb9b47c79

    Reference:
        * Tacotron 2 Paper:
          https://arxiv.org/pdf/1712.05884.pdf

    Args:
        max_tokens: The maximum number of tokens the model will be trained on.
        max_seq_meta_values: The maximum number of metadata values the model will be trained on.
        seq_meta_embed_size: The size of the sequence metadata embedding.
        num_frame_channels: Number of channels in each frame (sometimes refered to as
            "Mel-frequency bins" or "FFT bins" or "FFT bands").
        max_frames_per_token: The maximum sequential predictions to make before stopping.
        output_scalar: The output of this model is scaled up by this value.
        stop_threshold: If the stop probability exceeds this value, this model stops generating
            frames.
        stop_token_eps: The stop probability assigned to the initial frames.
    """

    @configurable
    def __init__(
        self,
        max_tokens: int,
        max_seq_meta_values: typing.Tuple[int, ...],
        seq_meta_embed_size: int = HParam(),
        num_frame_channels: int = HParam(),
        max_frames_per_token: float = HParam(),
        output_scalar: float = HParam(),
        stop_threshold: float = HParam(),
        stop_token_eps: float = 1e-10,
    ):
        super().__init__()
        self.max_frames_per_token = max_frames_per_token
        self.num_frame_channels = num_frame_channels
        self.stop_threshold = stop_threshold
        self.max_tokens = max_tokens
        self.encoder = encoder.Encoder(
            max_tokens=max_tokens,
            max_seq_meta_values=max_seq_meta_values,
            seq_meta_embed_size=seq_meta_embed_size,
        )
        self.decoder = decoder.Decoder(num_frame_channels, seq_meta_embed_size)
        self.output_scalar: torch.Tensor
        self.register_buffer("output_scalar", torch.tensor(output_scalar).float())
        self.stop_token_eps: torch.Tensor
        self.register_buffer("stop_token_eps", torch.logit(torch.tensor(stop_token_eps)))
        self.grad_enabled = None

    def allow_unk_on_eval(self, val: bool):
        """If `True` then the "unknown token" may be used during evaluation, otherwise this will
        error if a new token is encountered during evaluation."""
        for mod in self.modules():
            if isinstance(mod, NumeralizePadEmbed):
                mod.allow_unk_on_eval = val

    def _mask_stop_token(
        self, stop_token: torch.Tensor, num_tokens: torch.Tensor, window_start: torch.Tensor
    ) -> torch.Tensor:
        """Only consider the `stop_token` if the last token is within the attention window.

        Args:
            stop_token (torch.FloatTensor [num_frames (optional), batch_size])
            num_tokens (torch.LongTensor [1 (optional), batch_size])
            window_start (torch.LongTensor [num_frames (optional), batch_size])

        Returns:
            stop_token (torch.FloatTensor [num_frames (optional), batch_size])
        """
        at_the_end = window_start >= num_tokens - self.decoder.attention.window_length
        return stop_token.masked_fill(~at_the_end, self.stop_token_eps)

    def _is_stop(
        self,
        stop_token: torch.Tensor,
        num_tokens: torch.Tensor,
        window_start: torch.Tensor,
        reached_max: torch.Tensor,
    ) -> typing.Tuple[torch.Tensor, torch.Tensor]:
        """
        NOTE: This uses hard constraint to prevent stoppping unless all the characters were seen.

        Args:
            stop_token (torch.FloatTensor [*, batch_size, *])
            num_tokens (torch.LongTensor [batch_size])
            window_start (torch.LongTensor [batch_size])
            reached_max (torch.BoolTensor [batch_size])

        Returns:
            torch.BoolTensor [batch_size]
        """
        stop_token = stop_token.view(-1)
        stop_token = self._mask_stop_token(stop_token, num_tokens, window_start)
        is_stop = (torch.sigmoid(stop_token) >= self.stop_threshold) | reached_max
        return is_stop, stop_token

    def _get_max_frames(self, num_tokens: torch.Tensor) -> torch.Tensor:
        """Get the maximum frames allowed for each token sequence.

        Args:
            num_tokens (torch.LongTensor [batch_size])

        Returns:
            torch.LongTensor [batch_size]
        """
        max_lengths = (num_tokens.float() * self.max_frames_per_token).long()
        return torch.clamp(max_lengths, min=1)

    def _infer_generator(
        self, encoded: Encoded, split_size: float, use_tqdm: bool, **kwargs
    ) -> Generator:
        """Generate frames from the decoder until a stop is predicted or `max_lengths` is reached.

        Args:
            ...
            tokens (torch.FloatTensor [num_tokens, batch_size, encoder_hidden_size])
            split_size
            use_tqdm: Add a progress bar for non-batch generation.
        """
        _, batch_size, _ = encoded.tokens.shape
        device = encoded.tokens.device
        num_tokens = encoded.num_tokens

        assert (
            use_tqdm and batch_size == 1 or not use_tqdm
        ), "Progress bar not applicable for batch generation."

        hidden_state = None
        frames, stop_tokens, alignments = [], [], []
        lengths = torch.zeros(batch_size, dtype=torch.long, device=device)
        stopped = torch.zeros(batch_size, dtype=torch.bool, device=device)
        max_lengths = self._get_max_frames(num_tokens)
        max_tokens = num_tokens.max().cpu().item() if use_tqdm else None
        progress_bar = tqdm(leave=True, unit="char(s)", total=max_tokens) if use_tqdm else None
        keep_going = lambda: (
            stopped.sum() < batch_size and lengths[~stopped].max() < max_lengths[~stopped].max()
        )
        while keep_going():
            if self.grad_enabled is not None:
                assert torch.is_grad_enabled() == self.grad_enabled
            frame, stop_token, alignment, _, hidden_state = self.decoder(
                encoded, hidden_state=hidden_state, **kwargs
            )

            lengths[~stopped] += 1
            frame[:, stopped] *= 0
            reached_max = lengths == max_lengths
            window_start = hidden_state.attention_hidden_state.window_start
            is_stop, stop_token = self._is_stop(stop_token, num_tokens, window_start, reached_max)
            stopped[is_stop] = True

            frames.append(frame.squeeze(0) * self.output_scalar)
            stop_tokens.append(stop_token)
            alignments.append(alignment.squeeze(0))

            if len(frames) > split_size or not keep_going():
                yield Preds(
                    frames=torch.stack(frames, dim=0),
                    stop_tokens=torch.stack(stop_tokens, dim=0),
                    alignments=torch.stack(alignments, dim=0),
                    num_frames=lengths,
                    frames_mask=lengths_to_mask(lengths, device=device),
                    num_tokens=encoded.num_tokens,
                    tokens_mask=encoded.tokens_mask,
                    reached_max=reached_max,
                )
                frames, stop_tokens, alignments = [], [], []

            if use_tqdm:
                assert progress_bar is not None
                half_window_length = self.decoder.attention.window_length // 2
                # NOTE: The `tqdm` will start at `half_window_length` and it'll end at negative
                # `half_window_length`; otherwise, it's an accurate representation of the
                # character progress.
                progress_bar.update(window_start.cpu().item() + half_window_length - progress_bar.n)

        if use_tqdm:
            assert progress_bar is not None
            progress_bar.close()

<<<<<<< HEAD
=======
    def _make_inputs(self, params: Params) -> Inputs:
        assert params.tokens.dtype == torch.long
        assert params.tokens.shape[0] != 0, "`tokens` cannot be empty."
        # [num_tokens, batch_size] or [num_tokens] → [batch_size, num_tokens]
        tokens = params.tokens.view(params.tokens.shape[0], -1).transpose(0, 1)

        if params.num_tokens is None:
            assert tokens.shape[0] == 1, "Must provide `num_tokens` unless batch size is 1."
            num_tokens = torch.full((1,), tokens.shape[1], device=tokens.device, dtype=torch.long)
        else:
            assert params.num_tokens.dtype == torch.long
            # [1, batch_size] or [batch_size] or [] → [batch_size]
            num_tokens = params.num_tokens.view(-1)

        if params.tokens_mask is None:
            # NOTE: `lengths_to_mask` may cause a gpu-cpu synchronization, which may take sometime.
            # [batch_size, num_tokens]
            tokens_mask = lengths_to_mask(num_tokens)
        else:
            # [num_tokens] or [num_tokens, batch_size] → [batch_size, num_tokens]
            tokens_mask = params.tokens_mask.view(tokens.shape[1], -1).transpose(0, 1)

        assert params.speaker.dtype == torch.long
        speaker = params.speaker.view(-1)  # [1, batch_size] or [batch_size] or [] → [batch_size]
        assert params.session.dtype == torch.long
        session = params.session.view(-1)  # [1, batch_size] or [batch_size] or [] → [batch_size]

        # [batch_size] → [batch_size, speaker_embedding_size // 2]
        speaker = self.embed_speaker(speaker)
        # [batch_size] → [batch_size, speaker_embedding_size // 2]
        session = self.embed_session(session)
        speaker = self.speaker_embed_dropout(torch.cat([speaker, session], dim=1))

        return Inputs(tokens, speaker, num_tokens, tokens_mask)

    def _make_targets(
        self, frames: torch.Tensor, mask: typing.Optional[torch.Tensor] = None
    ) -> Targets:
        assert frames.dtype == torch.float
        assert frames.shape[0] != 0, "`target_frames` cannnot be empty."
        num_frames = frames.shape[0]
        device = frames.device
        # [num_frames, num_frame_channels] or [num_frames, batch_size, num_frame_channels] →
        # [num_frames, batch_size, num_frame_channels]
        target_frames = frames.view(num_frames, -1, self.num_frame_channels)

        if mask is None:
            # [num_frames, batch_size]
            target_mask = torch.ones(num_frames, target_frames.shape[1], device=device)
        else:
            # [num_frames] or [num_frames, batch_size] → [num_frames, batch_size]
            target_mask = mask.view(num_frames, -1)

        return Targets(target_frames / self.output_scalar, target_mask)

>>>>>>> da7ba0b2
    def _forward(
        self,
        inputs: Inputs,
        target_frames: torch.Tensor,
        target_mask: typing.Optional[torch.Tensor] = None,
    ) -> Preds:
        """Propagate the model forward for training.

        TODO: Explore speeding up training with `JIT`.

        Args:
            ...
            target_frames (torch.FloatTensor [num_frames, batch_size, num_frame_channels]): Ground
                truth frames for "teacher forcing" and loss.
            target_mask (torch.BoolTensor [num_frames, batch_size])
        """
        if target_mask is None:
            target_mask = torch.ones(*target_frames.shape[:1], device=target_frames.device)
        assert target_mask.shape[:1] == target_frames.shape[:1], "Shapes must align."
        target_frames = target_frames / self.output_scalar
        encoded = self.encoder(inputs)
        out = self.decoder(encoded, target_frames)
        frames = out.frames.masked_fill(~target_mask.unsqueeze(2), 0) * self.output_scalar
        num_tokens = encoded.num_tokens.unsqueeze(0)
        stop_tokens = self._mask_stop_token(out.stop_tokens, num_tokens, out.window_starts)
        num_frames = target_mask.sum(dim=0)
        return Preds(
            frames=frames,
            stop_tokens=stop_tokens,
            alignments=out.alignments,
            num_frames=target_mask.sum(dim=0),
            frames_mask=target_mask.transpose(0, 1),
            num_tokens=encoded.num_tokens,
            tokens_mask=encoded.tokens_mask,
            reached_max=num_frames >= self._get_max_frames(encoded.num_tokens),
        )

    def _generate(
        self,
        inputs: Inputs,
        split_size: float = 64,
        use_tqdm: bool = False,
        token_skip_warning: float = math.inf,
    ) -> Generator:
        """Generate frames from the decoder until a stop is predicted or `max_lengths` is reached.

        Args:
            ...
            split_size: The maximum length of a sequence returned by the generator.
            use_tqdm: If `True` then this adds a `tqdm` progress bar.
            token_skip_warning: If the attention skips more than `token_skip_warning`, then
                a `logger.warning` will be logged.
        """
        with self._set_grad_enabled():
            encoded = self.encoder(inputs)
            yield from self._infer_generator(
                encoded=encoded,
                split_size=split_size,
                use_tqdm=use_tqdm,
                token_skip_warning=token_skip_warning,
            )

    def _infer(self, *args, **kwargs) -> Preds:
        """Generate the entire output at once."""
        kwargs.update({"split_size": float("inf")})
        items = list(self._generate(*args, **kwargs))
        assert len(items) == 1, "Invariant Violation: Double check `split_size` logic."
        item = items[0]
        if item.reached_max.sum() > 0:
            logger.warning("%d sequences reached max frames", item.reached_max.sum())
        return item

    def set_grad_enabled(self, enabled: typing.Optional[bool]):
        self.grad_enabled = enabled

    @contextlib.contextmanager
    def _set_grad_enabled(self):
        enable = self.grad_enabled
        with contextlib.nullcontext() if enable is None else torch.set_grad_enabled(enable):
            yield

    @typing.overload
    def __call__(
        self,
        inputs: Inputs,
        target_frames: torch.Tensor,
        target_mask: typing.Optional[torch.Tensor] = None,
        mode: typing.Literal[Mode.FORWARD] = Mode.FORWARD,
    ) -> Preds:
        ...  # pragma: no cover

    @typing.overload
    def __call__(
        self,
        inputs: Inputs,
        use_tqdm: bool = False,
        token_skip_warning: float = math.inf,
        mode: typing.Literal[Mode.INFER] = Mode.INFER,
    ) -> Preds:
        ...  # pragma: no cover

    @typing.overload
    def __call__(
        self,
        inputs: Inputs,
        split_size: float = 32,
        use_tqdm: bool = False,
        token_skip_warning: float = math.inf,
        mode: typing.Literal[Mode.GENERATE] = Mode.GENERATE,
    ) -> Generator:
        ...  # pragma: no cover

    def __call__(self, *args, mode: Mode = Mode.FORWARD, **kwargs):
        return super().__call__(*args, mode=mode, **kwargs)

    def forward(self, *args, mode: Mode = Mode.FORWARD, **kwargs):
        """
        NOTE: The `forward` function is special, learn more:
        https://discuss.pytorch.org/t/any-different-between-model-input-and-model-forward-input/3690

        NOTE: Since the `forward` function is required to be executed, we use the parameter `mode`
        to overload the function.
        """
        with self._set_grad_enabled():
            if mode == Mode.FORWARD:
                return self._forward(*args, **kwargs)
            elif mode == Mode.GENERATE:
                return self._generate(*args, **kwargs)
            else:
                return self._infer(*args, **kwargs)<|MERGE_RESOLUTION|>--- conflicted
+++ resolved
@@ -10,12 +10,8 @@
 from tqdm import tqdm
 
 from lib.spectrogram_model import decoder, encoder
-<<<<<<< HEAD
 from lib.spectrogram_model.containers import Encoded, Inputs, Preds
-from lib.utils import NumeralizePadEmbed
-=======
-from lib.utils import lengths_to_mask
->>>>>>> da7ba0b2
+from lib.utils import NumeralizePadEmbed, lengths_to_mask
 
 logger = logging.getLogger(__name__)
 
@@ -226,64 +222,6 @@
             assert progress_bar is not None
             progress_bar.close()
 
-<<<<<<< HEAD
-=======
-    def _make_inputs(self, params: Params) -> Inputs:
-        assert params.tokens.dtype == torch.long
-        assert params.tokens.shape[0] != 0, "`tokens` cannot be empty."
-        # [num_tokens, batch_size] or [num_tokens] → [batch_size, num_tokens]
-        tokens = params.tokens.view(params.tokens.shape[0], -1).transpose(0, 1)
-
-        if params.num_tokens is None:
-            assert tokens.shape[0] == 1, "Must provide `num_tokens` unless batch size is 1."
-            num_tokens = torch.full((1,), tokens.shape[1], device=tokens.device, dtype=torch.long)
-        else:
-            assert params.num_tokens.dtype == torch.long
-            # [1, batch_size] or [batch_size] or [] → [batch_size]
-            num_tokens = params.num_tokens.view(-1)
-
-        if params.tokens_mask is None:
-            # NOTE: `lengths_to_mask` may cause a gpu-cpu synchronization, which may take sometime.
-            # [batch_size, num_tokens]
-            tokens_mask = lengths_to_mask(num_tokens)
-        else:
-            # [num_tokens] or [num_tokens, batch_size] → [batch_size, num_tokens]
-            tokens_mask = params.tokens_mask.view(tokens.shape[1], -1).transpose(0, 1)
-
-        assert params.speaker.dtype == torch.long
-        speaker = params.speaker.view(-1)  # [1, batch_size] or [batch_size] or [] → [batch_size]
-        assert params.session.dtype == torch.long
-        session = params.session.view(-1)  # [1, batch_size] or [batch_size] or [] → [batch_size]
-
-        # [batch_size] → [batch_size, speaker_embedding_size // 2]
-        speaker = self.embed_speaker(speaker)
-        # [batch_size] → [batch_size, speaker_embedding_size // 2]
-        session = self.embed_session(session)
-        speaker = self.speaker_embed_dropout(torch.cat([speaker, session], dim=1))
-
-        return Inputs(tokens, speaker, num_tokens, tokens_mask)
-
-    def _make_targets(
-        self, frames: torch.Tensor, mask: typing.Optional[torch.Tensor] = None
-    ) -> Targets:
-        assert frames.dtype == torch.float
-        assert frames.shape[0] != 0, "`target_frames` cannnot be empty."
-        num_frames = frames.shape[0]
-        device = frames.device
-        # [num_frames, num_frame_channels] or [num_frames, batch_size, num_frame_channels] →
-        # [num_frames, batch_size, num_frame_channels]
-        target_frames = frames.view(num_frames, -1, self.num_frame_channels)
-
-        if mask is None:
-            # [num_frames, batch_size]
-            target_mask = torch.ones(num_frames, target_frames.shape[1], device=device)
-        else:
-            # [num_frames] or [num_frames, batch_size] → [num_frames, batch_size]
-            target_mask = mask.view(num_frames, -1)
-
-        return Targets(target_frames / self.output_scalar, target_mask)
-
->>>>>>> da7ba0b2
     def _forward(
         self,
         inputs: Inputs,
