--- conflicted
+++ resolved
@@ -98,10 +98,10 @@
     """Tensor inputs for running the model."""
 
     # tokens (torch.LongTensor [num_tokens, batch_size (optional)]): Sequences.
-    tokens: torch.Tensor
+    tokens: typing.Union[typing.List[str], typing.List[typing.List[str]]]
 
     # speaker (torch.LongTensor [1, batch_size (optional)]): Speaker encodings.
-    speaker: torch.Tensor
+    speaker: typing.Union[str, typing.List[str]]
 
     # session (torch.LongTensor [1, batch_size (optional)]): Speaker recording session encodings.
     session: torch.Tensor
@@ -364,12 +364,7 @@
 
     def _forward(
         self,
-<<<<<<< HEAD
-        tokens: typing.Union[typing.List[str], typing.List[typing.List[str]]],
-        speaker: typing.Union[str, typing.List[str]],
-=======
         params: Params,
->>>>>>> f26da186
         target_frames: torch.Tensor,
         target_mask: typing.Optional[torch.Tensor] = None,
     ) -> Forward:
@@ -404,14 +399,8 @@
 
     def _generate(
         self,
-<<<<<<< HEAD
-        tokens: typing.Union[typing.List[str], typing.List[typing.List[str]]],
-        speaker: typing.Union[str, typing.List[str]],
-        split_size: float = 32,
-=======
         params: Params,
         split_size: float = 64,
->>>>>>> f26da186
         use_tqdm: bool = False,
         token_skip_warning: float = math.inf,
     ) -> Generator:
@@ -457,15 +446,8 @@
     @typing.overload
     def __call__(
         self,
-<<<<<<< HEAD
-        tokens: typing.Union[typing.List[typing.List[str]], typing.List[str]],
-        speaker: torch.Tensor,
-        target_frames: torch.Tensor,
-        tokens_mask: typing.Optional[torch.Tensor] = None,
-=======
         params: Params,
         target_frames: torch.Tensor,
->>>>>>> f26da186
         target_mask: typing.Optional[torch.Tensor] = None,
         mode: typing.Literal[Mode.FORWARD] = Mode.FORWARD,
     ) -> Forward:
@@ -474,13 +456,7 @@
     @typing.overload
     def __call__(
         self,
-<<<<<<< HEAD
-        tokens: typing.Union[typing.List[typing.List[str]], typing.List[str]],
-        speaker: torch.Tensor,
-        tokens_mask: typing.Optional[torch.Tensor] = None,
-=======
         params: Params,
->>>>>>> f26da186
         use_tqdm: bool = False,
         token_skip_warning: float = math.inf,
         mode: typing.Literal[Mode.INFER] = Mode.INFER,
@@ -490,13 +466,7 @@
     @typing.overload
     def __call__(
         self,
-<<<<<<< HEAD
-        tokens: typing.Union[typing.List[typing.List[str]], typing.List[str]],
-        speaker: torch.Tensor,
-        tokens_mask: typing.Optional[torch.Tensor] = None,
-=======
         params: Params,
->>>>>>> f26da186
         split_size: float = 32,
         use_tqdm: bool = False,
         token_skip_warning: float = math.inf,
