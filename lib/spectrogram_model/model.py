import enum
import logging
import math
import typing
from contextlib import nullcontext

import torch
import torch.nn
from hparams import HParam, configurable
from torchnlp.utils import lengths_to_mask
from tqdm import tqdm

from lib.spectrogram_model import decoder, encoder

logger = logging.getLogger(__name__)


class Mode(enum.Enum):
    FORWARD: typing.Final = enum.auto()
    GENERATE: typing.Final = enum.auto()
    INFER: typing.Final = enum.auto()


class Forward(typing.NamedTuple):
    """The model forward pass return value."""

    # Spectrogram frames.
    # torch.FloatTensor [num_frames, batch_size (optional), num_frame_channels]
    frames: torch.Tensor

    # Stopping probability for each frame.
    # torch.FloatTensor [num_frames, batch_size (optional)]
    stop_tokens: torch.Tensor

    # Attention alignment between `frames` and `tokens`.
    # torch.FloatTensor [num_frames, batch_size (optional), num_tokens]
    alignments: torch.Tensor


class Infer(typing.NamedTuple):
    """The model inference return value."""

    # Spectrogram frames.
    # torch.FloatTensor [num_frames, batch_size (optional), num_frame_channels]
    frames: torch.Tensor

    # Stopping probability for each frame.
    # torch.FloatTensor [num_frames, batch_size (optional)]
    stop_tokens: torch.Tensor

    # Attention alignment between `frames` and `tokens`.
    # torch.FloatTensor [num_frames, batch_size (optional), num_tokens]
    alignments: torch.Tensor

    # The sequence length.
    # torch.LongTensor [1, batch_size (optional)]
    lengths: torch.Tensor

    # If `True` the sequence has reached `self.max_frames_per_token`.
    # torch.BoolTensor [1, batch_size (optional)]
    reached_max: torch.Tensor


Generator = typing.Iterator[Infer]


class Inputs(typing.NamedTuple):
    """Normalized tensors input tensors."""

    # Sequences
    # torch.LongTensor [batch_size, num_tokens]
    tokens: torch.Tensor

    # Speaker encodings
    # torch.FloatTensor [batch_size, speaker_embedding_size]
    speaker: torch.Tensor

    # Number of tokens in each sequence.
    # torch.LongTensor [batch_size]
    num_tokens: torch.Tensor

    # Sequence mask(s) to deliminate padding in `tokens` with `False`.
    # torch.BoolTensor [batch_size, num_tokens]
    tokens_mask: torch.Tensor


class Targets(typing.NamedTuple):
    """Normalized tensors target tensors."""

    # torch.FloatTensor [num_frames, batch_size, num_frame_channels]
    frames: torch.Tensor

    # torch.BoolTensor [num_frames, batch_size]
    mask: torch.Tensor


class Params(typing.NamedTuple):
    """Tensor inputs for running the model."""

    # tokens (torch.LongTensor [num_tokens, batch_size (optional)]): Sequences.
    tokens: torch.Tensor

    # speaker (torch.LongTensor [1, batch_size (optional)]): Speaker encodings.
    speaker: torch.Tensor

    # session (torch.LongTensor [1, batch_size (optional)]): Speaker recording session encodings.
    session: torch.Tensor

    # num_tokens (torch.LongTensor [1, batch_size (optional)] or None): Number of tokens in each
    #     sequence.
    num_tokens: typing.Optional[torch.Tensor] = None

    # tokens_mask (torch.BoolTensor [num_tokens, batch_size (optional)])
    tokens_mask: typing.Optional[torch.Tensor] = None


class SpectrogramModel(torch.nn.Module):
    """Sequence to sequence model from tokens to a spectrogram.

    TODO: Update our weight initialization to best practices like these:
    - https://github.com/pytorch/pytorch/issues/18182
    - Gated RNN init on last slide:
    https://web.stanford.edu/class/archive/cs/cs224n/cs224n.1184/lectures/lecture9.pdf
    - Kaiming init for RELu instead of Xavier:
    https://towardsdatascience.com/weight-initialization-in-neural-networks-a-journey-from-the-basics-to-kaiming-954fb9b47c79
    - Block orthogonal LSTM initilization:
    https://github.com/allenai/allennlp/pull/158
    - Kaiming and Xavier both assume the input has a mean of 0 and std of 1; therefore, the
    embeddings should be initialized with a normal distribution.
    - The PyTorch init has little backing:
    https://twitter.com/jeremyphoward/status/1107869607677681664

    TODO: Write a test ensuring that given a input with std 1.0 the output of the network also has
    an std of 1.0, following Kaiming's popular weight initialization approach:
    https://towardsdatascience.com/weight-initialization-in-neural-networks-a-journey-from-the-basics-to-kaiming-954fb9b47c79

    Reference:
        * Tacotron 2 Paper:
          https://arxiv.org/pdf/1712.05884.pdf

    Args:
        vocab_size: Maximum size of the vocabulary used to encode `tokens`.
        num_speakers
        num_sessions: The number of recording sessions.
        speaker_embedding_size: Size of the speaker embedding dimensions. The speaker embedding
            is composed of a speaker identifier and a recording session identifier.
        num_frame_channels: Number of channels in each frame (sometimes refered to as
            "Mel-frequency bins" or "FFT bins" or "FFT bands").
        max_frames_per_token: The maximum sequential predictions to make before stopping.
        output_scalar: The output of this model is scaled up by this value.
        speaker_embed_dropout: The speaker embedding dropout probability.
        stop_threshold: If the stop probability exceeds this value, this model stops generating
            frames.
        stop_token_eps: The stop probability assigned to the initial frames.
    """

    @configurable
    def __init__(
        self,
        vocab_size: int,
        num_speakers: int,
        num_sessions: int,
        speaker_embedding_size: int = HParam(),
        num_frame_channels: int = HParam(),
        max_frames_per_token: float = HParam(),
        output_scalar: float = HParam(),
        speaker_embed_dropout: float = HParam(),
        stop_threshold: float = HParam(),
        stop_token_eps: float = 1e-10,
    ):
        super().__init__()
        assert speaker_embedding_size % 2 == 0, "This must be even."
        self.max_frames_per_token = max_frames_per_token
        self.num_frame_channels = num_frame_channels
        self.stop_threshold = stop_threshold
        self.vocab_size = vocab_size
        self.num_speakers = num_speakers
        self.num_sessions = num_sessions
        self.embed_speaker = torch.nn.Embedding(num_speakers, speaker_embedding_size // 2)
        self.embed_session = torch.nn.Embedding(num_sessions, speaker_embedding_size // 2)
        self.speaker_embed_dropout = torch.nn.Dropout(speaker_embed_dropout)
        self.encoder = encoder.Encoder(vocab_size, speaker_embedding_size)
        self.decoder = decoder.Decoder(num_frame_channels, speaker_embedding_size)
        self.output_scalar: torch.Tensor
        self.register_buffer("output_scalar", torch.tensor(output_scalar).float())
<<<<<<< HEAD
        self.stop_token_eps: torch.Tensor
        self.register_buffer("stop_token_eps", torch.logit(torch.tensor(stop_token_eps)))

    def _mask_stop_token(
        self, stop_token: torch.Tensor, num_tokens: torch.Tensor, window_start: torch.Tensor
    ) -> torch.Tensor:
        """Only consider the `stop_token` if the last token is within the attention window.

        Args:
            stop_token (torch.FloatTensor [num_frames (optional), batch_size])
            num_tokens (torch.LongTensor [1 (optional), batch_size])
            window_start (torch.LongTensor [num_frames (optional), batch_size])

        Returns:
            stop_token (torch.FloatTensor [num_frames (optional), batch_size])
        """
        at_the_end = window_start >= num_tokens - self.decoder.attention.window_length
        return stop_token.masked_fill(~at_the_end, self.stop_token_eps)
=======
        self.grad_enabled = None
>>>>>>> 60406d59

    def _is_stop(
        self,
        stop_token: torch.Tensor,
        num_tokens: torch.Tensor,
        window_start: torch.Tensor,
        reached_max: torch.Tensor,
    ) -> typing.Tuple[torch.Tensor, torch.Tensor]:
        """
        Args:
            stop_token (torch.FloatTensor [*, batch_size, *])
            num_tokens (torch.LongTensor [batch_size])
            window_start (torch.LongTensor [batch_size])
            reached_max (torch.BoolTensor [batch_size])

        Returns:
            torch.BoolTensor [batch_size]
        """
        stop_token = stop_token.view(-1)
        stop_token = self._mask_stop_token(stop_token, num_tokens, window_start)
        is_stop = (torch.sigmoid(stop_token) >= self.stop_threshold) | reached_max
        return is_stop, stop_token

    def _infer_generator(
        self,
        inputs: Inputs,
        encoded_tokens: torch.Tensor,
        split_size: float,
        use_tqdm: bool,
        include_batch_dim: bool,
        **kwargs,
    ) -> Generator:
        """Generate frames from the decoder until a stop is predicted or `max_lengths` is reached.

        Args:
            ...
            tokens (torch.FloatTensor [num_tokens, batch_size, encoder_hidden_size])
            split_size
            use_tqdm: Add a progress bar for non-batch generation.
        """
        _, batch_size, _ = encoded_tokens.shape
        device = encoded_tokens.device
        num_tokens = inputs.num_tokens

        assert (
            use_tqdm and batch_size == 1 or not use_tqdm
        ), "Progress bar not applicable for batch generation."

        hidden_state = None
        frames, stop_tokens, alignments = [], [], []
        lengths = torch.zeros(batch_size, dtype=torch.long, device=device)
        stopped = torch.zeros(batch_size, dtype=torch.bool, device=device)
        max_lengths = (num_tokens.float() * self.max_frames_per_token).long()
        max_lengths = torch.clamp(max_lengths, min=1)
        max_tokens = num_tokens.max().cpu().item() if use_tqdm else None
        progress_bar = tqdm(leave=True, unit="char(s)", total=max_tokens) if use_tqdm else None
        keep_going = lambda: (
            stopped.sum() < batch_size and lengths[~stopped].max() < max_lengths[~stopped].max()
        )
        maybe_squeeze = lambda t: t if include_batch_dim else t.squeeze(1)
        while keep_going():
            frame, stop_token, alignment, _, hidden_state = self.decoder(
                encoded_tokens,
                inputs.tokens_mask,
                num_tokens,
                inputs.speaker,
                hidden_state=hidden_state,
                **kwargs,
            )

            lengths[~stopped] += 1
            frame[:, stopped] *= 0
            reached_max = lengths == max_lengths
            window_start = hidden_state.attention_hidden_state.window_start
            is_stop, stop_token = self._is_stop(stop_token, num_tokens, window_start, reached_max)
            stopped[is_stop] = True

            frames.append(frame.squeeze(0) * self.output_scalar)
            stop_tokens.append(stop_token)
            alignments.append(alignment.squeeze(0))

            if len(frames) > split_size or not keep_going():
                yield Infer(
                    maybe_squeeze(torch.stack(frames, dim=0)),
                    maybe_squeeze(torch.stack(stop_tokens, dim=0)),
                    maybe_squeeze(torch.stack(alignments, dim=0)),
                    maybe_squeeze(lengths.unsqueeze(0)),
                    maybe_squeeze(reached_max.unsqueeze(0)),
                )
                frames, stop_tokens, alignments = [], [], []

            if use_tqdm:
                half_window_length = self.decoder.attention.window_length // 2
                # NOTE: The `tqdm` will start at `half_window_length` and it'll end at negative
                # `half_window_length`; otherwise, it's an accurate representation of the
                # character progress.
                progress_bar.update(window_start.cpu().item() + half_window_length - progress_bar.n)

        if use_tqdm:
            progress_bar.close()

    def _make_inputs(self, params: Params) -> Inputs:
        assert params.tokens.dtype == torch.long
        assert params.tokens.shape[0] != 0, "`tokens` cannot be empty."
        # [num_tokens, batch_size] or [num_tokens] → [batch_size, num_tokens]
        tokens = params.tokens.view(params.tokens.shape[0], -1).transpose(0, 1)

        if params.num_tokens is None:
            assert tokens.shape[0] == 1, "Must provide `num_tokens` unless batch size is 1."
            num_tokens = torch.full((1,), tokens.shape[1], device=tokens.device, dtype=torch.long)
        else:
            assert params.num_tokens.dtype == torch.long
            # [1, batch_size] or [batch_size] or [] → [batch_size]
            num_tokens = params.num_tokens.view(-1)

        if params.tokens_mask is None:
            # NOTE: `lengths_to_mask` may cause a gpu-cpu synchronization, which may take sometime.
            # [batch_size, num_tokens]
            tokens_mask = lengths_to_mask(num_tokens, device=tokens.device)
        else:
            # [num_tokens] or [num_tokens, batch_size] → [batch_size, num_tokens]
            tokens_mask = params.tokens_mask.view(tokens.shape[1], -1).transpose(0, 1)

        assert params.speaker.dtype == torch.long
        speaker = params.speaker.view(-1)  # [1, batch_size] or [batch_size] or [] → [batch_size]
        assert params.session.dtype == torch.long
        session = params.session.view(-1)  # [1, batch_size] or [batch_size] or [] → [batch_size]

        # [batch_size] → [batch_size, speaker_embedding_size // 2]
        speaker = self.embed_speaker(speaker)
        # [batch_size] → [batch_size, speaker_embedding_size // 2]
        session = self.embed_session(session)
        speaker = self.speaker_embed_dropout(torch.cat([speaker, session], dim=1))

        return Inputs(tokens, speaker, num_tokens, tokens_mask)

    def _make_targets(
        self, frames: torch.Tensor, mask: typing.Optional[torch.Tensor] = None
    ) -> Targets:
        assert frames.dtype == torch.float
        assert frames.shape[0] != 0, "`target_frames` cannnot be empty."
        num_frames = frames.shape[0]
        device = frames.device
        # [num_frames, num_frame_channels] or [num_frames, batch_size, num_frame_channels] →
        # [num_frames, batch_size, num_frame_channels]
        target_frames = frames.view(num_frames, -1, self.num_frame_channels)

        if mask is None:
            # [num_frames, batch_size]
            target_mask = torch.ones(num_frames, target_frames.shape[1], device=device)
        else:
            # [num_frames] or [num_frames, batch_size] → [num_frames, batch_size]
            target_mask = mask.view(num_frames, -1)

        return Targets(target_frames / self.output_scalar, target_mask)

    def _forward(
        self,
        params: Params,
        target_frames: torch.Tensor,
        target_mask: typing.Optional[torch.Tensor] = None,
    ) -> Forward:
        """Propagate the model forward for training.

        TODO: Explore speeding up training with `JIT`.

        Args:
            ...
            target_frames (torch.FloatTensor [num_frames, batch_size (optional),
                num_frame_channels]): Ground truth frames for "teacher forcing" and loss.
            target_mask (torch.BoolTensor [num_frames, batch_size (optional)])
        """
        include_batch_dim = len(params.tokens.shape) == 2
        inputs = self._make_inputs(params)
        targets = self._make_targets(target_frames, target_mask)
        out = self.decoder(
            self.encoder(inputs),
            inputs.tokens_mask,
            inputs.num_tokens,
            inputs.speaker,
            targets.frames,
        )
        frames = out.frames.masked_fill(~targets.mask.unsqueeze(2), 0) * self.output_scalar
        num_tokens = inputs.num_tokens.unsqueeze(0)
        stop_tokens = self._mask_stop_token(out.stop_tokens, num_tokens, out.window_starts)
        return Forward(
            frames if include_batch_dim else frames.squeeze(1),
            stop_tokens if include_batch_dim else stop_tokens.squeeze(1),
            out.alignments if include_batch_dim else out.alignments.squeeze(1),
        )

    def _generate(
        self,
        params: Params,
        split_size: float = 32,
        use_tqdm: bool = False,
        token_skip_warning: float = math.inf,
    ) -> Generator:
        """Generate frames from the decoder until a stop is predicted or `max_lengths` is reached.

        Args:
            ...
            split_size: The maximum length of a sequence returned by the generator.
            use_tqdm: If `True` then this adds a `tqdm` progress bar.
            token_skip_warning: If the attention skips more than `token_skip_warning`, then
                a `logger.warning` will be logged.
        """
        inputs = self._make_inputs(params)
        return self._infer_generator(
            inputs=inputs,
            encoded_tokens=self.encoder(inputs),
            split_size=split_size,
            use_tqdm=use_tqdm,
            include_batch_dim=len(params.tokens.shape) == 2,
            token_skip_warning=token_skip_warning,
        )

    def _infer(self, *args, **kwargs) -> Infer:
        """Generates a spectrogram given `tokens`, `speaker`, etc."""
        kwargs.update({"split_size": float("inf")})
        items = list(self._generate(*args, **kwargs))
        assert len(items) == 1, "Invariant Violation: Double check `split_size` logic."
        item = items[0]
        if item.reached_max.sum() > 0:
            logger.warning("%d sequences reached max frames", item.reached_max.sum())
        return item

    def set_grad_enabled(self, enabled: typing.Optional[bool]):
        self.grad_enabled = enabled

    @typing.overload
    def __call__(
        self,
        params: Params,
        target_frames: torch.Tensor,
        target_mask: typing.Optional[torch.Tensor] = None,
        mode: typing.Literal[Mode.FORWARD] = Mode.FORWARD,
    ) -> Forward:
        ...  # pragma: no cover

    @typing.overload
    def __call__(
        self,
        params: Params,
        use_tqdm: bool = False,
        token_skip_warning: float = math.inf,
        mode: typing.Literal[Mode.INFER] = Mode.INFER,
    ) -> Infer:
        ...  # pragma: no cover

    @typing.overload
    def __call__(
        self,
        params: Params,
        split_size: float = 32,
        use_tqdm: bool = False,
        token_skip_warning: float = math.inf,
        mode: typing.Literal[Mode.GENERATE] = Mode.GENERATE,
    ) -> Generator:
        ...  # pragma: no cover

    def __call__(self, *args, mode: Mode = Mode.FORWARD, **kwargs):
        return super().__call__(*args, mode=mode, **kwargs)

    def forward(self, *args, mode: Mode = Mode.FORWARD, **kwargs):
        """
        NOTE: The `forward` function is special, learn more:
        https://discuss.pytorch.org/t/any-different-between-model-input-and-model-forward-input/3690

        NOTE: Since the `forward` function is required to be executed, we use the parameter `mode`
        to overload the function.
        """
        grad_enabled = self.grad_enabled
        with nullcontext() if grad_enabled is None else torch.set_grad_enabled(grad_enabled):
            if mode == Mode.FORWARD:
                return self._forward(*args, **kwargs)
            elif mode == Mode.GENERATE:
                return self._generate(*args, **kwargs)
            else:
                return self._infer(*args, **kwargs)<|MERGE_RESOLUTION|>--- conflicted
+++ resolved
@@ -183,9 +183,9 @@
         self.decoder = decoder.Decoder(num_frame_channels, speaker_embedding_size)
         self.output_scalar: torch.Tensor
         self.register_buffer("output_scalar", torch.tensor(output_scalar).float())
-<<<<<<< HEAD
         self.stop_token_eps: torch.Tensor
         self.register_buffer("stop_token_eps", torch.logit(torch.tensor(stop_token_eps)))
+        self.grad_enabled = None
 
     def _mask_stop_token(
         self, stop_token: torch.Tensor, num_tokens: torch.Tensor, window_start: torch.Tensor
@@ -202,9 +202,6 @@
         """
         at_the_end = window_start >= num_tokens - self.decoder.attention.window_length
         return stop_token.masked_fill(~at_the_end, self.stop_token_eps)
-=======
-        self.grad_enabled = None
->>>>>>> 60406d59
 
     def _is_stop(
         self,
