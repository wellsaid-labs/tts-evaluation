--- conflicted
+++ resolved
@@ -5,10 +5,6 @@
 import torch.nn
 from hparams import HParam, configurable
 from torch.nn import ModuleList
-<<<<<<< HEAD
-=======
-from torchnlp.encoders.text import DEFAULT_PADDING_INDEX
->>>>>>> e359ab01
 from torchnlp.nn import LockedDropout
 
 from lib.spectrogram_model.containers import Encoded, Inputs
@@ -198,7 +194,6 @@
         # LEARN MORE:
         # https://datascience.stackexchange.com/questions/23183/why-convolutions-always-use-odd-numbers-as-filter-size
         assert conv_filter_size % 2 == 1, "`conv_filter_size` must be odd"
-<<<<<<< HEAD
         assert hidden_size % 2 == 0, "`hidden_size` must be even"
         message = "`seq_meta_embed_size` must be divisable by the number of metadata attributes."
         assert seq_meta_embed_size % len(max_seq_meta_values) == 0, message
@@ -208,9 +203,6 @@
             for n in max_seq_meta_values
         )
         self.seq_meta_embed_dropout = torch.nn.Dropout(seq_meta_embed_dropout)
-=======
-        assert hidden_size % 2 == 0, "`hidden_size` must be divisable by even"
->>>>>>> e359ab01
 
         self.embed_token = PaddingAndLazyEmbedding(max_tokens, hidden_size)
         self.embed = torch.nn.Sequential(
@@ -230,13 +222,8 @@
                 torch.nn.ReLU(),
             )
             for _ in range(num_conv_layers)
-<<<<<<< HEAD
-        )
-        self.norm_layers = ModuleList(
-            _LayerNorm(hidden_size) for _ in range(num_conv_layers)
-=======
->>>>>>> e359ab01
-        )
+        )
+        self.norm_layers = ModuleList(_LayerNorm(hidden_size) for _ in range(num_conv_layers))
         self.norm_layers = ModuleList(_LayerNorm(hidden_size) for _ in range(num_conv_layers))
         self.lstm = _RightMaskedBiRNN(
             rnn_class=LSTM,
