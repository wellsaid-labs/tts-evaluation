import typing
from functools import lru_cache

import torch
import torch.nn
from hparams import HParam, configurable
from torch.nn import ModuleList
from torchnlp.nn import LockedDropout

from lib.spectrogram_model.containers import Encoded, Inputs
from lib.utils import LSTM, PaddingAndLazyEmbedding


@lru_cache(maxsize=8)
def _roll_helper(
    length: int, device: torch.device, dimension: int, num_dimensions: int
) -> typing.Tuple[torch.Tensor, int]:
    """Helper to ensure `indices` and `dimension` are not recalculated unnecessarily."""
    indices = torch.arange(0, length, device=device)
    dimension = num_dimensions + dimension if dimension < 0 else dimension
    # EXAMPLE:
    # indicies.shape == (3,)
    # tensor.shape == (1, 2, 3, 4, 5)
    # indices_shape == [1, 1, 3, 1, 1]
    indices_shape = [1] * dimension + [-1] + [1] * (num_dimensions - dimension - 1)
    indices = indices.view(*tuple(indices_shape))
    return indices, dimension


def _roll(tensor: torch.Tensor, shift: torch.Tensor, dim: int = -1) -> torch.Tensor:
    """Shift a tensor along the specified dimension.

    Args:
        tensor (torch.Tensor [*, dim, *]): The tensor to shift.
        shift (torch.Tensor [*]): The number of elements to shift `dim`. This tensor must have one
            less dimensions than `tensor`.
        dim: The dimension to shift.

    Returns:
        tensor (torch.Tensor [*, dim, *]): The tensor that was shifted.
    """
    shift = shift.unsqueeze(dim)
    assert (
        shift.dim() == tensor.dim()
    ), "The `shift` tensor must be the same size as `tensor` without the `dim` dimension."
    indices, dim = _roll_helper(tensor.shape[dim], tensor.device, dim, tensor.dim())
    indices = indices.detach().expand(*tensor.shape)
    indices = (indices - shift) % tensor.shape[dim]
    return torch.gather(tensor, dim, indices)


_RecurrentNeuralNetwork = typing.Union[torch.nn.LSTM, torch.nn.GRU]


class _RightMaskedBiRNN(torch.nn.Module):
    """A bidirectional RNN that ignores any masked input on the right side of the sequence.

    NOTE: Unfortunatly, this RNN does not return the hidden state due to related performance
    implications. Similarly, it does not properly handle left side masking due to performance
    implications.
    """

    def __init__(
        self,
        input_size: int,
        hidden_size: int,
        num_layers: int = 1,
        bias: bool = True,
        rnn_class: typing.Union[
            typing.Type[torch.nn.LSTM], typing.Type[torch.nn.GRU]
        ] = torch.nn.LSTM,
    ):
        super().__init__()
        self.input_size = input_size
        self.hidden_size = hidden_size
        self.num_layers = num_layers
        self.bias = bias
        _rnn = lambda i: rnn_class(
            input_size=input_size if i == 0 else hidden_size * 2, hidden_size=hidden_size, bias=bias
        )
        self.rnn_layers = ModuleList([ModuleList([_rnn(i), _rnn(i)]) for i in range(num_layers)])

    @staticmethod
    def _backward_pass(
        backward_rnn: typing.Union[torch.nn.LSTM, torch.nn.GRU],
        tokens: torch.Tensor,
        num_tokens: torch.Tensor,
    ) -> torch.Tensor:
        """Compute the backwards RNN pass.

        Args:
            backward_rnn
            tokens (torch.FloatTensor [seq_len, batch_size, backward_rnn.input_size])
            num_tokens (torch.LongTensor [batch_size])

        Returns:
            (torch.FloatTensor [seq_len, batch_size, hidden_size]): RNN output.
        """
        # Ex. Assume we are dealing with a one dimensional input, like this:
        # tokens = [1, 2, 3, 0, 0]
        # tokens_mask = [1, 1, 1, 0, 0]
        # num_tokens = [3]
        # tokens.shape[0] = 5
        num_tokens = num_tokens.unsqueeze(1)

        # Ex. [1, 2, 3, 0, 0] → [0, 0, 1, 2, 3]
        tokens = _roll(tokens, (tokens.shape[0] - num_tokens), dim=0)

        # Ex. [0, 0, 1, 2, 3] → [3, 2, 1, 0, 0]
        tokens = tokens.flip(0)

        rnn_results, _ = backward_rnn(tokens)

        # Ex. [3, 2, 1, 0, 0] → [0, 0, 1, 2, 3]
        rnn_results = rnn_results.flip(0)

        # Ex. [0, 0, 1, 2, 3] → [1, 2, 3, 0, 0]
        return _roll(rnn_results, num_tokens, dim=0)

    def forward(self, tokens: torch.Tensor, tokens_mask: torch.Tensor, num_tokens: torch.Tensor):
        """Compute the RNN pass.

        Args:
            tokens (torch.FloatTensor [seq_len, batch_size, input_size])
            tokens_mask (torch.BoolTensor [seq_len, batch_size, 1 (optional)])
            num_tokens (torch.LongTensor [batch_size])

        Returns:
            (torch.FloatTensor [seq_len, batch_size, hidden_size * 2]): Output features predicted
                by the RNN.
        """
        output = tokens
        tokens_mask_expanded = tokens_mask.view(tokens_mask.shape[0], tokens_mask.shape[1], 1)
        tokens_mask = tokens_mask.view(tokens_mask.shape[0], tokens_mask.shape[1])
        Iterable = typing.Iterable[typing.Tuple[_RecurrentNeuralNetwork, _RecurrentNeuralNetwork]]
        for forward_rnn, backward_rnn in typing.cast(Iterable, iter(self.rnn_layers)):
            # [seq_len, batch_size, input_size or hidden_size * 2] →
            # [seq_len, batch_size, hidden_size * 2]
            forward_output, _ = forward_rnn(output)

            # [seq_len, batch_size, input_size or hidden_size * 2] →
            # [seq_len, batch_size, hidden_size * 2]
            backward_output = self._backward_pass(backward_rnn, output, num_tokens)

            # [seq_len, batch_size, hidden_size] (concat) [seq_len, batch_size, hidden_size] →
            # [seq_len, batch_size, hidden_size * 2]
            output = torch.cat([forward_output, backward_output], dim=2)
            output = output.masked_fill(~tokens_mask_expanded, 0)
        return output


class _LayerNorm(torch.nn.LayerNorm):
    def forward(self, tensor: torch.Tensor) -> torch.Tensor:
        return super().forward(tensor.transpose(1, 2)).transpose(1, 2)


class _Conv1dLockedDropout(LockedDropout):
    def forward(self, tensor: torch.Tensor) -> torch.Tensor:
        return super().forward(tensor.permute(2, 0, 1)).permute(1, 2, 0)


class Encoder(torch.nn.Module):
    """Encode a discrete sequence as a sequence of differentiable vector(s).

    Args:
        max_tokens: The maximum number of tokens.
        max_seq_meta_values: The maximum number of sequence metadata values.
        max_token_meta_values: The maximum number of token metadata values.
        max_token_embed_size: The maximum size of the inputted token embedding.
        seq_meta_embed_size: The size of the sequence metadata embedding.
        token_meta_embed_size: The size of the token metadata embedding.
        seq_meta_embed_dropout: The sequence metadata embedding dropout probability.
        out_size: The size of the encoder output.
        hidden_size: The size of the encoders hidden representation. This value must be even.
        num_conv_layers: Number of convolution layers.
<<<<<<< HEAD
        convolution_filter_size: Size of the convolving kernel. This value must be odd.
=======
        conv_filter_size: Size of the convolving kernel. This value must be odd.
>>>>>>> 6b0957a2
        lstm_layers: Number of recurrent LSTM layers.
        dropout: Dropout probability used to regularize the encoders hidden representation.
    """

    @configurable
    def __init__(
        self,
        max_tokens: int,
        max_seq_meta_values: typing.Tuple[int, ...],
        max_token_meta_values: typing.Tuple[int, ...],
        max_token_embed_size: int,
        seq_meta_embed_size: int,
        token_meta_embed_size: int,
        seq_meta_embed_dropout: float = HParam(),
        out_size: int = HParam(),
        hidden_size: int = HParam(),
        num_conv_layers: int = HParam(),
<<<<<<< HEAD
        convolution_filter_size: int = HParam(),
=======
        conv_filter_size: int = HParam(),
>>>>>>> 6b0957a2
        lstm_layers: int = HParam(),
        dropout: float = HParam(),
    ):
        super().__init__()

        # LEARN MORE:
        # https://datascience.stackexchange.com/questions/23183/why-convolutions-always-use-odd-numbers-as-filter-size
        assert conv_filter_size % 2 == 1, "`conv_filter_size` must be odd"
        assert hidden_size % 2 == 0, "`hidden_size` must be even"

<<<<<<< HEAD
        self.max_token_embed_size = max_token_embed_size
        self.embed_seq_metadata = self._make_embeds(seq_meta_embed_size, max_seq_meta_values)
=======
        self.embed_metadata = ModuleList(
            PaddingAndLazyEmbedding(n, seq_meta_embed_size // len(max_seq_meta_values))
            for n in max_seq_meta_values
        )
>>>>>>> 6b0957a2
        self.seq_meta_embed_dropout = torch.nn.Dropout(seq_meta_embed_dropout)
        self.embed_token_metadata = self._make_embeds(token_meta_embed_size, max_token_meta_values)
        self.embed_token = PaddingAndLazyEmbedding(max_tokens, hidden_size)
        self.embed = torch.nn.Sequential(
            torch.nn.Linear(
                hidden_size + seq_meta_embed_size + max_token_embed_size + token_meta_embed_size,
                hidden_size,
            ),
            torch.nn.ReLU(),
            torch.nn.LayerNorm(hidden_size),
        )
<<<<<<< HEAD

=======
>>>>>>> 6b0957a2
        self.conv_layers = ModuleList(
            torch.nn.Sequential(
                _Conv1dLockedDropout(dropout),
                torch.nn.Conv1d(
                    in_channels=hidden_size,
                    out_channels=hidden_size,
                    kernel_size=conv_filter_size,
                    padding=int((conv_filter_size - 1) / 2),
                ),
                torch.nn.ReLU(),
            )
            for _ in range(num_conv_layers)
<<<<<<< HEAD
=======
        )
        self.norm_layers = ModuleList(
            _LayerNorm(hidden_size) for _ in range(num_conv_layers)
>>>>>>> 6b0957a2
        )

        self.norm_layers = ModuleList(_LayerNorm(hidden_size) for _ in range(num_conv_layers))

        self.lstm = _RightMaskedBiRNN(
            rnn_class=LSTM,
            input_size=hidden_size,
            hidden_size=hidden_size // 2,
            num_layers=lstm_layers,
        )
        self.lstm_norm = torch.nn.LayerNorm(hidden_size)
        self.lstm_dropout = LockedDropout(dropout)

        self.project_out = torch.nn.Sequential(
            LockedDropout(dropout),
            torch.nn.Linear(hidden_size, out_size),
            torch.nn.LayerNorm(out_size),
        )

        for module in self.conv_layers.modules():
            if isinstance(module, torch.nn.Conv1d):
                gain = torch.nn.init.calculate_gain("relu")
                torch.nn.init.xavier_uniform_(module.weight, gain=gain)

    def _make_embeds(self, embed_size: int, max_values: typing.Tuple[int, ...]):
        message = "`embed_size` must be divisable by the number of metadata attributes."
        assert len(max_values) == 0 or embed_size % len(max_values) == 0, message
        size = embed_size // len(max_values) if len(max_values) > 0 else 0
        return ModuleList(PaddingAndLazyEmbedding(n, embedding_dim=size) for n in max_values)

    def __call__(self, inputs: Inputs) -> Encoded:
        return super().__call__(inputs)

    def forward(self, inputs: Inputs) -> Encoded:
        # [batch_size, num_tokens] →
        # tokens [batch_size, num_tokens, hidden_size]
        # tokens_mask [batch_size, num_tokens]
        tokens, tokens_mask = self.embed_token(inputs.tokens, batch_first=True)

        # [batch_size, num_tokens] → [batch_size]
        num_tokens = tokens_mask.sum(dim=1)
        device = tokens.device

        # [batch_size] → [batch_size, seq_meta_embed_size]
        seq_metadata = [
            embed([metadata[i] for metadata in inputs.seq_metadata], batch_first=True)[0]
            for i, embed in enumerate(self.embed_seq_metadata)
        ]
        seq_metadata = self.seq_meta_embed_dropout(torch.cat(seq_metadata, dim=1))
        # [batch_size, seq_meta_embed_size] → [batch_size, num_tokens, seq_meta_embed_size]
        seq_metadata_expanded = seq_metadata.unsqueeze(1).expand(-1, tokens.shape[1], -1)

        # [batch_size, num_tokens] → [batch_size, num_tokens, token_meta_embed_size]
        token_metadata = [
            embed([[m[i] for m in seq] for seq in inputs.token_metadata], batch_first=True)[0]
            for i, embed in enumerate(self.embed_token_metadata)
        ]
        empty = torch.empty(*tokens.shape[:2], 0, device=device)
        token_metadata = torch.cat(token_metadata, dim=1) if len(token_metadata) > 0 else empty

        # [batch_size, num_tokens, ???]
        token_embed_ = torch.nn.utils.rnn.pad_sequence(inputs.token_embeddings, batch_first=True)
        token_embed = torch.zeros(*tokens.shape[:2], self.max_token_embed_size, device=device)
        token_embed[:, :, 0 : token_embed_.shape[2]] = token_embed_

        # [batch_size, num_tokens, hidden_size] (cat)
        # [batch_size, num_tokens, token_meta_embed_size] (cat)
        # [batch_size, num_tokens, seq_meta_embed_size] (cat)
        # [batch_size, num_tokens, max_token_embed_size] →
        # [batch_size, num_tokens,
        #  hidden_size + seq_meta_embed_size + max_token_embed_size]
        tokens = torch.cat([tokens, seq_metadata_expanded, token_metadata, token_embed], dim=2)

        # [batch_size, num_tokens,
        #  hidden_size + seq_meta_embed_size + token_meta_embed_size + max_token_embed_size] →
        # [batch_size, num_tokens, hidden_size]
        tokens = self.embed(tokens)

        # Our input is expected to have shape `[batch_size, num_tokens, hidden_size]`.  The
        # convolution layers expect input of shape
        # `[batch_size, in_channels (hidden_size), sequence_length (num_tokens)]`. We thus
        # need to transpose the tensor first.
        tokens = tokens.transpose(1, 2)

        # [batch_size, num_tokens] → [batch_size, 1, num_tokens]
        tokens_mask = tokens_mask.unsqueeze(1)

        for conv, norm in zip(self.conv_layers, self.norm_layers):
            tokens = tokens.masked_fill(~tokens_mask, 0)
            tokens = norm(tokens + conv(tokens))

        # Our input is expected to have shape `[batch_size, hidden_size, num_tokens]`.
        # The lstm layers expect input of shape
        # `[seq_len (num_tokens), batch_size, input_size (hidden_size)]`. We thus need
        # to permute the tensor first.
        tokens = tokens.permute(2, 0, 1)
        tokens_mask = tokens_mask.permute(2, 0, 1)
        tokens = self.lstm_norm(
            tokens + self.lstm(self.lstm_dropout(tokens), tokens_mask, num_tokens)
        )

        # [num_tokens, batch_size, hidden_size] →
        # [num_tokens, batch_size, out_dim]
        tokens = self.project_out(tokens).masked_fill(~tokens_mask, 0)

        # [num_tokens, batch_size, 1] → [batch_size, num_tokens]
        tokens_mask = tokens_mask.squeeze(2).transpose(0, 1)
        # [num_tokens, batch_size, out_dim] → [batch_size, num_tokens, out_dim]
        tokens = tokens.transpose(0, 1)

        tokens = [tokens[i][s] for i, s in enumerate(inputs.slices)]
        tokens = torch.nn.utils.rnn.pad_sequence(tokens)
        tokens_mask = [tokens_mask[i][s] for i, s in enumerate(inputs.slices)]
        tokens_mask = torch.nn.utils.rnn.pad_sequence(tokens_mask, batch_first=True)
        num_tokens = tokens_mask.sum(dim=1)

        return Encoded(tokens, tokens_mask, num_tokens, seq_metadata)<|MERGE_RESOLUTION|>--- conflicted
+++ resolved
@@ -173,11 +173,7 @@
         out_size: The size of the encoder output.
         hidden_size: The size of the encoders hidden representation. This value must be even.
         num_conv_layers: Number of convolution layers.
-<<<<<<< HEAD
-        convolution_filter_size: Size of the convolving kernel. This value must be odd.
-=======
         conv_filter_size: Size of the convolving kernel. This value must be odd.
->>>>>>> 6b0957a2
         lstm_layers: Number of recurrent LSTM layers.
         dropout: Dropout probability used to regularize the encoders hidden representation.
     """
@@ -195,11 +191,7 @@
         out_size: int = HParam(),
         hidden_size: int = HParam(),
         num_conv_layers: int = HParam(),
-<<<<<<< HEAD
-        convolution_filter_size: int = HParam(),
-=======
         conv_filter_size: int = HParam(),
->>>>>>> 6b0957a2
         lstm_layers: int = HParam(),
         dropout: float = HParam(),
     ):
@@ -210,15 +202,8 @@
         assert conv_filter_size % 2 == 1, "`conv_filter_size` must be odd"
         assert hidden_size % 2 == 0, "`hidden_size` must be even"
 
-<<<<<<< HEAD
         self.max_token_embed_size = max_token_embed_size
         self.embed_seq_metadata = self._make_embeds(seq_meta_embed_size, max_seq_meta_values)
-=======
-        self.embed_metadata = ModuleList(
-            PaddingAndLazyEmbedding(n, seq_meta_embed_size // len(max_seq_meta_values))
-            for n in max_seq_meta_values
-        )
->>>>>>> 6b0957a2
         self.seq_meta_embed_dropout = torch.nn.Dropout(seq_meta_embed_dropout)
         self.embed_token_metadata = self._make_embeds(token_meta_embed_size, max_token_meta_values)
         self.embed_token = PaddingAndLazyEmbedding(max_tokens, hidden_size)
@@ -230,10 +215,7 @@
             torch.nn.ReLU(),
             torch.nn.LayerNorm(hidden_size),
         )
-<<<<<<< HEAD
-
-=======
->>>>>>> 6b0957a2
+
         self.conv_layers = ModuleList(
             torch.nn.Sequential(
                 _Conv1dLockedDropout(dropout),
@@ -246,12 +228,6 @@
                 torch.nn.ReLU(),
             )
             for _ in range(num_conv_layers)
-<<<<<<< HEAD
-=======
-        )
-        self.norm_layers = ModuleList(
-            _LayerNorm(hidden_size) for _ in range(num_conv_layers)
->>>>>>> 6b0957a2
         )
 
         self.norm_layers = ModuleList(_LayerNorm(hidden_size) for _ in range(num_conv_layers))
