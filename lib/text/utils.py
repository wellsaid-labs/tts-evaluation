import enum
import functools
import logging
import pathlib
import re
import string
import subprocess
import typing
import unicodedata
import urllib.request
from collections import defaultdict
from typing import get_args

import ftfy
import spacy
import spacy.tokens
import unidecode
from spacy.lang import en as spacy_en
from spacy.language import Language
from third_party import LazyLoader
from tqdm import tqdm

import lib

if typing.TYPE_CHECKING:  # pragma: no cover
    import Levenshtein
else:
    Levenshtein = LazyLoader("Levenshtein", globals(), "Levenshtein")


logger = logging.getLogger(__name__)

GRAPHEME_TO_PHONEME_RESTRICTED = ("[[", "]]", "<", ">")


def grapheme_to_phoneme(
    graphemes: typing.List[str],
    service: typing.Literal["espeak"] = "espeak",
    flags: typing.List[str] = ["--ipa=3", "-q", "-ven-us", "--stdin", "-m"],
    separator: str = "",
    service_separator: str = "_",
    grapheme_batch_separator: str = "<break> [[_::_::_::_::_::_::_::_::_::_::]] <break>",
    phoneme_batch_separator: str = "\n _________\n",
    restricted: typing.Tuple[str, ...] = GRAPHEME_TO_PHONEME_RESTRICTED,
) -> typing.List[str]:
    """
    TODO: Support `espeak-ng` `service`, if needed.

    Args:
        graphemes: Batch of grapheme sequences.
        service: The service used to compute phonemes.
        flags: The list of flags to add to the service.
        separator: The separator used to separate phonemes.
        service_separator: The separator used by the service between phonemes.
        grapheme_batch_separator: The seperator used deliminate grapheme sequences.
        phoneme_batch_separator: The seperator used deliminate phoneme sequences.
        restricted: An `AssertionError` will be raised if these substrings are found in `graphemes`.
    """
    template = "Special character '%s' is not allowed."
    condition = all([grapheme_batch_separator not in g for g in graphemes])
    assert condition, template % grapheme_batch_separator
    for substring in restricted:
        assert all([substring not in g for g in graphemes]), template % substring

    # NOTE: `espeak` can be inconsistent in it's handling of outer spacing; therefore, it's
    # recommended both the `espeak` output and input is trimmed.
    stripped = [strip(g) for g in graphemes]

    # NOTE: The `--sep` flag is not supported by older versions of `espeak`.
    # NOTE: We recommend using `--stdin` otherwise `espeak` might misinterpret an input like
    # "--For this community," as a flag.
    inputs = [g for g, _, _ in stripped if len(g) > 0]
    if len(inputs) > 0:
        input_ = grapheme_batch_separator.join(inputs).encode()
        output = subprocess.check_output([service] + flags, input=input_).decode("utf-8")

        message = "The separator is not unique."
        assert not separator or separator == service_separator or separator not in output, message

        phonemes = output.split(phoneme_batch_separator)
        assert len(inputs) == len(phonemes)
    phonemes = [phonemes.pop(0) if len(g) > 0 else g for g, _, _ in stripped]  # type: ignore
    assert len(phonemes) == len(graphemes)

    return_ = []
    for (grapheme, stripped_left, stripped_right), phoneme in zip(stripped, phonemes):
        phoneme = " ".join([s.strip() for s in phoneme.strip().split("\n")])

        if len(re.findall(r"\(.+?\)", phoneme)) > 0:
            message = '`%s` switched languages for phrase "%s" and outputed "%s".'
            logger.warning(message, service, grapheme, phoneme)

        # NOTE: Remove language flags like `(en-us)` or `(fr)` that might be included for text like:
        # Grapheme: “MON DIEU”
        # Phoneme: “m_ˈɑː_n (fr)_d_j_ˈø_(en-us)”
        phoneme = re.sub(r"\(.+?\)", "", phoneme)

        # NOTE: Replace multiple separators in a row without any phonemes in between with one
        # separator.
        phoneme = re.sub(r"%s+" % re.escape(service_separator), service_separator, phoneme)
        phoneme = re.sub(r"%s+\s+" % re.escape(service_separator), " ", phoneme)
        phoneme = re.sub(r"\s+%s+" % re.escape(service_separator), " ", phoneme)
        phoneme = phoneme.strip()

        phoneme = stripped_left + phoneme + stripped_right
        phoneme = phoneme.replace(service_separator, separator)

        # NOTE: Add separators around stress tokens and words.
        phoneme = phoneme.replace(" ", separator + " " + separator)
        phoneme = phoneme.replace("ˈ", separator + "ˈ" + separator)
        phoneme = phoneme.replace("ˌ", separator + "ˌ" + separator)
        if len(separator) > 0:
            phoneme = re.sub(r"%s+" % re.escape(separator), separator, phoneme)

        return_.append(phoneme.strip(separator))
    return return_


""" Learn more about pronunciation dictionarys:

CMU Dictionary: (https://github.com/cmusphinx/cmudict)
- Versioning: https://github.com/rhdunn/cmudict
- Data Loader: https://www.nltk.org/_modules/nltk/corpus/reader/cmudict.html
- Data Loader: https://github.com/prosegrinder/python-cmudict
- Data Loader: https://github.com/coolbutuseless/phon
- Web Tool: http://www.speech.cs.cmu.edu/cgi-bin/cmudict?stress=-s&in=WEIDE
- Web Code: http://svn.code.sf.net/p/cmusphinx/code/trunk/cmudict/
- Based off CMUDict, the American English Pronunciation Dictionary:
  https://github.com/rhdunn/amepd
  https://github.com/MycroftAI/mimic1/issues/15
  https://github.com/MycroftAI/mimic1/pull/36
  https://github.com/rhdunn/amepd/commits/master?after=9e800706fbd76c129769a22196e96910c33c443b+384
- Data Cleaner: https://github.com/Alexir/CMUdict
- Data Cleaner: https://github.com/rhdunn/cmudict-tools

Grapheme-to-Phoneme based on CMU Dictionary:
- Python Tool: https://github.com/Kyubyong/g2p
- CMU Sphinx: https://github.com/cmusphinx/g2p-seq2seq
- Lexicon Tool: http://www.speech.cs.cmu.edu/tools/lextool.html

Other Dictionaries:
- Moby Project: https://en.wikipedia.org/wiki/Moby_Project#Pronunciator
- Wiktionary Pronunciation: https://github.com/kylebgorman/wikipron
- Received Pronunciation (British English) Pronunciation Dictionary:
  https://github.com/rhdunn/en-GB-x-rp.dict
- Scottish English Pronunciation Dictionary
  https://github.com/rhdunn/en-scotland.dict/blob/master/en-scotland.dict
- eSpeak dictionary
  https://github.com/espeak-ng/espeak-ng/blob/master/dictsource/en_list

Partial Dictionaries:
- Homographs:
  - https://en.wikipedia.org/wiki/Heteronym_(linguistics)
  - https://github.com/Kyubyong/g2p/blob/master/g2p_en/homographs.en
  - http://web.archive.org/web/20180816004508/http://www.minpairs.talktalk.net/graph.html
- Acronyms
  - https://github.com/rhdunn/cmudict/blob/master/acronym
  - https://github.com/allenai/scispacy#abbreviationdetector (Automatic)

Phonetic Syllabification:
- State-of-the-art
  - https://aclanthology.org/N09-1035.pdf
  - http://web.archive.org/web/20220121090130/https://webdocs.cs.ualberta.ca/~kondrak/cmudict.html
  -
  http://web.archive.org/web/20170120191217/https://webdocs.cs.ualberta.ca/~kondrak/cmudict/cmudict.rep
- Rule-based Approach:
  - https://en.wikipedia.org/wiki/Phonotactics
  - https://github.com/myorm00000000/syllabify-1
- Syllabificiation Dictionaries:
  - https://catalog.ldc.upenn.edu/LDC96L14
  - https://github.com/oliverbrehm/LinguisticTextAnnotation/tree/master/backend/celex2db/celex2
  - https://www.merriam-webster.com/dictionary/pronunciation
  -
  https://en.wikipedia.org/w/index.php?search=hastemplate%3Arespell&title=Special:Search&go=Go&ns0=1

Notable People:
- github.com/nshmyrev: Contributor to cmudict, pocketsphinx, kaldi, cmusphinx, alphacep
- github.com/rhdunn: Contributor to espeak-ng, cmudict-tools, amepd, cainteoir text-to-speech
- en.wikipedia.org/wiki/User:Nardog: Contributor to wikipedia respellings, and wikipedia
    pronunciations
"""

# fmt: off
ARPAbet = typing.Literal[
    "N", "L", "S", "T", "R", "K", "IH0", "D", "M", "Z", "IY0", "B", "EH1", "P", "AA1",
    "AE1", "IH1", "G", "F", "NG", "V", "IY1", "OW0", "EY1", "HH", "SH", "OW1", "W", "AO1", "AH1",
    "AY1", "UW1", "JH", "Y", "CH", "AA0", "ER1", "EH2", "AY2", "AE2", "EY2", "AA2", "TH", "IH2",
    "EH0", "AW1", "UW0", "AE0", "AO2", "UH1", "IY2", "OW2", "AO0", "AY0", "UW2", "AH2", "EY0",
    "OY1", "AH0", "AW2", "DH", "ZH", "ER2", "UH2", "AW0", "UH0", "OY2", "OY0", "ER0",
    # NOTE: These codes have been removed in further iterations of the dictionary...
    "IH", "ER"
    # NOTE: These codes were added in later iterations of the dictionary...
    # "AXR", "AX"
]
# fmt: on


def _is_valid_cmudict_syl_word(word: str):
    return len(word) > 0 and all(c.isalpha() or c == "'" for c in word)


Pronunciation = typing.Tuple[typing.Tuple[ARPAbet, ...], ...]
CMUDictSyl = typing.Dict[str, typing.List[typing.Tuple[typing.Tuple[ARPAbet, ...], ...]]]


@functools.lru_cache(maxsize=None)
def load_cmudict_syl(
    path: pathlib.Path = lib.environment.ROOT_PATH / "lib" / "cmudict.0.6d.syl",
    url: str = (
        "http://web.archive.org/web/20170120191217if_/"
        "http://webdocs.cs.ualberta.ca:80/~kondrak/cmudict/cmudict.rep"
    ),
    comment_delimiter: str = "##",
) -> CMUDictSyl:
    """Load the CMU Pronouncing Dictionary version 0.6 augmented with syllable boundaries
    (syllabified CMU). This was created for: https://aclanthology.org/N09-1035.pdf.

    TODO: Use `pydantic` for type checking the loaded data. Learn more:
    https://pydantic-docs.helpmanual.io/

    NOTE: Loanwords from other languages are ignored to ensure ASCII compatibility.
    """
    if not path.exists():
        urllib.request.urlretrieve(url, filename=path)

    dictionary: CMUDictSyl = defaultdict(list)
    entries = [l.split(comment_delimiter, 1)[0].strip() for l in path.read_text().split("\n")]
    invalid_chars = set()
    too_many_syl = set()

    for entry in entries:
        if len(entry) == 0:
            continue

        word, rest = tuple(entry.split("  ", 1))

        # NOTE: Handle cases like: `word = "ZEPA(2)"``
        if "(" in word and ")" in word:
            word, other = tuple(word.split("(", 1))
            assert other[-1] == ")", f"Closing parentheses not found: {word}"
            assert other[:-1].isnumeric()

        # NOTE: Remove apostrophe's at the end of a word because they do not
        # change the pronunciation of the word. Learn more here:
        # https://github.com/rhdunn/amepd/commit/5fcd23a4424807e8b1c3f8736f19b38cd7e5abaf
        if (
            any(c not in string.ascii_uppercase and c != "'" for c in word)
            or word[-1] == "'"
            or word[0] == "'"
        ):
            invalid_chars.add(word)
            continue

        if word in too_many_syl:
            continue

        pronunciation = rest

        syllables: typing.List[typing.Tuple[ARPAbet, ...]] = []
        for syllable in pronunciation.split(" - "):
            arpabet = typing.cast(typing.Tuple[ARPAbet, ...], tuple(syllable.split()))
            message = f"The pronunciation may only use ARPAbet characters: {word}"
            assert all(c in get_args(ARPAbet) for c in arpabet), message
            syllables.append(arpabet)

        # NOTE: Handle abbreviations like:
        # "AOL(2)  AH0 - M ER1 - IH0 - K AH0 - AA1 N - L AY2 N"
        if len(syllables) > len(word):
            too_many_syl.add(word)
            continue

        assert word.isupper(), "A word in this dictionary must be uppercase."
        assert _is_valid_cmudict_syl_word(word)

        dictionary[word].append(tuple(syllables))

    format = lambda s: ", ".join(sorted(list(s)))
    logger.warning(f"CMUDict word(s) ignored (invalid characters): {format(invalid_chars)}")
    logger.warning(f"CMUDict word(s) ignored (too many syllabels): {format(too_many_syl)}")

    return dictionary


def get_pronunciations(word: str, dictionary: CMUDictSyl) -> typing.List[Pronunciation]:
    """Get the syllabified CMU pronunciations for `word`.

    Args:
        word: English word spelled with only English letter(s) or apostrophe(s).
        ...
    """
    word = word.strip()

    if len(word) > 1 and word.isupper():  # NOTE: Acronyms are not supported.
        return []

    if not _is_valid_cmudict_syl_word(word):
        return []

    # NOTE: We do not include apostrophe's at the end of a word because they do not change the
    # pronunciation of the word. Learn more here:
    # https://github.com/rhdunn/amepd/commit/5fcd23a4424807e8b1c3f8736f19b38cd7e5abaf
    word = word[:-1] if word[-1] == "'" else word
    return dictionary[word.upper()]


def get_pronunciation(word: str, dictionary: CMUDictSyl) -> typing.Optional[Pronunciation]:
<<<<<<< HEAD
    """Get the syllabified CMU pronunciation for `word`, unless it's ambigious or not available.
=======
    """Get the syllabified CMU pronunciation for `word`, unless it's ambiguous or not available.
>>>>>>> a62344b1

    Args:
        word: English word spelled with only English letter(s) or apostrophe(s).
        ...
    """
    pronunciations = get_pronunciations(word, dictionary)
    return pronunciations[0] if len(pronunciations) == 1 else None


"""
This `RESPELLINGS` dictionary is a consolidation of ARPAbet:IPA and IPA:Wikipedia respellings.

Note the CMU-provided ARPAbet differs from "ARPAbet Wiki" (see link below) because it does not use
any of the following: "AX", "AXR", "IX", "UX", "DX", "EL", "EM", "EN", "NX", "Q", "WH". This means
ARPAbet defined herein is comprised of 17 vowel sounds and 24 consonant sounds. Wikipedia, on the
other hand, uses a system comprised of 40 vowel sounds and 28 consonant sounds, including some
sounds containing multiple phonemes, some sounds having multiple respellings AND the respelling
'y' being used for both the long i vowel sound and the y consonant sound. Because of this and
because the mapping of sounds is not one-to-one between the systems, some decisions had to be
made...

This is the set of 39 IPA phonemes represented in ARPAbet:
{'ɑ', 'æ', 'ʌ', 'ɔ', 'aʊ', 'aɪ', 'ɛ', 'ɝ', 'eɪ', 'ɪ', 'i', 'oʊ', 'ɔɪ', 'ʊ', 'u', 'b', 'tʃ',
'd', 'ð', 'f', 'ɡ', 'h', 'dʒ', 'k', 'l', 'm', 'n', 'ŋ', 'p', 'ɹ', 's', 'ʃ', 't', 'θ', 'v',
'w', 'j', 'z', 'ʒ'}

This is the set of 63 IPA phoneme and phoneme combinations represented in Wikipedia Respellings:
{'ɪər', 'æ', 'ɜːr', 'juː', 'ʒ', 'aʊ', 'θ', 'ɪ', 'z', 'f', 'l', 'ʃ', 'ŋ', 'h', 'ɡ', 'd', 'ə',
'u', 'ær', 'ɒ', 'r', 's', 'ɔːr', 'uː', 'ʌ', 'p', 'hw', 'n', 'v', 'ər', 'ʊər', 'ʌr', 'ɔː',
'ʊr', 'ɪr', 'ɛər', 'ŋk', 'ɛr', 'm', 'x', 'jʊər', 't', 'eɪ', 'ð', 'iː', 'tʃ', 'aʊər', 'aɪər',
'b', 'w', 'j', 'ɔɪ', 'i', 'ɛ', 'oʊ', 'ɔɪər', 'aɪ', 'ɑːr', 'ɑː', 'ɒr', 'k', 'dʒ', 'ʊ'}

These are the 4 ARPAbet IPA phonemes missing from Wikipedia Respelling phonemes:
{'ɹ', 'ɝ', 'ɔ', 'ɑ'}

These 28 Wikipedia Respelling phonemes missing from ARPAbet phonemes:
{'ɒ', 'ər', 'ɔː', 'juː', 'ɪr', 'ŋk', 'ə', 'r', 'ʊər', 'hw', 'aʊər', 'ɑː', 'ɛər', 'iː', 'ɔːr',
'ɑːr', 'ʌr', 'ɒr', 'x', 'ɔɪər', 'ɜːr', 'ɪər', 'ʊr', 'uː', 'aɪər', 'jʊər', 'ɛr', 'ær'}

We first worked toward ARPAbet coverage, of the 4 mentioned missing phonemes:
  - For 'R' (as in 'rye'),     we use 'r' because 'ɹ'  is nearly equivalent to 'r'
  - For 'ER' (as in 'bird'),   we use 'ur' because 'ɝ' is nearly equivalent to 'ɜːr'
  - For 'AO' (as in 'bought'), we use 'aw' because 'ɔ' is nearly equivalent to 'ɔː' **
  - For 'AA' (as in 'father'), we use 'ah' because 'ɑ' is nearly equivalent to 'ɑː'

** Keep in mind, ARPAbet is inconsistent with their use of 'AO':
  - sometimes used as a long O (oh) ['BOARD']
  - sometimes used as a short O (ah) ['BALL'], but uses 'AA' for 'FATHER'
  - 'WATER' uses 'AO' but 'SEAWATER' uses 'AA'

Next, we considered the missing Wikipedia phonemes and phoneme combinations:
  - 'iː'   can be approximated with 'IY':'ee'
  - 'ə'    can be approximated with 'AH':'uh'
  - 'uː'   can be approximated with 'UW':'oo'
  - 'r'    can be approximated with 'R':'r'
  - 'x'    can be approximated with 'K':'k', very rare
  - 'hw'   can be approximated with 'W':'w', very rare
  - 'juː'  can be approximated with 'Y UW':'yoo' as in 'beauty':'BYOO-tee'
  - 'ɪr'   can be approximated with 'IH R':'ihr' as in 'mirror':'MIHR-ur'
  - 'ʊər'  can be approximated with 'UH R':'uur' as in 'premature':'pree-muh-CHUUR'
  - 'ɔɪər' can be approximated with 'OY ER':'oyur' as in 'hoyer':'HOY-ur'
  - 'aʊər' can be approximated with 'AW ER':'owur' as in 'flower':'FLOW-ur'
  - 'aɪər' can be approximated with 'AY ER':'y-ur' as in 'higher':'HY-ur'
  - 'jʊər' can be approximated with 'Y UH R':'yuur' as in 'cure':'KYUUR'
  - 'ɒ', 'ɑː' can be approximated with 'AA':'ah'
  - 'ʊr', 'ər', 'ʌr', 'ɜːr' can be approximated with 'ER':'ur'

NOTE: Wikipedia uses 'y' for both the 'iy' vowel sound and the 'y' consonant sound. We've chosen to
do the same, as preliminary testing showed good results.

Next, we considered some final phoneme combinations for user-friendliness and to correct for
some ARPAbet errors:
  - 'ŋk'  without a special exception would be 'NG K':'ngk', we instead use 'nk'
  - 'ɑːr' without a special exception would be 'AA R':'ahr', we instead use 'ar'
  - 'ɔːr' without a special exception would be 'AO R':'awr', we instead use 'or'
      - NOTE: ARPAbet misuses 'AO':'aw' in these cases, when the sound should be 'OW':'oh', like in
        'STORY' and 'BOARD'.
      - NOTE: If separated by a hyphen, we use 'oh-r'.
  - 'ɪər' without a special exception would be 'IH IY R':'iheer', we instead use 'ar'
      - NOTE: ARPAbet uses 'IH R' in 'peer' and 'IY R' in 'peering' for the same sound.
      - NOTE: If separated by a hyphen, the combination becomes 'ee-r'.
  - 'æŋ' or 'æŋk' sounds are misassigned in ARPAbet and will be re-combined to 'ang' or 'ank',
    unfortunately.
      - NOTE: When offering pronunciations for words ending in 'ang' and 'ank', ARPAbet uses 'AE'
        (as in 'bat') when they mean 'EY' (as in 'bank'). In fact, it is nearly impossible to make a
        short A sound when an NG sound is followng it.
  - 'ɛər', 'ɛr', and 'ær' without a special exception would be 'EH R':'ehr', we instead use 'err'

Lastly, we considered short and long vowels:
- For simplicity, short vowels mid-syllable should be plain: a e i o u ✓
- For short vowels ending a syllable: [no aa], eh, ih, ah, uh ✓
- For long vowels: ay, ee, (i?)y, oh, oo ✓

Resources:
- CMUDict has a number of inconsistencies:
    - This documents how CMUDict is put together,
      http://www.cs.cmu.edu/~archan/presentation/new_cmudict.pdf
    - Many of these commits are fixes for CMUDict issues,
      https://github.com/rhdunn/amepd/commits/master
- ARPAbet Wiki: https://en.wikipedia.org/wiki/ARPABET
- Wiki Respelling Key: https://en.wikipedia.org/wiki/Help:Pronunciation_respelling_key
"""
# fmt: off
RESPELLINGS: typing.Dict[str, str] = {
    'AA': 'ah', 'AE': 'a', 'AH': 'uh', 'AO': 'aw', 'AW': 'ow', 'AY': 'y', 'EH': 'eh', 'EY': 'ay',
    'IY': 'ee', 'OW': 'oh', 'OY': 'oy', 'UH': 'uu', 'UW': 'oo', 'B': 'b', 'CH': 'ch', 'D': 'd',
    'DH': 'dh', 'F': 'f', 'G': 'g', 'HH': 'h', 'JH': 'j', 'K': 'k', 'L': 'l', 'M': 'm', 'N': 'n',
    'NG': 'ng', 'P': 'p', 'R': 'r', 'S': 's', 'SH': 'sh', 'T': 't', 'TH': 'th', 'V': 'v', 'W': 'w',
    'Y': 'y', 'Z': 'z', 'ZH': 'zh', 'IH': 'ih', 'ER': 'ur'
}
RESPELLING_COMBOS: typing.Dict[str, str] = {
    'ang': 'ayng', 'angk': 'aynk', 'ngk': 'nk', 'ehr': 'err', 'ahr': 'ar', 'awr': 'or', 'ihr': 'eer'
}
RESPELLING_COMBOS__SYLLABIC_SPLIT: typing.Dict[typing.Tuple[str, str], str] = {
    ("aw", "r"): "oh", ("ih", "r"): "ee"
}
RESPELLING_ALPHABET: typing.Dict[str, str] = {
    "A": "ay", "B": "bee", "C": "see", "D": "dee", "E": "ee", "F": "ehf", "G": "jee", "H": "aych",
    "I": "y", "J": "jay", "K": "kay", "L": "ehl", "M": "ehm", "N": "ehn", "O": "oh", "P": "pee",
    "Q": "kyoo", "R": "ar", "S": "ehs", "T": "tee", "U": "yoo", "V": "vee", "W": "DUH-buhl-yoo",
    "X": "ehks", "Y": "wy", "Z": "zee",
}
# fmt: on


class ARPAbetStress(enum.Enum):

    NONE: typing.Final = "0"
    PRIMARY: typing.Final = "1"
    SECONDARY: typing.Final = "2"


_REMOVE_ARPABET_MARKINGS = {ord(m.value): None for m in ARPAbetStress}


def _remove_arpabet_markings(code: ARPAbet):
    return code.translate(_REMOVE_ARPABET_MARKINGS)


def respell(word: str, dictionary: CMUDictSyl, delim: str = "-") -> typing.Optional[str]:
    """Get the respelling for `word` using the syllabified CMU pronunciation, learn more about
    respellings: https://en.wikipedia.org/wiki/Help:Pronunciation_respelling_key

    Args:
        word: English word spelled with only English letter(s) or apostrophe(s).
        ...
    """
    pronunciation = get_pronunciation(word, dictionary)
    if pronunciation is None:
        return None

    syllables = []
    # NOTE: In words where primary stress precedes secondary stress, however, the secondary stress
    # should not be differentiated from unstressed syllables; for example, "motorcycle"
    # (/ˈmoʊtərˌsaɪkəl/) should be respelled as MOH-tər-sy-kəl because MOH-tər-SY-kəl would
    # incorrectly suggest the pronunciation /ˌmoʊtərˈsaɪkəl/.
    # Learn more:
    # https://en.wikipedia.org/wiki/Help:Pronunciation_respelling_key#Syllables_and_stress
    has_primary = False
    is_upper = []
    for syl in pronunciation:
        respellings = []
        upper = False
        for phoneme in syl:
            if ARPAbetStress.PRIMARY.value in phoneme:
                upper, has_primary = True, True
            if ARPAbetStress.SECONDARY.value in phoneme and has_primary is False:
                upper = True
            respellings.append(RESPELLINGS[_remove_arpabet_markings(phoneme)])
        syllable = "".join(respellings)

        # NOTE: Handle phoneme combinations
        for combo in RESPELLING_COMBOS.keys():
            if combo in syllable:
                syllable = syllable.replace(combo, RESPELLING_COMBOS[combo])

        is_upper.append(upper)
        syllables.append(syllable)

    # NOTE: Handle phoneme combinations across two syllables.
    for i, (curr, next) in enumerate(zip(syllables, syllables[1:])):
        for (vowel, cons), replacement in RESPELLING_COMBOS__SYLLABIC_SPLIT.items():
            if curr.endswith(vowel) and next.lower().startswith(cons):
                syllables[i] = curr.replace(vowel, replacement)

    syllables = [s.upper() if u else s for s, u in zip(syllables, is_upper)]
    return delim.join(syllables)


def respell_initialism(initialism: str, delim: str = "-") -> typing.Optional[str]:
    """Get an initialism respelling, with emphasis on the final character.

    NOTE: Final syllable is most commonly stressed, learn more:
    - https://www.confidentvoice.com/blog/2-tips-for-pronouncing-abbreviations
    -
    https://english.stackexchange.com/questions/88040/why-are-all-acronyms-accented-on-the-last-syllable
    """
    syllables = [RESPELLING_ALPHABET[l] for l in list(initialism.upper())]
    syllables[-1] = syllables[-1] if delim in syllables[-1] else syllables[-1].upper()
    return delim.join(syllables)


def natural_keys(text: str) -> typing.List[typing.Union[str, int]]:
    """Returns keys (`list`) for sorting in a "natural" order.

    Inspired by: http://nedbatchelder.com/blog/200712/human_sorting.html
    """
    return [(int(char) if char.isdigit() else char) for char in re.split(r"(\d+)", str(text))]


def numbers_then_natural_keys(text: str) -> typing.List[typing.List[typing.Union[str, int]]]:
    """Returns keys (`list`) for sorting with numbers first, and then natural keys."""
    return [[int(i) for i in re.findall(r"\d+", text)], natural_keys(text)]


def strip(text: str) -> typing.Tuple[str, str, str]:
    """Strip and return the stripped text.

    Returns:
        text: The stripped text.
        left: Text stripped from the left-side.
        right: Text stripped from the right-side.
    """
    input_ = text
    text = text.rstrip()
    right = input_[len(text) :]
    text = text.lstrip()
    left = input_[: len(input_) - len(right) - len(text)]
    return text, left, right


def _normalize_whitespace(text: str) -> str:
    """Normalize whitespace variations into standard characters. Formfeed `f` and carriage return
    `r` should be replace with new line `\n` and tab `\t` should be replaced with two spaces
    `  `."""
    text = text.replace("\f", "\n")
    text = text.replace("\t", "  ")
    return text


def _normalize_guillemets(text: str) -> str:
    """Guillemets [https://en.wikipedia.org/wiki/Guillemet] should be normalized to standard
    quotaton marks because they carry the same meaning in speech. Some keyboards rely on Guillemets
    in place of ", but for most internet usage in particular, it's common for these to be replaced
    with standard ". Some info here: https://coerll.utexas.edu/gg/gr/mis_01.html

    Note: `ftfy` will not fix these, and `unidecode` will convert them incorrectly to <<,>>. This
    function will ensure correct normalization after `ftfy` runs and before `unidecode` runs."""
    text = text.replace("«", '"')
    text = text.replace("»", '"')
    text = text.replace("‹", "'")
    text = text.replace("›", "'")
    return text


# Normalize all text to the same unicode form, NFC. Normal form C (NFC) first applies a canonical
# decomposition, then composes pre-combined characters again. More info:
# https://docs.python.org/3/howto/unicode.html#comparing-strings
# https://docs.python.org/3/library/unicodedata.html#unicodedata.normalize
# https://stackoverflow.com/questions/7931204/what-is-normalized-utf-8-all-about
_UNICODE_NORMAL_FORM = "NFC"


def normalize_vo_script(text: str, non_ascii: frozenset, strip: bool = True) -> str:
    """Normalize a voice-over script such that only readable characters remain.

    TODO: Use `unidecode.unidecode` in "strict" mode so that data isn't lost.
    TODO: Clarify that some characters like `«` will be normalized regardless of being in the
          `non_ascii` set.
    NOTE: `non_ascii` needs to be explicitly set so that text isn't processed incorrecly accidently.
    TODO: Double check datasets for ambiguously verbalized characters like "<" which can be
          "greater than" or "silent".
    TODO: This removes characters like ℃.
    TODO: Research the impact of normalizing backticks to single quotes.

    References:
    - Generic package for text cleaning: https://github.com/jfilter/clean-text
    - ASCII characters: https://www.ascii-code.com/
    - `Unidecode` vs `unicodedata`:
      https://stackoverflow.com/questions/517923/what-is-the-best-way-to-remove-accents-normalize-in-a-python-unicode-string

    Args:
        ...
        non_ascii: Allowed Non-ASCII characters.
        strip: If `True`, strip white spaces at the ends of `text`.

    Returns: Normalized string.
    """
    text = str(text)
    text = ftfy.fix_text(text)
    text = _normalize_whitespace(text)
    text = _normalize_guillemets(text)
    text = text.replace("`", "'")  # NOTE: Normalize backticks to single quotes
    text = "".join([c if c == " " or c in non_ascii else str(unidecode.unidecode(c)) for c in text])
    text = re.compile(r" +").sub(" ", text)
    if strip:
        text = text.strip()
    return text


_NORMALIZED_ASCII_CHARS = set(
    normalize_vo_script(chr(i), frozenset(), strip=False) for i in range(0, 128)
)


def is_normalized_vo_script(text: str, non_ascii: frozenset) -> bool:
    """Return `True` if `text` has been normalized to a small set of characters."""
    return (
        unicodedata.is_normalized(_UNICODE_NORMAL_FORM, text)
        and len(set(text) - _NORMALIZED_ASCII_CHARS - non_ascii) == 0
    )


ALPHANUMERIC_REGEX = re.compile(r"[a-zA-Z0-9@#$%&+=*]")


def is_voiced(text: str, non_ascii: frozenset) -> bool:
    """Return `True` if any of the text is spoken.

    NOTE: This isn't perfect. For example, this function assumes a "-" isn't voiced; however, it
    could be a minus sign.
    NOTE: This assumes that symbols are not dictated.
    """
    text = text.strip()
    if len(text) == 0:
        return False
    assert is_normalized_vo_script(text, non_ascii), "Text must be normalized."
    return ALPHANUMERIC_REGEX.search(text) is not None or any(c in non_ascii for c in text)


DIGIT_REGEX = re.compile(r"\d")


def has_digit(text: str) -> bool:
    return bool(DIGIT_REGEX.search(text))


SPACES_REGEX = re.compile(r"\s+")


@functools.lru_cache(maxsize=2**20)
def get_spoken_chars(text: str, punc_regex: re.Pattern) -> str:
    """Remove all unspoken characters from string including spaces, marks, casing, etc.

    Example:
        >>> get_spoken_chars('123 abc !.?')
        '123abc'
        >>> get_spoken_chars('Hello. You\'ve')
        'helloyouve'

    Args:
        ...
        punc_regex: Regex for selecting all marks in `text`.

    Returns: String without unspoken characters.
    """
    text = text.lower()
    text = punc_regex.sub(" ", text)
    text = text.strip()
    return SPACES_REGEX.sub("", text)


def add_space_between_sentences(doc: spacy.tokens.Doc) -> str:
    """Add spaces between sentences which are not separated by a space."""
    if len(doc) <= 2:
        return str(doc)
    text = doc[0].text_with_ws
    for prev, curr, next in zip(doc, doc[1:], doc[2:]):
        # NOTE: Add a whitespace after `curr` if it's wedged in between two words with no
        # white space following it.
        # NOTE: This approach avoids tricky cases involving multiple sequential punctuation marks.
        if (
            next.is_sent_start
            and len(curr.whitespace_) == 0
            # NOTE: This handles newlines and other special characters
            and not curr.text[-1].isspace()
            and prev.text.isalnum()
            and next.text.isalnum()
        ):
            text += curr.text + " "
        else:
            text += curr.text_with_ws
    text += doc[-1].text_with_ws
    return text


@functools.lru_cache(maxsize=None)
def load_spacy_nlp(name, *args, **kwargs) -> Language:
    logger.info(f"Loading spaCy model `{name}`...")
    nlp = spacy.load(name, *args, **kwargs)
    logger.info(f"Loaded spaCy model `{name}`.")
    return nlp


def load_en_core_web_sm(*args, **kwargs):
    return load_spacy_nlp("en_core_web_sm", *args, **kwargs)


def load_en_english(*args, **kwargs) -> Language:
    """Load and cache in memory a spaCy `Language` object."""
    return spacy_en.English(*args, **kwargs)


"""TODO: Noramlize non-standard words (NSWs) into standard words.

References:
  - Text Normalization Researcher, Richard Sproat:
    https://scholar.google.com/citations?hl=en&user=LNDGglkAAAAJ&view_op=list_works&sortby=pubdate
    https://rws.xoba.com/
  - Timeline:
    - Sproat & Jaitly Dataset (2020):
      https://www.kaggle.com/richardwilliamsproat/text-normalization-for-english-russian-and-polish
    - Zhang & Sproat Paper (2019):
      https://www.mitpressjournals.org/doi/full/10.1162/COLI_a_00349
    - Wu & Gorman & Sproat Code (2016):
        https://github.com/google/TextNormalizationCoveringGrammars
    - Ford & Flint `normalise` Paper (2017): https://www.aclweb.org/anthology/W17-4414.pdf
    - Ford & Flint `normalise` Code (2017): https://github.com/EFord36/normalise
    - Sproat & Jaitly Dataset (2017): https://github.com/rwsproat/text-normalization-data
    - Siri (2017): https://machinelearning.apple.com/research/inverse-text-normal
    - Sproat Kaggle Challenge (2017):
      https://www.kaggle.com/c/text-normalization-challenge-english-language/overview
    - Sproat Kaggle Dataset (2017): https://www.kaggle.com/google-nlu/text-normalization
    - Sproat TTS Tutorial (2016): https://github.com/rwsproat/tts-tutorial
    - Sproat & Jaitly Paper (2016): https://arxiv.org/pdf/1611.00068.pdf
    - Wu & Gorman & Sproat Paper (2016): https://arxiv.org/abs/1609.06649
    - Gorman & Sproat Paper (2016): https://transacl.org/ojs/index.php/tacl/article/view/897/213
    - Ebden and Sproat (2014) Code:
      https://github.com/google/sparrowhawk
      https://opensource.google/projects/sparrowhawk
      https://www.kaggle.com/c/text-normalization-challenge-english-language/discussion/39061#219939
    - Sproat Course (2011):
      https://web.archive.org/web/20181029032542/http://www.csee.ogi.edu/~sproatr/Courses/TextNorm/
  - Other:
    - MaryTTS text normalization:
      https://github.com/marytts/marytts/blob/master/marytts-languages/marytts-lang-en/src/main/java/marytts/language/en/Preprocess.java
    - ESPnet text normalization:
      https://github.com/espnet/espnet_tts_frontend/tree/master/tacotron_cleaner
    - Quora question on text normalization:
      https://www.quora.com/Is-it-possible-to-use-festival-toolkit-for-text-normalization
    - spaCy entity classification:
      https://explosion.ai/demos/displacy-ent
      https://prodi.gy/docs/named-entity-recognition#manual-model
      https://spacy.io/usage/examples#training
    - Dockerized installation of festival by Google:
      https://github.com/google/voice-builder

TODO:
  - Following the state-of-the-art approach presented here:
    https://www.kaggle.com/c/text-normalization-challenge-english-language/discussion/43963
    Use spaCy to classify entities, and then use a formatter to clean up the strings. The
    dataset was open-sourced here:
    https://www.kaggle.com/richardwilliamsproat/text-normalization-for-english-russian-and-polish
    A formatter can be found here:
    https://www.kaggle.com/neerjad/class-wise-regex-functions-l-b-0-995
    We may need to train spaCy to detect new entities, if the ones already supported are not
    enough via prodi.gy:
    https://prodi.gy/docs/named-entity-recognition#manual-model
  - Adopt Google's commercial "sparrowhawk" or the latest grammar
    "TextNormalizationCoveringGrammars" for text normalization.
  - Look into NVIDIA's recent text normalization and denormalization:
    https://arxiv.org/abs/2104.05055
    https://docs.nvidia.com/deeplearning/nemo/user-guide/docs/en/stable/tools/text_normalization.html
    https://github.com/NVIDIA/NeMo/pull/1797/files
"""


def format_alignment(
    tokens: typing.List[str],
    other_tokens: typing.List[str],
    alignments: typing.List[typing.Tuple[int, int]],
) -> typing.Tuple[str, str]:
    """Format strings to be printed of the alignment.

    Example:

        >>> tokens = ['i','n','t','e','n','t','i','o','n']
        >>> other_tokens = ['e','x','e','c','u','t','i','o','n']
        >>> alignment = [(0, 0), (2, 1), (3, 2), (4, 4), (5, 5), (6, 6), (7, 7), (8, 8)]
        >>> formatted = format_alignment(tokens, other_tokens, alignment)
        >>> formatted[0]
        'i n t e   n t i o n'
        >>> formatted[1]
        'e   x e c u t i o n'

    Args:
        tokens: Sequences of strings.
        other_tokens: Sequences of strings.
        alignment: Alignment between the tokens in both sequences. The alignment is a sequence of
            sorted tuples with a `tokens` index and `other_tokens` index.

    Returns:
        formatted_tokens: String formatted for printing including `tokens`.
        formatted_other_tokens: String formatted for printing including `other_tokens`.
    """
    tokens_index = 0
    other_tokens_index = 0
    alignments_index = 0
    tokens_string = ""
    other_tokens_string = ""
    while True and len(alignments) != 0:
        alignment = alignments[alignments_index]
        other_token = other_tokens[other_tokens_index]
        token = tokens[tokens_index]
        if tokens_index == alignment[0] and other_tokens_index == alignment[1]:
            padded_format = "{:" + str(max(len(token), len(other_token))) + "s} "
            tokens_string += padded_format.format(token)
            other_tokens_string += padded_format.format(other_token)
            tokens_index += 1
            other_tokens_index += 1
            alignments_index += 1
        elif tokens_index == alignment[0]:
            other_tokens_string += other_token + " "
            tokens_string += " " * (len(other_token) + 1)
            other_tokens_index += 1
        elif other_tokens_index == alignment[1]:
            tokens_string += token + " "
            other_tokens_string += " " * (len(token) + 1)
            tokens_index += 1

        if alignments_index == len(alignments):
            break

    return tokens_string.rstrip(), other_tokens_string.rstrip()


def _is_in_window(value: int, window: typing.Tuple[int, int]) -> bool:
    """Check if `value` is in the range [`window[0]`, `window[1]`)."""
    return value >= window[0] and value < window[1]


def align_tokens(
    tokens: typing.Union[typing.List[str], str],
    other_tokens: typing.Union[typing.List[str], str],
    window_length: typing.Optional[int] = None,
    allow_substitution: typing.Callable[[str, str], bool] = lambda a, b: True,
) -> typing.Tuple[int, typing.List[typing.Tuple[int, int]]]:
    """Compute the alignment between `tokens` and `other_tokens`.

    Base algorithm implementation: https://en.wikipedia.org/wiki/Levenshtein_distance

    This implements a modified version of the levenshtein distance algorithm. The modifications are
    as follows:
      - We do not assume each token is a character; therefore, the cost of substition is the
        levenshtein distance between tokens. The cost of deletion or insertion is the length
        of the token. In the case that the tokens are characters, this algorithms functions
        equivalently to the original.
      - The user may specify a `window_length`. Given that the window length is the same length as
        the smallest sequence, then this algorithm functions equivalently to the original;
        otherwise, not every token in both sequences is compared to compute the alignment. A user
        would use this parameter if the two sequences are mostly aligned. The runtime of the
        algorithm with a window length is
        O(`window_length` * `max(len(tokens), len(other_tokens))`).

    Args:
        tokens: Sequences of strings.
        other_tokens: Sequences of strings.
        window_length: Approximately the maximum number of consecutive insertions or deletions
            required to align two similar sequences.
        allow_substitution: Callable that returns `True` if the substitution is allowed between two
            tokens `a` and `b`.

    Returns:
        cost: The cost of alignment.
        alignment: The alignment consisting of a sequence of indicies.
    """
    # For `window_center` to be on a diagonal with an appropriate slope to align both sequences,
    # `tokens` needs to be the longer sequence.
    flipped = len(other_tokens) > len(tokens)
    if flipped:
        other_tokens, tokens = (tokens, other_tokens)

    if window_length is None:
        window_length = len(other_tokens)

    alignment_window_length = min(2 * window_length + 1, len(other_tokens) + 1)
    row_one = typing.cast(typing.List[typing.Optional[int]], [None] * alignment_window_length)
    row_two = typing.cast(typing.List[typing.Optional[int]], [None] * alignment_window_length)
    # NOTE: This operation copies a reference to the initial list `alignment_window_length` times.
    # Example:
    # >>> list_of_lists = [[]] * 10
    # >>> list_of_lists[0].append(1)
    # >>> list_of_lists
    # [[1], [1], [1], [1], [1], [1], [1], [1], [1], [1]]
    row_one_paths: typing.List[typing.List[typing.List[typing.Tuple[int, int]]]]
    row_one_paths = [[[]]] * alignment_window_length
    row_two_paths: typing.List[typing.List[typing.List[typing.Tuple[int, int]]]]
    row_two_paths = [[[]]] * alignment_window_length

    # Number of edits to convert a substring of the `other_tokens` into the empty string.
    row_one[0] = 0
    for i in range(min(window_length, len(other_tokens))):
        assert row_one[i] is not None
        # Deletion of `other_tokens[:i + 1]`.
        row_one[i + 1] = typing.cast(int, row_one[i]) + len(other_tokens[i])

    # Both `row_one_window` and `row_two_window` are not inclusive of the maximum.
    row_one_window = (0, min(len(other_tokens) + 1, window_length + 1))

    for i in tqdm(range(len(tokens))):
        # TODO: Consider setting the `window_center` at the minimum index in `row_one`. There are
        # a number of considerations to make:
        # 1. The window no longer guarantees that the last window will have completed both
        # sequences.
        # 2. Smaller indicies in `row_one` have not completed as much of the sequences as larger
        # sequences in `row_one`.
        window_center = min(i, len(other_tokens))
        row_two_window = (
            max(0, window_center - window_length),
            min(len(other_tokens) + 1, window_center + window_length + 1),
        )
        if (row_two_window[1] - row_two_window[0]) < len(row_two) and (
            row_two_window[1] == len(other_tokens) + 1
        ):
            row_two = row_two[: (row_two_window[1] - row_two_window[0])]
            row_two_paths = row_two_paths[: (row_two_window[1] - row_two_window[0])]

        for j in range(*row_two_window):
            choices = []

            if _is_in_window(j, row_one_window):
                deletion_cost = typing.cast(int, row_one[j - row_one_window[0]]) + len(tokens[i])
                deletion_path = row_one_paths[j - row_one_window[0]]
                choices.append((deletion_cost, deletion_path))
            if _is_in_window(j - 1, row_two_window):
                assert row_two[j - 1 - row_two_window[0]] is not None
                insertion_cost = typing.cast(int, row_two[j - 1 - row_two_window[0]]) + len(
                    other_tokens[j - 1]
                )
                insertion_path = row_two_paths[j - 1 - row_two_window[0]]
                choices.append((insertion_cost, insertion_path))
            if _is_in_window(j - 1, row_one_window):
                token = tokens[i]
                other_token = other_tokens[j - 1]
                if token == other_token or allow_substitution(token, other_token):
                    substition_cost = Levenshtein.distance(token, other_token)  # type: ignore
                    substition_cost = row_one[j - 1 - row_one_window[0]] + substition_cost
                    alignment = (j - 1, i) if flipped else (i, j - 1)
                    substition_path = row_one_paths[j - 1 - row_one_window[0]]
                    substition_path = [p + [alignment] for p in substition_path]
                    choices.append((substition_cost, substition_path))

            # NOTE: `min` picks the first occurring minimum item in the iterable passed.
            # NOTE: Substition is put last on purpose to discourage substition if other options are
            # available that cost the same.
            min_cost, min_paths = min(choices, key=lambda p: p[0])

            row_two[j - row_two_window[0]] = min_cost
            row_two_paths[j - row_two_window[0]] = min_paths

        row_one = row_two[:]
        row_one_paths = row_two_paths[:]
        row_one_window = row_two_window

    return (
        typing.cast(int, row_one[-1]),
        row_one_paths[-1][0],
    )


XMLType = typing.NewType("XML", str)

_XML_TAG = re.compile("<.*?>")


def xml_to_text(xml: XMLType) -> str:
    """Remove XML tags from xml and return the text only."""
    return re.sub(_XML_TAG, "", xml).strip()<|MERGE_RESOLUTION|>--- conflicted
+++ resolved
@@ -304,11 +304,7 @@
 
 
 def get_pronunciation(word: str, dictionary: CMUDictSyl) -> typing.Optional[Pronunciation]:
-<<<<<<< HEAD
-    """Get the syllabified CMU pronunciation for `word`, unless it's ambigious or not available.
-=======
     """Get the syllabified CMU pronunciation for `word`, unless it's ambiguous or not available.
->>>>>>> a62344b1
 
     Args:
         word: English word spelled with only English letter(s) or apostrophe(s).
