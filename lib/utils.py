--- conflicted
+++ resolved
@@ -339,17 +339,10 @@
     def __init__(self, *args, **kwargs):
         super().__init__(*args, **kwargs)
         num_directions = 2 if self.bidirectional else 1
-<<<<<<< HEAD
-        initial_hidden_state = torch.randn(self.num_layers * num_directions, 1, self.hidden_size)
-        self.initial_hidden_state = Parameter(initial_hidden_state)
-        initial_cell_state = torch.randn(self.num_layers * num_directions, 1, self.hidden_size)
-        self.initial_cell_state = Parameter(initial_cell_state)
-=======
         init_hidden_state = torch.randn(self.num_layers * num_directions, 1, self.hidden_size)
-        self.init_hidden_state = torch.nn.parameter.Parameter(init_hidden_state)
+        self.init_hidden_state = Parameter(init_hidden_state)
         init_cell_state = torch.randn(self.num_layers * num_directions, 1, self.hidden_size)
-        self.init_cell_state = torch.nn.parameter.Parameter(init_cell_state)
->>>>>>> 0d40016d
+        self.init_cell_state = Parameter(init_cell_state)
 
     def forward(  # type: ignore
         self,
@@ -373,13 +366,8 @@
 
     def __init__(self, *args, **kwargs):
         super().__init__(*args, **kwargs)
-<<<<<<< HEAD
-        self.initial_hidden_state = Parameter(torch.randn(1, self.hidden_size))
-        self.initial_cell_state = Parameter(torch.randn(1, self.hidden_size))
-=======
-        self.init_hidden_state = torch.nn.Parameter(torch.randn(1, self.hidden_size))
-        self.init_cell_state = torch.nn.Parameter(torch.randn(1, self.hidden_size))
->>>>>>> 0d40016d
+        self.init_hidden_state = Parameter(torch.randn(1, self.hidden_size))
+        self.init_cell_state = Parameter(torch.randn(1, self.hidden_size))
 
     def forward(
         self,
