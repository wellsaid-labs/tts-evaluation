function get_metadata_value() {
  curl --retry 5 \
    -s \
    -f \
    -H "Metadata-Flavor: Google" \
    "http://metadata/computeMetadata/v1/$1"
}

function get_attribute_value() {
  get_metadata_value "instance/attributes/$1"
}

for line in $(cat /etc/environment); do export $line; done

if [ -z "$1" ]; then
<<<<<<< HEAD
    TRAIN_SCRIPT_PATH=$(get_attribute_value train-script-path)
    STARTUP_SCRIPT_USER=$(get_attribute_value startup-script-user)
    echo "Setting environment variables..."
    echo "TRAIN_SCRIPT_PATH=$TRAIN_SCRIPT_PATH" >>/etc/environment
=======
  TRAIN_SCRIPT_PATH=$(get_attribute_value train-script-path)
  STARTUP_SCRIPT_USER=$(get_attribute_value startup-script-user)
  echo "Setting environment variables..."
  echo "TRAIN_SCRIPT_PATH=$TRAIN_SCRIPT_PATH" >>/etc/environment
>>>>>>> fecfc2b1
fi

if [ -f /opt/wellsaid-labs/AUTO_START_FROM_CHECKPOINT ]; then
  echo 'Restarting from the latest checkpoint...'
  runuser -l $STARTUP_SCRIPT_USER -c "screen -dmL bash -c \
      'cd /opt/wellsaid-labs/Text-to-Speech;
      . venv/bin/activate;
      PYTHONPATH=. python $TRAIN_SCRIPT_PATH resume;'"
<<<<<<< HEAD
fi


=======
fi
>>>>>>> fecfc2b1
<|MERGE_RESOLUTION|>--- conflicted
+++ resolved
@@ -13,17 +13,10 @@
 for line in $(cat /etc/environment); do export $line; done
 
 if [ -z "$1" ]; then
-<<<<<<< HEAD
-    TRAIN_SCRIPT_PATH=$(get_attribute_value train-script-path)
-    STARTUP_SCRIPT_USER=$(get_attribute_value startup-script-user)
-    echo "Setting environment variables..."
-    echo "TRAIN_SCRIPT_PATH=$TRAIN_SCRIPT_PATH" >>/etc/environment
-=======
   TRAIN_SCRIPT_PATH=$(get_attribute_value train-script-path)
   STARTUP_SCRIPT_USER=$(get_attribute_value startup-script-user)
   echo "Setting environment variables..."
   echo "TRAIN_SCRIPT_PATH=$TRAIN_SCRIPT_PATH" >>/etc/environment
->>>>>>> fecfc2b1
 fi
 
 if [ -f /opt/wellsaid-labs/AUTO_START_FROM_CHECKPOINT ]; then
@@ -32,10 +25,4 @@
       'cd /opt/wellsaid-labs/Text-to-Speech;
       . venv/bin/activate;
       PYTHONPATH=. python $TRAIN_SCRIPT_PATH resume;'"
-<<<<<<< HEAD
-fi
-
-
-=======
-fi
->>>>>>> fecfc2b1
+fi