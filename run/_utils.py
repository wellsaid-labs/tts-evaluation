import collections
import functools
import logging
import math
import multiprocessing
import multiprocessing.pool
import pathlib
import random
import typing
from functools import partial

import config as cf
import torch
import torch.nn
from third_party import LazyLoader
from torchnlp.random import fork_rng
from tqdm import tqdm

import lib
from lib.utils import disk_cache, split
from run import _config
from run.data import _loader

if typing.TYPE_CHECKING:  # pragma: no cover
    import librosa
    import scipy
    import scipy.signal
    from google.cloud import storage
    from Levenshtein import StringMatcher
else:
    librosa = LazyLoader("librosa", globals(), "librosa")
    scipy = LazyLoader("scipy", globals(), "scipy")
    storage = LazyLoader("storage", globals(), "google.cloud.storage")
    StringMatcher = LazyLoader("StringMatcher", globals(), "Levenshtein.StringMatcher")

logger = logging.getLogger(__name__)

Dataset = typing.Dict[_loader.Speaker, typing.List[_loader.Passage]]


@lib.utils.log_runtime
def get_dataset(
    datasets: typing.Dict[_loader.Speaker, _loader.DataLoader],
    path: pathlib.Path,
    include_psge: typing.Callable[[_loader.Passage], bool],
    handle_psge: typing.Callable[[_loader.Passage], _loader.Passage],
    max_workers: int = 0,
    language: typing.Optional[_loader.Language] = None,
) -> Dataset:
    """Define a TTS dataset.

    TODO: `apply_audio_filters` could be used replicate datasets with different audio processing.

    Args:
        datasets: Dictionary of datasets to load.
        path: Directory to cache the dataset.
        ...
    """
    logger.info("Loading dataset...")
    prepared = {s: f for s, f in datasets.items() if language is None or s.language == language}

    load = lambda s, d, **k: (s, [handle_psge(p) for p in d(path, **k) if include_psge(p)])
    if max_workers > 0:
        with multiprocessing.pool.ThreadPool(processes=min(max_workers, len(prepared))) as pool:
            items = list(pool.starmap(load, prepared.items()))
    else:
        items = [load(s, d, add_tqdm=True) for s, d in prepared.items()]

<<<<<<< HEAD
    prepared = {k: v for k, v in items if len(v) > 0}
    _omitted = datasets.keys() - prepared.keys()
    if len(_omitted) > 0:
        logger.info("Omitted %d Speakers: %s", len(_omitted), _omitted)

    return prepared
=======
    prepared_dataset = {k: v for k, v in items if len(v) > 0}
    kept = prepared_dataset.keys()
    omitted = datasets.keys() - kept
    logger.info("Kept %d Speakers: %s", len(kept), kept)
    logger.warning("Omitted %d Speakers: %s", len(omitted), omitted)
    return prepared_dataset
>>>>>>> f361efe2


@functools.lru_cache(maxsize=None)
def _is_duplicate(a: str, b: str, min_sim: float) -> bool:
    """Helper function for `split_dataset` used to judge string similarity."""
    matcher = StringMatcher.StringMatcher(seq1=a, seq2=b)
    return (
        matcher.real_quick_ratio() > min_sim
        and matcher.quick_ratio() > min_sim
        and matcher.ratio() > min_sim
    )


def _find_duplicate_passages(
    dev_scripts: typing.Union[typing.Set[str], typing.Tuple[str]],
    passages: typing.List[_loader.Passage],
    min_sim: float,
) -> typing.Tuple[typing.List[_loader.Passage], typing.List[_loader.Passage]]:
    """Find passages in `passages` that are a duplicate of a passage in `dev_scripts`.

    Args:
        dev_scripts: Set of unique scripts.
        passages: Passages that may have a `script` thats already included in `dev_scripts`.
        min_sim: From 0 - 1, this is the minimum similarity two scripts must have to be considered
            duplicates.
    """
    duplicates, rest = [], []
    for passage in passages:
        if passage.script in dev_scripts:
            duplicates.append(passage)
            continue

        length = len(duplicates)
        for dev_script in dev_scripts:
            if _is_duplicate(dev_script, passage.script, min_sim):
                duplicates.append(passage)
                break

        if length == len(duplicates):
            rest.append(passage)

    return duplicates, rest


def _passages_len(passages: typing.List[_loader.Passage]) -> float:
    """Get the cumulative length of all `passages`."""
    return sum(p.segmented_audio_length() for p in passages)


def _len_of_dups(
    item: typing.Tuple[int, _loader.Passage], passages: typing.List[_loader.Passage], min_sim: float
) -> float:
    """Get the cumulative length of passage and it's duplicates."""
    # TODO: Document this function better, for example, how come this only find duplicates after
    # the first item.
    assert passages[item[0]] is item[1]
    dups = _find_duplicate_passages((item[1].script,), passages[item[0] :], min_sim)[0]
    return _passages_len(dups)


TrainDev = typing.Tuple[Dataset, Dataset]


def _split_dataset(dataset: Dataset, dev_len: int, min_sim: float) -> TrainDev:
    """Split `dataset` into `train` and `dev` such that they contain no duplicates.

    TODO: Refactor this function to be more generic, and easier to test, without needing to load
    an entire dataset.
    NOTE: If there is only one dataset, this function makes no attempt to deduplicate inside
    a single dataset. This assumes there is no meaningful duplicate content within the same dataset.
    TODO: In dataset preprocessing, ensure there are no duplicates within a single dataset.

    Args
        ...
        dev_len: The approximate number of seconds to include for each speaker split.
        min_sim: The minimum similarity between two passages for them to be considered duplicates.
    """
    dev: Dataset = collections.defaultdict(list)
    train: Dataset = collections.defaultdict(list)
    dev_scripts: typing.Set[str] = set()
    if len(dataset) == 1:
        ((speaker, passages),) = tuple(dataset.items())
        logger.info(f"Splitting `{speaker}` without deduplication.")
        random.shuffle(passages)
        splits = list(split(passages, [dev_len, math.inf], lambda p: _passages_len([p])))
        dev[speaker].extend(splits[0])
        train[speaker].extend(splits[1])
        return dict(train), dict(dev)

    logger.info("Creating initial split...")
    items = sorted(dataset.items(), key=lambda i: i[0].label)
    random.shuffle(items)
    for speaker, passages in tqdm(items):
        duplicates, rest = _find_duplicate_passages(dev_scripts, passages, min_sim)
        random.shuffle(rest)
        split_lens = [max(dev_len - _passages_len(duplicates), 0), math.inf]
        val = partial(_len_of_dups, passages=rest, min_sim=min_sim)
        # NOTE: `split` ensures that the length doesn't exceed `dev_len`.
        splits = [[p for _, p in s] for s in split(list(enumerate(rest)), split_lens, val)]
        dev[speaker].extend(duplicates + splits[0])
        train[speaker].extend(splits[1])
        dev_scripts.update(d.script for d in dev[speaker])

    length = None
    while length is None or length != len(dev_scripts):
        length = len(dev_scripts)
        logger.info("Filtering out leftover duplicates...")
        for speaker, _ in tqdm(items):
            duplicates, rest = _find_duplicate_passages(dev_scripts, train[speaker], min_sim)
            dev[speaker].extend(duplicates)
            train[speaker] = rest
            dev_scripts.update(d.script for d in duplicates)

    return dict(train), dict(dev)


@lib.utils.log_runtime
def split_dataset(
    dataset: Dataset,
    dev_speakers: typing.Set[_loader.Speaker],
    approx_dev_len: int,
    min_sim: float,
    groups: typing.List[typing.Set[_loader.Speaker]],
    seed: int = 123,
) -> TrainDev:
    """Split `dataset` into a train and development dataset. Ensures that `dev` and `train` share
    no duplicate passages.

    NOTE: This assumes that the amount of data in each passage can be estimated with
    `segmented_audio_length` (via `_passages_len`). For example, if there was a long pause within a
    passage, this metric would include the long pause into the calculation of the dataset size,
    even though the long pause doesn't typically have useful data.
    NOTE: Any duplicate data for a speaker, not in `dev_speakers` will be discarded.
    NOTE: The duplicate cache is cleared after this function is run assuming it's not relevant
    any more.
    NOTE: The RNG state should never change; otherwise, the training and dev datasets may be
    different from process to process.
    TODO: `_split_dataset` can be rerun many times, in order to reduce, the size of the `dev_split`,
    so that it better matches `approx_dev_len`; however, it's not obvious how that would affect
    the distribution of the dev set as compared to the train set.

    Args:
        ...
        dev_speakers: Speakers to include in the development set.
        approx_dev_len: Number of seconds per speaker in the development dataset. The
            deduping algorithm may add extra items above the `approx_dev_length`.
        min_sim: The minimum percentage similarity for two passages to be considered duplicates.
        groups: These are groups of speakers that may share similar scripts.
        ...
    """
    logger.info("Splitting dataset...")
    speakers = {s for g in groups for s in g}
    message = f"Groups have overlapping speakers: {groups}"
    assert len(speakers) == sum(len(g) for g in groups), message
    assert len(set(dataset.keys()) - speakers) == 0, "Dataset speakers not found in groups."
    train: Dataset = {}
    dev: Dataset = {}
    subsets = ({k: v for k, v in dataset.items() if k in g and k in dev_speakers} for g in groups)
    for subset in (s for s in subsets if len(s) > 0):
        with fork_rng(seed=seed):
            train_split, dev_split = _split_dataset(subset, approx_dev_len, min_sim)
        train, dev = {**train, **train_split}, {**dev, **dev_split}

    # NOTE: For non-dev speakers, discard training passages which are already in `dev`.
    for group in groups:
        dev_scripts = {p.script for s, d in dev.items() for p in d if s in group}
        items = ((s, p) for s, p in dataset.items() if s in group and s not in dev_speakers)
        for speaker, passages in items:
            duplicates, rest = _find_duplicate_passages(dev_scripts, passages, min_sim)
            if len(duplicates) > 0:
                logger.warning("Discarded %d `%s` duplicates.", len(duplicates), speaker)
            train[speaker] = rest

    for spkr in dataset.keys():
        train_len = _passages_len(train.get(spkr, []))
        dev_len = _passages_len(dev.get(spkr, []))
        assert train_len > 0, f"{spkr} `train` dataset has no data."
        if spkr in dev_speakers:
            message = "The `dev` dataset is larger than the "
            message += f"`train` dataset ({dev_len} >= {train_len})."
            assert train_len >= dev_len, message
            assert dev_len > 0, f"{spkr} `dev` dataset has no data."

    _is_duplicate.cache_clear()
    return train, dev


@disk_cache(_config.DATASET_CACHE_PATH)
def _get_datasets():
    """Get a `train` and `dev` dataset."""
    dataset = cf.partial(get_dataset)()
    return cf.partial(split_dataset)(dataset)


def _get_debug_datasets(speakers: typing.Set[_loader.Speaker]):
    """Get small `train` and `dev` datasets for debugging."""
    speaker = next(iter(speakers), None)
    assert speaker is not None
    kwargs = {"datasets": {speaker: _config.DATASETS[speaker]}}
    dataset = cf.call(get_dataset, **kwargs, _overwrite=True)
    return cf.partial(split_dataset)(dataset)


def get_datasets(debug: bool):
    """Get a `train` and `dev` dataset."""
    if debug:
        return cf.partial(_get_debug_datasets)()
    return _get_datasets()


SpanGeneratorGetWeight = typing.Callable[[_loader.Speaker, float], float]


class SpanGenerator(typing.Iterator[_loader.Span]):
    """Define the dataset generator to train and evaluate the TTS models on.

    NOTE: For datasets that are conventional with only one alignment per passage, `SpanGenerator`
    samples directly from that distribution.

    TODO: Create a generic dataset size estimiator that takes into account
    `run._config._include_span` instead of just using
    `float(sum(p.segmented_audio_length() for p in d))`. Based on statistics, the current estimator
    is pretty accurate.

    Args:
        ...
        dataset
        max_seconds: The maximum seconds delimited by an `Span`.
        ...
        get_weight: Given the `Speaker` and the size of it's dataset, get it's weight relative
            to other speakers. The weight is used to determine how many spans to generate from
            it's dataset. If all the speakers have the same weight, then they'll be sampled
            from equally.
    """

    @lib.utils.log_runtime
    def __init__(
        self,
        dataset: Dataset,
        max_seconds: int,
        include_span: typing.Callable[[_loader.Span], bool],
        get_weight: SpanGeneratorGetWeight = lambda *_: 1.0,
        **kwargs,
    ):
        self.max_seconds = max_seconds
        self.dataset = dataset
        self.generators: typing.Dict[_loader.Speaker, _loader.SpanGenerator] = {}
        for speaker, passages in dataset.items():
            is_singles = all([len(p.alignments) == 1 for p in passages])
            max_seconds_ = math.inf if is_singles else max_seconds
            self.generators[speaker] = cf.partial(_loader.SpanGenerator)(
                passages, max_seconds_, **kwargs
            )
        self.counter = {s: 0.0 for s in dataset.keys()}
        self.expected = {
            s: get_weight(s, float(sum(p.segmented_audio_length() for p in d)))
            for s, d in dataset.items()
        }
        self.include_span = include_span

    def __iter__(self) -> typing.Iterator[_loader.Span]:
        return self

    def __next__(self) -> _loader.Span:
        """Sample spans with a uniform speaker distribution based on `span.audio_length`."""
        while True:
            speaker = lib.utils.corrected_random_choice(self.counter, self.expected)
            span = next(self.generators[speaker])
            if span.audio_length <= self.max_seconds and self.include_span(span):
                self.counter[span.speaker] += span.audio_length
                return span


def get_window(window: str, window_length: int, window_hop: int) -> torch.Tensor:
    """Get a `torch.Tensor` window that passes `scipy.signal.check_COLA`.

    NOTE: `torch.hann_window` does not pass `scipy.signal.check_COLA`, for example. Learn more:
    https://github.com/pytorch/audio/issues/452
    """
    numpy_window = librosa.filters.get_window(window, window_length)
    assert scipy.signal.check_COLA(numpy_window, window_length, window_length - window_hop)
    return torch.tensor(numpy_window).float()


@functools.lru_cache(maxsize=1)
def get_storage_client() -> "storage.Client":
    return storage.Client()


def gcs_uri_to_blob(gcs_uri: str) -> "storage.Blob":
    """Parse GCS URI (e.g. "gs://cloud-samples-tests/speech/brooklyn.flac") and return a `Blob`.

    NOTE: This function requires GCS authorization.
    """
    assert len(gcs_uri) > 5, "The URI must be longer than 5 characters to be a valid GCS link."
    assert gcs_uri[:5] == "gs://", "The URI provided is not a valid GCS link."
    path_segments = gcs_uri[5:].split("/")
    bucket = get_storage_client().bucket(path_segments[0])
    name = "/".join(path_segments[1:])
    return bucket.blob(name)


def blob_to_gcs_uri(blob: "storage.Blob") -> str:
    """Get GCS URI (e.g. "gs://cloud-samples-tests/speech/brooklyn.flac") from `blob`."""
    return "gs://" + blob.bucket.name + "/" + blob.name<|MERGE_RESOLUTION|>--- conflicted
+++ resolved
@@ -66,21 +66,13 @@
     else:
         items = [load(s, d, add_tqdm=True) for s, d in prepared.items()]
 
-<<<<<<< HEAD
     prepared = {k: v for k, v in items if len(v) > 0}
-    _omitted = datasets.keys() - prepared.keys()
-    if len(_omitted) > 0:
-        logger.info("Omitted %d Speakers: %s", len(_omitted), _omitted)
-
-    return prepared
-=======
-    prepared_dataset = {k: v for k, v in items if len(v) > 0}
-    kept = prepared_dataset.keys()
+    kept = prepared.keys()
     omitted = datasets.keys() - kept
     logger.info("Kept %d Speakers: %s", len(kept), kept)
     logger.warning("Omitted %d Speakers: %s", len(omitted), omitted)
-    return prepared_dataset
->>>>>>> f361efe2
+
+    return prepared
 
 
 @functools.lru_cache(maxsize=None)
