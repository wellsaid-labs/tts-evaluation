import collections
import functools
import logging
import math
import pathlib
import random
import typing
from functools import partial

import config as cf
import torch
import torch.nn
from third_party import LazyLoader
from torchnlp.random import fork_rng
from tqdm import tqdm

import lib
from lib.utils import disk_cache, split
from run import _config
from run.data import _loader
from run.data._loader import DataLoaders, Language, Passage, Speaker

if typing.TYPE_CHECKING:  # pragma: no cover
    import librosa
    import scipy
    import scipy.signal
    from google.cloud import storage
    from Levenshtein import StringMatcher
else:
    librosa = LazyLoader("librosa", globals(), "librosa")
    scipy = LazyLoader("scipy", globals(), "scipy")
    storage = LazyLoader("storage", globals(), "google.cloud.storage")
    StringMatcher = LazyLoader("StringMatcher", globals(), "Levenshtein.StringMatcher")

logger = logging.getLogger(__name__)

UnprocessedDataset = typing.Dict[Speaker, _loader.UnprocessedDataset]
Dataset = typing.Dict[Speaker, typing.List[Passage]]


def get_unprocessed_dataset(
    datasets: DataLoaders, path: pathlib.Path, language: typing.Optional[Language] = None
) -> UnprocessedDataset:
    """Get a raw unprocessed TTS dataset.

    Args:
        datasets: Dictionary of datasets to load.
        path: Directory to cache the dataset.
        ...
    """
    return {s: d(path) for s, d in datasets.items() if language is None or s.language == language}


@lib.utils.log_runtime
def get_dataset(
<<<<<<< HEAD
    datasets: typing.Dict[_loader.Speaker, _loader.DataLoader],
    path: pathlib.Path,
    include_passage: typing.Callable[[_loader.Passage], bool],
    language: typing.Optional[_loader.Language] = None,
=======
    datasets: DataLoaders, include_passage: typing.Callable[[Passage], bool], **kwargs
>>>>>>> cae19213
) -> Dataset:
    """Get a TTS dataset.

    TODO: `apply_audio_filters` could be used replicate datasets with different audio processing.
    TODO: Implement a version of `make_passages` that can process multiple speakers together.

    Args:
        datasets: Dictionary of datasets to load.
        path: Directory to cache the dataset.
        ...
    """
    logger.info("Loading dataset...")

<<<<<<< HEAD
    loaders = {s: f for s, f in datasets.items() if language is None or s.language == language}
    processed = [_loader.make_passages(s.label, l(path), add_tqdm=True) for s, l in loaders.items()]
    processed = [[p for p in d if include_passage(p)] for d in processed]
    prepared = {k: v for k, v in zip(loaders.keys(), processed) if len(v) > 0}
=======
    dataset = cf.partial(get_unprocessed_dataset)(datasets, **kwargs)
    processed = [_loader.make_passages(s.label, d, add_tqdm=True) for s, d in dataset.items()]
    processed = [[p for p in d if include_passage(p)] for d in processed]
    prepared = {k: v for k, v in zip(dataset.keys(), processed) if len(v) > 0}
>>>>>>> cae19213

    kept = prepared.keys()
    omitted = datasets.keys() - kept
    logger.info(f"Kept {len(kept)} Speakers: {kept}")
    logger.warning(f"Omitted {len(omitted)} Speakers: {omitted}")

    return prepared


@functools.lru_cache(maxsize=None)
def _is_duplicate(a: str, b: str, min_sim: float) -> bool:
    """Helper function for `split_dataset` used to judge string similarity."""
    matcher = StringMatcher.StringMatcher(seq1=a, seq2=b)
    return (
        matcher.real_quick_ratio() > min_sim
        and matcher.quick_ratio() > min_sim
        and matcher.ratio() > min_sim
    )


def _find_duplicate_passages(
    dev_scripts: typing.Union[typing.Set[str], typing.Tuple[str]],
    passages: typing.List[Passage],
    min_sim: float,
) -> typing.Tuple[typing.List[Passage], typing.List[Passage]]:
    """Find passages in `passages` that are a duplicate of a passage in `dev_scripts`.

    Args:
        dev_scripts: Set of unique scripts.
        passages: Passages that may have a `script` that is already included in `dev_scripts`.
        min_sim: From 0 - 1, this is the minimum similarity two scripts must have to be considered
            duplicates.
    """
    duplicates, rest = [], []
    for passage in passages:
        # NOTE: First, check whether the `passage.script` exactly matches any `dev_script`.
        if passage.script in dev_scripts:
            duplicates.append(passage)
            continue

        # NOTE: Second, check whether `passage.script` has `min_sim` similarity to any `dev_script`.
        is_passage_unique: bool = True
        for dev_script in dev_scripts:
            if _is_duplicate(dev_script, passage.script, min_sim):
                duplicates.append(passage)
                is_passage_unique = False
                break

        if is_passage_unique:
            rest.append(passage)

    return duplicates, rest


def _passages_len(passages: typing.List[Passage]) -> float:
    """Get the cumulative length of all `passages`."""
    return sum(p.segmented_audio_length() for p in passages)


def _len_of_dups(
    item: typing.Tuple[int, Passage], passages: typing.List[Passage], min_sim: float
) -> float:
    """Get the cumulative length of all passages which are duplicates of `item`, including the
    `item` itself.

    This function is called numerous times in sequence, with each passage in `passages` serving as
    `item`, so it only searches for duplicates starting at the index of the current `item` in the
    `passages` list. If `item` had duplicates earlier in the list, they would already be included in
    the dev set during a previous invocation, with the earlier duplicate serving as `item`.

    Args
        item: A tuple consisting of an index and its corresponding passage in the `passages` list.
        passages: A list of passages to compare to `item`, which includes the `item` itself.
        min_sim: The minimum similarity between two passages for them to be considered duplicates.
    """
    item_index, item_passage = item
    assert passages[item_index] is item_passage
    dups, _ = _find_duplicate_passages((item_passage.script,), passages[item_index:], min_sim)
    return _passages_len(dups)


TrainDev = typing.Tuple[Dataset, Dataset]


def _split_dataset(dataset: Dataset, approx_dev_len: int, min_sim: float) -> TrainDev:
    """Split `dataset` into `train` and `dev` such that they contain no duplicates.

    TODO: Refactor this function to be more generic, and easier to test, without needing to load
    an entire dataset.
    NOTE: If there is only one dataset, this function makes no attempt to deduplicate inside
    a single dataset. This assumes there is no meaningful duplicate content within the same dataset.
    TODO: In dataset preprocessing, ensure there are no duplicates within a single dataset.

    Args
        ...
        approx_dev_len: The approximate number of seconds to include in each speaker's dev set.
        min_sim: The minimum similarity between two passages for them to be considered duplicates.
    """
    dev: Dataset = collections.defaultdict(list)
    train: Dataset = collections.defaultdict(list)
    dev_scripts: typing.Set[str] = set()
    logger.debug(f"Dataset length is {len(dataset)} speaker(s).")

    # NOTE: Given a dataset of 1 speaker, assume no duplicates and split naively.
    if len(dataset) == 1:
        ((speaker, passages),) = tuple(dataset.items())
        logger.info(f"Splitting single speaker '{speaker.label}' without deduplication.")
        random.shuffle(passages)
        d, t = list(split(passages, [approx_dev_len, math.inf], lambda p: _passages_len([p])))
        logger.info(f"Split into {len(t)} train, {len(d)} dev passage(s).")
        dev[speaker].extend(d)
        train[speaker].extend(t)
        return dict(train), dict(dev)

    # NOTE: Given a dataset of 2+ speakers, deduplicate for each speaker.
    logger.info("Creating initial split...")
    items = sorted(dataset.items(), key=lambda i: i[0].label)
    random.shuffle(items)
    for spkr, passages in tqdm(items):
        num_p = len(passages)
        logger.info(f"\n\nProcessing speaker {spkr.label} ({spkr.name}) with {num_p} passages.")
        duplicates, rest = _find_duplicate_passages(dev_scripts, passages, min_sim)
        num_dup = len(duplicates)
        num_rest = len(rest)
        logger.debug(
            f"Speaker {spkr.label} ({spkr.name}): found {num_dup} duplicate passages, "
            f"{num_rest} remaining passages in the rest of their dataset."
        )
        random.shuffle(rest)

        # NOTE: `_len_of_dups()` gets the cumulative length of all passages which are duplicates of
        # a passage, including the passage itself. Then `split()` incorporates the length determined
        # by`_len_of_dups()` to split out at most `approx_dev_len` passages, via `split_lens`, after
        # duplicates are removed.
        val = partial(_len_of_dups, passages=rest, min_sim=min_sim)
        split_lens = [max(approx_dev_len - _passages_len(duplicates), 0), math.inf]
        d, t = [[p for _, p in s] for s in split(list(enumerate(rest)), split_lens, val)]

        logger.debug(f"Extending {spkr.label} dev set with {len(duplicates)} duplicates.")
        dev[spkr].extend(duplicates + d)
        train[spkr].extend(t)
        dev_scripts.update(d.script for d in dev[spkr])
        num_t = len(train[spkr])
        num_d = len(dev[spkr])
        logger.info(f"Split {num_p} passages for {spkr.label} into {num_t} train, {num_d} dev.")
    logger.debug("Finished initial split.\n")

    # NOTE: Continue deduping for each speaker until all duplicates are filtered between train/dev.
    num_dev_scripts = len(dev_scripts)
    finished_splitting: bool = False
    logger.info("Filtering out leftover duplicates for each speaker...")
    while not finished_splitting:
        num_dev_scripts = len(dev_scripts)
        for speaker, _ in tqdm(items):
            logger.debug(f"\n\nFiltering out leftover duplicates for {speaker.label}.")
            duplicates, rest = _find_duplicate_passages(dev_scripts, train[speaker], min_sim)
            num_dup = len(duplicates)
            num_rest = len(rest)
            logger.debug(
                f"Speaker {speaker.label} ({speaker.name}): {num_dup} duplicates, {num_rest} rest."
            )
            logger.debug(f"Extending {speaker.label} dev set with {len(duplicates)} duplicates.")
            dev[speaker].extend(duplicates)
            train[speaker] = rest
            dev_scripts.update(d.script for d in duplicates)
        finished_splitting = num_dev_scripts == len(dev_scripts)

    return dict(train), dict(dev)


@lib.utils.log_runtime
def split_dataset(
    dataset: Dataset,
    dev_speakers: typing.Set[Speaker],
    approx_dev_len: int,
    min_sim: float,
    groups: typing.List[typing.Set[Speaker]],
    min_split_passages: int,
    seed: int = 123,
) -> TrainDev:
    """Split `dataset` into a train and development dataset. Ensures that `dev` and `train` share
    no duplicate passages.

    NOTE: This assumes that the amount of data in each passage can be estimated with
    `segmented_audio_length` (via `_passages_len`). For example, if there was a long pause within a
    passage, this metric would include the long pause into the calculation of the dataset size,
    even though the long pause doesn't typically have useful data.
    NOTE: Any duplicate data for a speaker who is not in `dev_speakers` will be discarded.
    NOTE: The duplicate cache is cleared after this function is run, assuming it's not relevant
    anymore.
    NOTE: The RNG state should never change; otherwise, the training and dev datasets may be
    different from process to process.
    TODO: `_split_dataset` can be rerun many times in order to reduce the size of the `dev_split`,
    so that it better matches `approx_dev_len`; however, it's not obvious how that would affect
    the distribution of the dev set as compared to the train set.

    Args:
        ...
        dev_speakers: Speakers to include in the development set.
        approx_dev_len: Approximate number of seconds per speaker in the development dataset. The
            deduping algorithm may add extra items above the `approx_dev_length`. The dev set may be
            smaller than `approx_dev_len` if a speaker has no duplicate passages.
        min_sim: The minimum percentage similarity for two passages to be considered duplicates.
        groups: Non-overlapping sets of speakers, such that two groups may share similar scripts,
            but duplication is eliminated within each group across train/dev datasets. While ideally
            we would dedupe across the entire dataset, deduping within smaller groups improves
            performance by limiting the scope to require fewer comparisons.
        min_split_passages: The minimum number of passages that a dev speaker must have in each of
            their dev/train sets after splitting.
        ...
    """
    # NOTE: Raise an error for datasets from `dev_speakers` which are shorter than `approx_dev_len`.
    for spkr in dev_speakers:
        len_spkr_p = _passages_len(dataset[spkr])
        if len_spkr_p < approx_dev_len:
            raise ValueError(
                f"Speaker {spkr.label} has a total dataset length of {round(len_spkr_p, 1)}s, "
                f"shorter than `approx_dev_len` of {approx_dev_len}s. Recommended to delete speaker"
                f" from `dev_speakers`."
            )

    # NOTE: Ensure that each speaker is in exactly one group.
    logger.info("Splitting dataset...")
    speakers = {s for g in groups for s in g}
    message = f"Groups have overlapping speakers: {groups}"
    assert len(speakers) == sum(len(g) for g in groups), message
    assert len(set(dataset.keys()) - speakers) == 0, "Dataset speakers not found in groups."

    # NOTE: Create an initial dev/train split for each `subset`, where one `subset` is comprised of
    # the passages of all `dev_speakers` in a group.
    train: Dataset = {}
    dev: Dataset = {}
    subsets = ({s: p for s, p in dataset.items() if s in g and s in dev_speakers} for g in groups)
    for subset in (subset for subset in subsets if len(subset) > 0):
        logger.debug(f"Creating initial split of subset {[spkr.label for spkr in subset.keys()]}.")
        with fork_rng(seed=seed):
            train_split, dev_split = _split_dataset(subset, approx_dev_len, min_sim)
        train, dev = {**train, **train_split}, {**dev, **dev_split}

    # NOTE: For non-dev speakers, discard training passages which are already in `dev`.
    for group in groups:
        logger.debug(
            f"Discarding any non-dev duplicates for group: {', '.join([s.label for s in group])}."
        )
        dev_scripts = {p.script for s, d in dev.items() for p in d if s in group}
        items = ((s, p) for s, p in dataset.items() if s in group and s not in dev_speakers)
        for spkr, passages in items:
            logger.debug(f"Processing non-dev speaker {spkr.label}, {len(passages)} passages.")
            duplicates, rest = _find_duplicate_passages(dev_scripts, passages, min_sim)
            if len(duplicates) > 0:
                logger.debug(f"Discarded {len(duplicates)} `{spkr.label}` duplicates.")
            train[spkr] = rest
        logger.debug("Finished any non-dev discarding for group.")

    # NOTE: Ensure that each speaker's `train` dataset is not empty. For dev speakers, ensure that
    # their `dev` dataset is smaller than their `train` dataset, that `dev` is not empty, and that
    # their data splits so each of their dev/train sets has a minimum size of `min_split_passages`.
    for spkr in dataset.keys():
        train_len = _passages_len(train.get(spkr, []))
        dev_len = _passages_len(dev.get(spkr, []))
        num_train = len(train.get(spkr, []))
        num_dev = len(dev.get(spkr, []))
        assert train_len > 0, f"{spkr} `train` dataset has no data."
        if spkr in dev_speakers:
            msg = f"For {spkr.label}, `dev` is longer than `train` ({dev_len}s > {train_len})s."
            assert train_len >= dev_len, msg
            assert dev_len > 0, f"{spkr} `dev` dataset has no data."
        logger.info(f"Split {spkr} into {num_train} train, {num_dev} dev passages.")
        if num_dev < min_split_passages:
            logger.warning(
                f"For {spkr.label}, dev set has only {num_dev} passage(s), fewer than "
                f"{min_split_passages}."
            )

    _is_duplicate.cache_clear()
    return train, dev


@disk_cache(_config.DATASET_CACHE_PATH)
def _get_datasets():
    """Get a `train` and `dev` dataset."""
    dataset = cf.partial(get_dataset)()
    return cf.partial(split_dataset)(dataset)


def _get_debug_datasets(speakers: typing.Set[Speaker]):
    """Get small `train` and `dev` datasets for debugging."""
    speaker = next(iter(speakers), None)
    assert speaker is not None
    kwargs = {"datasets": {speaker: _config.DATASETS[speaker]}}
    dataset = cf.call(get_dataset, **kwargs, _overwrite=True)
    return cf.partial(split_dataset)(dataset)


def get_datasets(debug: bool):
    """Get a `train` and `dev` dataset."""
    if debug:
        return cf.partial(_get_debug_datasets)()
    return _get_datasets()


SpanGeneratorGetWeight = typing.Callable[[Speaker, float], float]


class SpanGenerator(typing.Iterator[_loader.Span]):
    """Define the dataset generator to train and evaluate the TTS models on.

    NOTE: For datasets that are conventional with only one alignment per passage, `SpanGenerator`
    samples directly from that distribution.

    TODO: Create a generic dataset size estimiator that takes into account
    `run._config._include_span` instead of just using
    `float(sum(p.segmented_audio_length() for p in d))`. Based on statistics, the current estimator
    is pretty accurate.

    Args:
        ...
        dataset
        max_seconds: The maximum seconds delimited by an `Span`.
        ...
        get_weight: Given the `Speaker` and the size of it's dataset, get it's weight relative
            to other speakers. The weight is used to determine how many spans to generate from
            it's dataset. If all the speakers have the same weight, then they'll be sampled
            from equally.
    """

    @lib.utils.log_runtime
    def __init__(
        self,
        dataset: Dataset,
        max_seconds: int,
        include_span: typing.Callable[[_loader.Span], bool],
        get_weight: SpanGeneratorGetWeight = lambda *_: 1.0,
        **kwargs,
    ):
        self.max_seconds = max_seconds
        self.dataset = dataset
        self.generators: typing.Dict[Speaker, _loader.SpanGenerator] = {}
        for speaker, passages in dataset.items():
            is_singles = all([len(p.alignments) == 1 for p in passages])
            max_seconds_ = math.inf if is_singles else max_seconds
            self.generators[speaker] = cf.partial(_loader.SpanGenerator)(
                passages, max_seconds_, **kwargs
            )
        self.counter = {s: 0.0 for s in dataset.keys()}
        self.expected = {
            s: get_weight(s, float(sum(p.segmented_audio_length() for p in d)))
            for s, d in dataset.items()
        }
        self.include_span = include_span

    def __iter__(self) -> typing.Iterator[_loader.Span]:
        return self

    def __next__(self) -> _loader.Span:
        """Sample spans with a uniform speaker distribution based on `span.audio_length`."""
        while True:
            speaker = lib.utils.corrected_random_choice(self.counter, self.expected)
            span = next(self.generators[speaker])
            if span.audio_length <= self.max_seconds and self.include_span(span):
                self.counter[span.speaker] += span.audio_length
                return span


def get_window(window: str, window_length: int, window_hop: int) -> torch.Tensor:
    """Get a `torch.Tensor` window that passes `scipy.signal.check_COLA`.

    NOTE: `torch.hann_window` does not pass `scipy.signal.check_COLA`, for example. Learn more:
    https://github.com/pytorch/audio/issues/452
    """
    numpy_window = librosa.filters.get_window(window, window_length)
    assert scipy.signal.check_COLA(numpy_window, window_length, window_length - window_hop)
    return torch.tensor(numpy_window).float()


@functools.lru_cache(maxsize=1)
def get_storage_client() -> "storage.Client":
    return storage.Client()


def gcs_uri_to_blob(gcs_uri: str) -> "storage.Blob":
    """Parse GCS URI (e.g. "gs://cloud-samples-tests/speech/brooklyn.flac") and return a `Blob`.

    NOTE: This function requires GCS authorization.
    """
    assert len(gcs_uri) > 5, "The URI must be longer than 5 characters to be a valid GCS link."
    assert gcs_uri[:5] == "gs://", "The URI provided is not a valid GCS link."
    path_segments = gcs_uri[5:].split("/")
    bucket = get_storage_client().bucket(path_segments[0])
    name = "/".join(path_segments[1:])
    return bucket.blob(name)


def blob_to_gcs_uri(blob: "storage.Blob") -> str:
    """Get GCS URI (e.g. "gs://cloud-samples-tests/speech/brooklyn.flac") from `blob`."""
    return "gs://" + blob.bucket.name + "/" + blob.name<|MERGE_RESOLUTION|>--- conflicted
+++ resolved
@@ -53,14 +53,7 @@
 
 @lib.utils.log_runtime
 def get_dataset(
-<<<<<<< HEAD
-    datasets: typing.Dict[_loader.Speaker, _loader.DataLoader],
-    path: pathlib.Path,
-    include_passage: typing.Callable[[_loader.Passage], bool],
-    language: typing.Optional[_loader.Language] = None,
-=======
     datasets: DataLoaders, include_passage: typing.Callable[[Passage], bool], **kwargs
->>>>>>> cae19213
 ) -> Dataset:
     """Get a TTS dataset.
 
@@ -74,17 +67,10 @@
     """
     logger.info("Loading dataset...")
 
-<<<<<<< HEAD
-    loaders = {s: f for s, f in datasets.items() if language is None or s.language == language}
-    processed = [_loader.make_passages(s.label, l(path), add_tqdm=True) for s, l in loaders.items()]
-    processed = [[p for p in d if include_passage(p)] for d in processed]
-    prepared = {k: v for k, v in zip(loaders.keys(), processed) if len(v) > 0}
-=======
     dataset = cf.partial(get_unprocessed_dataset)(datasets, **kwargs)
     processed = [_loader.make_passages(s.label, d, add_tqdm=True) for s, d in dataset.items()]
     processed = [[p for p in d if include_passage(p)] for d in processed]
     prepared = {k: v for k, v in zip(dataset.keys(), processed) if len(v) > 0}
->>>>>>> cae19213
 
     kept = prepared.keys()
     omitted = datasets.keys() - kept
