import typing
from functools import lru_cache

import config as cf
import torch
import torch.nn
from torch.nn import ModuleList
from torch.nn.utils.rnn import pad_sequence
from torchnlp.nn import LockedDropout

from lib.distributed import NumeralizePadEmbed
from lib.utils import LSTM
from run._models.spectrogram_model.containers import Encoded
from run._models.spectrogram_model.inputs import Inputs


@lru_cache(maxsize=8)
def _roll_helper(
    length: int, device: torch.device, dimension: int, num_dimensions: int
) -> typing.Tuple[torch.Tensor, int]:
    """Helper to ensure `indices` and `dimension` are not recalculated unnecessarily."""
    indices = torch.arange(0, length, device=device)
    dimension = num_dimensions + dimension if dimension < 0 else dimension
    # EXAMPLE:
    # indicies.shape == (3,)
    # tensor.shape == (1, 2, 3, 4, 5)
    # indices_shape == [1, 1, 3, 1, 1]
    indices_shape = [1] * dimension + [-1] + [1] * (num_dimensions - dimension - 1)
    indices = indices.view(*tuple(indices_shape))
    return indices, dimension


def _roll(tensor: torch.Tensor, shift: torch.Tensor, dim: int = -1) -> torch.Tensor:
    """Shift a tensor along the specified dimension.

    Args:
        tensor (torch.Tensor [*, dim, *]): The tensor to shift.
        shift (torch.Tensor [*]): The number of elements to shift `dim`. This tensor must have one
            less dimensions than `tensor`.
        dim: The dimension to shift.

    Returns:
        tensor (torch.Tensor [*, dim, *]): The tensor that was shifted.
    """
    shift = shift.unsqueeze(dim)
    assert (
        shift.dim() == tensor.dim()
    ), "The `shift` tensor must be the same size as `tensor` without the `dim` dimension."
    indices, dim = _roll_helper(tensor.shape[dim], tensor.device, dim, tensor.dim())
    indices = indices.detach().expand(*tensor.shape)
    indices = (indices - shift) % tensor.shape[dim]
    return torch.gather(tensor, dim, indices)


_RecurrentNeuralNetwork = typing.Union[torch.nn.LSTM, torch.nn.GRU]


class _RightMaskedBiRNN(torch.nn.Module):
    """A bidirectional RNN that ignores any masked input on the right side of the sequence.

    NOTE: Unfortunatly, this RNN does not return the hidden state due to related performance
    implications. Similarly, it does not properly handle left side masking due to performance
    implications.
    """

    def __init__(
        self,
        input_size: int,
        hidden_size: int,
        num_layers: int = 1,
        bias: bool = True,
        rnn_class: typing.Union[
            typing.Type[torch.nn.LSTM], typing.Type[torch.nn.GRU]
        ] = torch.nn.LSTM,
    ):
        super().__init__()
        self.input_size = input_size
        self.hidden_size = hidden_size
        self.num_layers = num_layers
        self.bias = bias
        _rnn = lambda i: rnn_class(
            input_size=input_size if i == 0 else hidden_size * 2, hidden_size=hidden_size, bias=bias
        )
        self.rnn_layers = ModuleList([ModuleList([_rnn(i), _rnn(i)]) for i in range(num_layers)])

    @staticmethod
    def _backward_pass(
        backward_rnn: typing.Union[torch.nn.LSTM, torch.nn.GRU],
        tokens: torch.Tensor,
        num_tokens: torch.Tensor,
    ) -> torch.Tensor:
        """Compute the backwards RNN pass.

        Args:
            backward_rnn
            tokens (torch.FloatTensor [seq_len, batch_size, backward_rnn.input_size])
            num_tokens (torch.LongTensor [batch_size])

        Returns:
            (torch.FloatTensor [seq_len, batch_size, hidden_size]): RNN output.
        """
        # Ex. Assume we are dealing with a one dimensional input, like this:
        # tokens = [1, 2, 3, 0, 0]
        # tokens_mask = [1, 1, 1, 0, 0]
        # num_tokens = [3]
        # tokens.shape[0] = 5
        num_tokens = num_tokens.unsqueeze(1)

        # Ex. [1, 2, 3, 0, 0] → [0, 0, 1, 2, 3]
        tokens = _roll(tokens, (tokens.shape[0] - num_tokens), dim=0)

        # Ex. [0, 0, 1, 2, 3] → [3, 2, 1, 0, 0]
        tokens = tokens.flip(0)

        rnn_results, _ = backward_rnn(tokens)

        # Ex. [3, 2, 1, 0, 0] → [0, 0, 1, 2, 3]
        rnn_results = rnn_results.flip(0)

        # Ex. [0, 0, 1, 2, 3] → [1, 2, 3, 0, 0]
        return _roll(rnn_results, num_tokens, dim=0)

    def forward(self, tokens: torch.Tensor, tokens_mask: torch.Tensor, num_tokens: torch.Tensor):
        """Compute the RNN pass.

        Args:
            tokens (torch.FloatTensor [seq_len, batch_size, input_size])
            tokens_mask (torch.BoolTensor [seq_len, batch_size, 1 (optional)])
            num_tokens (torch.LongTensor [batch_size])

        Returns:
            (torch.FloatTensor [seq_len, batch_size, hidden_size * 2]): Output features predicted
                by the RNN.
        """
        output = tokens
        tokens_mask_expanded = tokens_mask.view(tokens_mask.shape[0], tokens_mask.shape[1], 1)
        tokens_mask = tokens_mask.view(tokens_mask.shape[0], tokens_mask.shape[1])
        Iterable = typing.Iterable[typing.Tuple[_RecurrentNeuralNetwork, _RecurrentNeuralNetwork]]
        for forward_rnn, backward_rnn in typing.cast(Iterable, iter(self.rnn_layers)):
            # [seq_len, batch_size, input_size or hidden_size * 2] →
            # [seq_len, batch_size, hidden_size * 2]
            forward_output, _ = forward_rnn(output)

            # [seq_len, batch_size, input_size or hidden_size * 2] →
            # [seq_len, batch_size, hidden_size * 2]
            backward_output = self._backward_pass(backward_rnn, output, num_tokens)

            # [seq_len, batch_size, hidden_size] (concat) [seq_len, batch_size, hidden_size] →
            # [seq_len, batch_size, hidden_size * 2]
            output = torch.cat([forward_output, backward_output], dim=2)
            output = output.masked_fill(~tokens_mask_expanded, 0)
        return output


class _LayerNorm(torch.nn.LayerNorm):
    def __init__(self, *args, **kwargs) -> None:
        super().__init__(*args, **kwargs, **cf.get(func=torch.nn.LayerNorm))

    def forward(self, tensor: torch.Tensor) -> torch.Tensor:
        return super().forward(tensor.transpose(1, 2)).transpose(1, 2)


class _Conv1dLockedDropout(LockedDropout):
    def forward(self, tensor: torch.Tensor) -> torch.Tensor:
        return super().forward(tensor.permute(2, 0, 1)).permute(1, 2, 0)


class Encoder(torch.nn.Module):
    """Encode a discrete sequence as a sequence of differentiable vector(s).

    Args:
        max_tokens: The maximum number of tokens.
        max_seq_meta_values: The maximum number of sequence metadata values.
        max_token_meta_values: The maximum number of token metadata values.
        max_token_embed_size: The maximum size of the inputted token embedding.
        max_anno_features: The maximum number of annotation features.
        seq_meta_embed_size: The size of the sequence metadata embedding.
        token_meta_embed_size: The size of the token metadata embedding.
        seq_meta_embed_dropout: The sequence metadata embedding dropout probability.
<<<<<<< HEAD
        num_anno: The number of annotations.
=======
>>>>>>> 358cd655
        out_size: The size of the encoder output.
        hidden_size: The size of the encoders hidden representation. This value must be even.
        num_conv_layers: Number of convolution layers.
        conv_filter_size: Size of the convolving kernel. This value must be odd.
        lstm_layers: Number of recurrent LSTM layers.
        dropout: Dropout probability used to regularize the encoders hidden representation.
    """

    def __init__(
        self,
        max_tokens: int,
        max_seq_meta_values: typing.Tuple[int, ...],
        max_token_meta_values: typing.Tuple[int, ...],
        max_token_embed_size: int,
        max_anno_features: int,
        seq_meta_embed_size: int,
        token_meta_embed_size: int,
        seq_meta_embed_dropout: float,
<<<<<<< HEAD
        num_anno: int,
=======
>>>>>>> 358cd655
        out_size: int,
        hidden_size: int,
        num_conv_layers: int,
        conv_filter_size: int,
        lstm_layers: int,
        dropout: float,
    ):
        super().__init__()

        # LEARN MORE:
        # https://datascience.stackexchange.com/questions/23183/why-convolutions-always-use-odd-numbers-as-filter-size
        assert conv_filter_size % 2 == 1, "`conv_filter_size` must be odd"
        assert hidden_size % 2 == 0, "`hidden_size` must be even"
        assert max_token_embed_size > max_anno_features, "Need enough space for annotations."

        layer_norm = cf.partial(torch.nn.LayerNorm)

        self.max_anno_features = max_anno_features
        self.max_token_embed_size = max_token_embed_size
        self.embed_seq_metadata = self._make_embeds(seq_meta_embed_size, max_seq_meta_values)
        self.seq_meta_embed_dropout = torch.nn.Dropout(seq_meta_embed_dropout)
        self.embed_token_metadata = self._make_embeds(token_meta_embed_size, max_token_meta_values)
        self.embed_token: NumeralizePadEmbed[typing.Hashable]
        self.embed_token = NumeralizePadEmbed(max_tokens, hidden_size)
<<<<<<< HEAD
        self.embed = torch.nn.Sequential(
            torch.nn.Linear(
                hidden_size + seq_meta_embed_size + max_token_embed_size + token_meta_embed_size,
                hidden_size,
            ),
            torch.nn.ReLU(),
=======
        self.embed_anno = torch.nn.Sequential(
            torch.nn.Linear(self.max_anno_features, hidden_size),
            torch.nn.ReLU(),
            torch.nn.Linear(hidden_size, hidden_size),
            torch.nn.ReLU(),
            layer_norm(hidden_size),
        )
        self.embed = torch.nn.Sequential(
            torch.nn.Linear(
                hidden_size * 2
                + seq_meta_embed_size
                + (max_token_embed_size - self.max_anno_features)
                + token_meta_embed_size,
                hidden_size,
            ),
            torch.nn.ReLU(),
            torch.nn.Linear(hidden_size, hidden_size),
            torch.nn.ReLU(),
>>>>>>> 358cd655
            layer_norm(hidden_size),
        )
        self.conv_layers = ModuleList(
            torch.nn.Sequential(
                _Conv1dLockedDropout(dropout),
                torch.nn.Conv1d(
                    in_channels=hidden_size,
                    out_channels=hidden_size,
                    kernel_size=conv_filter_size,
                    padding=int((conv_filter_size - 1) / 2),
                ),
                torch.nn.ReLU(),
            )
            for _ in range(num_conv_layers)
        )

        self.norm_layers = ModuleList(_LayerNorm(hidden_size) for _ in range(num_conv_layers))

        self.lstm = _RightMaskedBiRNN(
            rnn_class=LSTM,
            input_size=hidden_size * 3,
            hidden_size=hidden_size // 2,
            num_layers=lstm_layers,
        )
        self.lstm_norm = layer_norm(hidden_size)
        self.lstm_dropout = LockedDropout(dropout)

        self.project_out = torch.nn.Sequential(
            LockedDropout(dropout),
            torch.nn.Linear(hidden_size * 3, out_size),
            layer_norm(out_size),
        )

        for module in self.conv_layers.modules():
            if isinstance(module, torch.nn.Conv1d):
                gain = torch.nn.init.calculate_gain("relu")
                torch.nn.init.xavier_uniform_(module.weight, gain=gain)

    def _make_embeds(self, embed_size: int, max_values: typing.Tuple[int, ...]):
        message = "`embed_size` must be divisable by the number of metadata attributes."
        assert len(max_values) == 0 or embed_size % len(max_values) == 0, message
        size = embed_size // len(max_values) if len(max_values) > 0 else 0
        return ModuleList(NumeralizePadEmbed(n, embedding_dim=size) for n in max_values)

    def __call__(self, inputs: Inputs) -> Encoded:
        return super().__call__(inputs)

    def forward(self, inputs: Inputs) -> Encoded:
        # [batch_size, num_tokens] →
        # tokens [batch_size, num_tokens, hidden_size]
        # tokens_mask [batch_size, num_tokens]
        tokens, tokens_mask = self.embed_token(inputs.tokens, batch_first=True)

        # [batch_size, num_tokens] → [batch_size]
        num_tokens = tokens_mask.sum(dim=1)
        device = tokens.device

        # [batch_size] → [batch_size, seq_meta_embed_size]
        iter_ = zip(self.embed_seq_metadata, inputs.seq_metadata)
        seq_metadata = [embed(meta, batch_first=True)[0] for embed, meta in iter_]
        seq_metadata = self.seq_meta_embed_dropout(torch.cat(seq_metadata, dim=1))
        # [batch_size, seq_meta_embed_size] → [batch_size, num_tokens, seq_meta_embed_size]
        seq_metadata_expanded = seq_metadata.unsqueeze(1).expand(-1, tokens.shape[1], -1)

        # [batch_size, num_tokens] → [batch_size, num_tokens, token_meta_embed_size]
        iter_ = zip(self.embed_token_metadata, inputs.token_metadata)
        token_metadata = tuple([embed(meta, batch_first=True)[0] for embed, meta in iter_])

        token_embed = inputs.token_embeddings_padded
        extra_rows = self.max_token_embed_size - token_embed.shape[2]
        if token_embed.shape[2] != self.max_token_embed_size:
            message = f"The `token_embed` ({token_embed.shape[2]}) size must be smaller than the "
            message += f"`max_token_embed_size` ({self.max_token_embed_size})."
            assert token_embed.shape[2] <= self.max_token_embed_size, message
            token_embed_ = torch.zeros(*tokens.shape[:2], self.max_token_embed_size, device=device)
            token_embed_[:, :, -token_embed.shape[2] :] = token_embed
            token_embed = token_embed_

        # TODO: Remove this, it's for backwards compatibility.
        if not hasattr(self, "max_anno_features"):
            self.max_anno_features = inputs.num_anno

        # [batch_size, num_tokens, max_token_embed_size] →
        # [batch_size, num_tokens, num_anno]
        needed_rows = self.max_anno_features - inputs.num_anno
        assert extra_rows - needed_rows >= 0, "Need enough space for annotations."
        annotations = token_embed[:, :, extra_rows - needed_rows : extra_rows + inputs.num_anno]

        token_embed = (
            token_embed[:, :, : extra_rows - needed_rows],
            token_embed[:, :, extra_rows + inputs.num_anno :],
        )
        token_embed = torch.cat(token_embed, dim=2)

        # [batch_size, num_tokens, num_anno] →
        # [batch_size, num_tokens, hidden_size]
        anno_embed = self.embed_anno(annotations)
        # NOTE: This is equivilant to an `or` operation.
        # NOTE: This is assuming that all annotations are zero.
        anno_mask = (annotations != 0).sum(dim=2, keepdim=True)
        anno_embed = torch.masked_fill(anno_embed, anno_mask == 0, 0)

        # [batch_size, num_tokens, hidden_size] (cat)
        # [batch_size, num_tokens, token_meta_embed_size] (cat)
        # [batch_size, num_tokens, seq_meta_embed_size] (cat)
        # [batch_size, num_tokens, max_token_embed_size - max_anno_features]
        # [batch_size, num_tokens, hidden_size] →
        # [batch_size, num_tokens,
        #  hidden_size + seq_meta_embed_size + max_token_embed_size]
        feats = [tokens, seq_metadata_expanded, *token_metadata, token_embed, anno_embed]
        tokens = torch.cat(feats, dim=2)

        # [batch_size, num_tokens,
        #  hidden_size + seq_meta_embed_size + token_meta_embed_size + max_token_embed_size] →
        # [batch_size, num_tokens, hidden_size]
        tokens = self.embed(tokens)

        # Our input is expected to have shape `[batch_size, num_tokens, hidden_size]`.  The
        # convolution layers expect input of shape
        # `[batch_size, in_channels (hidden_size), sequence_length (num_tokens)]`. We thus
        # need to transpose the tensor first.
        tokens = tokens.transpose(1, 2)
        anno_embed = anno_embed.transpose(1, 2)

        # [batch_size, num_tokens] → [batch_size, 1, num_tokens]
        tokens_mask = tokens_mask.unsqueeze(1)

        tokens = tokens.masked_fill(~tokens_mask, 0)
        conditional = tokens.clone()
        conditional = torch.cat((conditional, anno_embed), dim=1)

        for conv, norm in zip(self.conv_layers, self.norm_layers):
            tokens = tokens.masked_fill(~tokens_mask, 0)
            tokens = norm(tokens + conv(tokens))

        # Our input is expected to have shape `[batch_size, hidden_size, num_tokens]`.
        # The lstm layers expect input of shape
        # `[seq_len (num_tokens), batch_size, input_size (hidden_size)]`. We thus need
        # to permute the tensor first.
        tokens = tokens.permute(2, 0, 1)
        tokens_mask = tokens_mask.permute(2, 0, 1)
        conditional = conditional.permute(2, 0, 1)
        lstm_input = self.lstm_dropout(torch.cat((tokens, conditional), dim=2))
        tokens = self.lstm_norm(tokens + self.lstm(lstm_input, tokens_mask, num_tokens))

        # [num_tokens, batch_size, hidden_size] (cat) [num_tokens, batch_size, hidden_size * 2] →
        # [num_tokens, batch_size, hidden_size * 3]
        tokens = torch.cat((tokens, conditional), dim=2)
        # [num_tokens, batch_size, hidden_size * 3] →
        # [num_tokens, batch_size, out_dim]
        tokens = self.project_out(tokens).masked_fill(~tokens_mask, 0)

        # [num_tokens, batch_size, 1] → [batch_size, num_tokens]
        tokens_mask = tokens_mask.squeeze(2).transpose(0, 1)
        # [num_tokens, batch_size, out_dim] → [batch_size, num_tokens, out_dim]
        tokens = tokens.transpose(0, 1)

        tokens = pad_sequence([tokens[i][s] for i, s in enumerate(inputs.slices)])

        return Encoded(tokens, inputs.tokens_mask, inputs.num_tokens, seq_metadata)<|MERGE_RESOLUTION|>--- conflicted
+++ resolved
@@ -177,10 +177,6 @@
         seq_meta_embed_size: The size of the sequence metadata embedding.
         token_meta_embed_size: The size of the token metadata embedding.
         seq_meta_embed_dropout: The sequence metadata embedding dropout probability.
-<<<<<<< HEAD
-        num_anno: The number of annotations.
-=======
->>>>>>> 358cd655
         out_size: The size of the encoder output.
         hidden_size: The size of the encoders hidden representation. This value must be even.
         num_conv_layers: Number of convolution layers.
@@ -199,10 +195,6 @@
         seq_meta_embed_size: int,
         token_meta_embed_size: int,
         seq_meta_embed_dropout: float,
-<<<<<<< HEAD
-        num_anno: int,
-=======
->>>>>>> 358cd655
         out_size: int,
         hidden_size: int,
         num_conv_layers: int,
@@ -227,14 +219,6 @@
         self.embed_token_metadata = self._make_embeds(token_meta_embed_size, max_token_meta_values)
         self.embed_token: NumeralizePadEmbed[typing.Hashable]
         self.embed_token = NumeralizePadEmbed(max_tokens, hidden_size)
-<<<<<<< HEAD
-        self.embed = torch.nn.Sequential(
-            torch.nn.Linear(
-                hidden_size + seq_meta_embed_size + max_token_embed_size + token_meta_embed_size,
-                hidden_size,
-            ),
-            torch.nn.ReLU(),
-=======
         self.embed_anno = torch.nn.Sequential(
             torch.nn.Linear(self.max_anno_features, hidden_size),
             torch.nn.ReLU(),
@@ -253,7 +237,6 @@
             torch.nn.ReLU(),
             torch.nn.Linear(hidden_size, hidden_size),
             torch.nn.ReLU(),
->>>>>>> 358cd655
             layer_norm(hidden_size),
         )
         self.conv_layers = ModuleList(
