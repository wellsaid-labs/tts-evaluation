--- conflicted
+++ resolved
@@ -324,6 +324,7 @@
 
         self.max_word_vector_size = max_word_vector_size
         self.max_anno_vector_size = max_anno_vector_size
+        self.max_seq_vector_size = max_seq_vector_size
         self.annos = annos
 
         self.embed_seq_meta = ModuleList(
@@ -425,7 +426,7 @@
         seq_meta = [embed(meta, batch_first=True)[0] for embed, meta in iter_]
         seq_meta_embed = torch.cat(seq_meta, dim=1)
         # [batch_size, max_seq_vector_size] → [batch_size, seq_embed_size]
-        seq_vector_embed = self.embed_seq_vector(inputs.seq_vectors)
+        seq_vector_embed = self.embed_seq_vector(inputs.get_seq_vec(self.max_seq_vector_size))
         # [batch_size, seq_embed_size * len(max_seq_meta_vals)] (cat)
         # [batch_size, seq_embed_size] →
         # [batch_size, seq_embed_size * (len(max_seq_meta_vals) + 1)]
@@ -437,36 +438,9 @@
         seq_embed_expanded = seq_embed.unsqueeze(1).expand(-1, tokens.shape[1], -1)
 
         # [batch_size, num_tokens] → [batch_size, num_tokens, token_meta_embed_size]
-<<<<<<< HEAD
         token_meta = [[s[i] for s in inputs.token_meta] for i in range(inputs.num_token_meta)]
         iter_ = zip(self.embed_token_meta, token_meta)
         token_meta = tuple([embed(meta, batch_first=True)[0] for embed, meta in iter_])
-=======
-        iter_ = zip(self.embed_token_metadata, inputs.token_metadata)
-        token_metadata = tuple([embed(meta, batch_first=True)[0] for embed, meta in iter_])
-
-        token_embed = inputs.token_embeddings_padded
-        extra_rows = self.max_token_embed_size - token_embed.shape[2]
-        if token_embed.shape[2] != self.max_token_embed_size:
-            message = f"The `token_embed` ({token_embed.shape[2]}) size must be smaller than the "
-            message += f"`max_token_embed_size` ({self.max_token_embed_size})."
-            assert token_embed.shape[2] <= self.max_token_embed_size, message
-            token_embed_ = torch.zeros(*tokens.shape[:2], self.max_token_embed_size, device=device)
-            token_embed_[:, :, -token_embed.shape[2] :] = token_embed
-            token_embed = token_embed_
-
-        # [batch_size, num_tokens, max_token_embed_size] →
-        # [batch_size, num_tokens, num_anno]
-        needed_rows = self.max_anno_features - inputs.num_anno
-        assert extra_rows - needed_rows >= 0, "Need enough space for annotations."
-        annotations = token_embed[:, :, extra_rows - needed_rows : extra_rows + inputs.num_anno]
-
-        token_embed = (
-            token_embed[:, :, : extra_rows - needed_rows],
-            token_embed[:, :, extra_rows + inputs.num_anno :],
-        )
-        token_embed = torch.cat(token_embed, dim=2)
->>>>>>> da400cde
 
         # [batch_size, num_tokens, max_anno_vector_size] →
         # [batch_size, num_tokens, anno_embed_size]
