import typing
from functools import lru_cache

import config as cf
import torch
import torch.nn
from torch.nn import ModuleList
from torch.nn.utils.rnn import pad_sequence
from torchnlp.nn import LockedDropout

from lib.distributed import NumeralizePadEmbed
from lib.utils import LSTM
from run._models.spectrogram_model.containers import Encoded
from run._models.spectrogram_model.inputs import Inputs


@lru_cache(maxsize=8)
def _roll_helper(
    length: int, device: torch.device, dimension: int, num_dimensions: int
) -> typing.Tuple[torch.Tensor, int]:
    """Helper to ensure `indices` and `dimension` are not recalculated unnecessarily."""
    indices = torch.arange(0, length, device=device)
    dimension = num_dimensions + dimension if dimension < 0 else dimension
    # EXAMPLE:
    # indicies.shape == (3,)
    # tensor.shape == (1, 2, 3, 4, 5)
    # indices_shape == [1, 1, 3, 1, 1]
    indices_shape = [1] * dimension + [-1] + [1] * (num_dimensions - dimension - 1)
    indices = indices.view(*tuple(indices_shape))
    return indices, dimension


def _roll(tensor: torch.Tensor, shift: torch.Tensor, dim: int = -1) -> torch.Tensor:
    """Shift a tensor along the specified dimension.

    Args:
        tensor (torch.Tensor [*, dim, *]): The tensor to shift.
        shift (torch.Tensor [*]): The number of elements to shift `dim`. This tensor must have one
            less dimensions than `tensor`.
        dim: The dimension to shift.

    Returns:
        tensor (torch.Tensor [*, dim, *]): The tensor that was shifted.
    """
    shift = shift.unsqueeze(dim)
    assert (
        shift.dim() == tensor.dim()
    ), "The `shift` tensor must be the same size as `tensor` without the `dim` dimension."
    indices, dim = _roll_helper(tensor.shape[dim], tensor.device, dim, tensor.dim())
    indices = indices.detach().expand(*tensor.shape)
    indices = (indices - shift) % tensor.shape[dim]
    return torch.gather(tensor, dim, indices)


_RecurrentNeuralNetwork = typing.Union[torch.nn.LSTM, torch.nn.GRU]


class _RightMaskedBiRNN(torch.nn.Module):
    """A bidirectional RNN that ignores any masked input on the right side of the sequence.

    NOTE: Unfortunatly, this RNN does not return the hidden state due to related performance
    implications. Similarly, it does not properly handle left side masking due to performance
    implications.
    """

    def __init__(
        self,
        input_size: int,
        hidden_size: int,
        num_layers: int = 1,
        bias: bool = True,
        rnn_class: typing.Union[
            typing.Type[torch.nn.LSTM], typing.Type[torch.nn.GRU]
        ] = torch.nn.LSTM,
    ):
        super().__init__()
        self.input_size = input_size
        self.hidden_size = hidden_size
        self.num_layers = num_layers
        self.bias = bias
        _rnn = lambda i: rnn_class(
            input_size=input_size if i == 0 else hidden_size * 2, hidden_size=hidden_size, bias=bias
        )
        self.rnn_layers = ModuleList([ModuleList([_rnn(i), _rnn(i)]) for i in range(num_layers)])

    @staticmethod
    def _backward_pass(
        backward_rnn: typing.Union[torch.nn.LSTM, torch.nn.GRU],
        tokens: torch.Tensor,
        num_tokens: torch.Tensor,
    ) -> torch.Tensor:
        """Compute the backwards RNN pass.

        Args:
            backward_rnn
            tokens (torch.FloatTensor [seq_len, batch_size, backward_rnn.input_size])
            num_tokens (torch.LongTensor [batch_size])

        Returns:
            (torch.FloatTensor [seq_len, batch_size, hidden_size]): RNN output.
        """
        # Ex. Assume we are dealing with a one dimensional input, like this:
        # tokens = [1, 2, 3, 0, 0]
        # tokens_mask = [1, 1, 1, 0, 0]
        # num_tokens = [3]
        # tokens.shape[0] = 5
        num_tokens = num_tokens.unsqueeze(1)

        # Ex. [1, 2, 3, 0, 0] → [0, 0, 1, 2, 3]
        tokens = _roll(tokens, (tokens.shape[0] - num_tokens), dim=0)

        # Ex. [0, 0, 1, 2, 3] → [3, 2, 1, 0, 0]
        tokens = tokens.flip(0)

        rnn_results, _ = backward_rnn(tokens)

        # Ex. [3, 2, 1, 0, 0] → [0, 0, 1, 2, 3]
        rnn_results = rnn_results.flip(0)

        # Ex. [0, 0, 1, 2, 3] → [1, 2, 3, 0, 0]
        return _roll(rnn_results, num_tokens, dim=0)

    def forward(self, tokens: torch.Tensor, tokens_mask: torch.Tensor, num_tokens: torch.Tensor):
        """Compute the RNN pass.

        Args:
            tokens (torch.FloatTensor [seq_len, batch_size, input_size])
            tokens_mask (torch.BoolTensor [seq_len, batch_size, 1 (optional)])
            num_tokens (torch.LongTensor [batch_size])

        Returns:
            (torch.FloatTensor [seq_len, batch_size, hidden_size * 2]): Output features predicted
                by the RNN.
        """
        output = tokens
        tokens_mask_expanded = tokens_mask.view(tokens_mask.shape[0], tokens_mask.shape[1], 1)
        tokens_mask = tokens_mask.view(tokens_mask.shape[0], tokens_mask.shape[1])
        Iterable = typing.Iterable[typing.Tuple[_RecurrentNeuralNetwork, _RecurrentNeuralNetwork]]
        for forward_rnn, backward_rnn in typing.cast(Iterable, iter(self.rnn_layers)):
            # [seq_len, batch_size, input_size or hidden_size * 2] →
            # [seq_len, batch_size, hidden_size * 2]
            forward_output, _ = forward_rnn(output)

            # [seq_len, batch_size, input_size or hidden_size * 2] →
            # [seq_len, batch_size, hidden_size * 2]
            backward_output = self._backward_pass(backward_rnn, output, num_tokens)

            # [seq_len, batch_size, hidden_size] (concat) [seq_len, batch_size, hidden_size] →
            # [seq_len, batch_size, hidden_size * 2]
            output = torch.cat([forward_output, backward_output], dim=2)
            output = output.masked_fill(~tokens_mask_expanded, 0)
        return output


class _LayerNorm(torch.nn.LayerNorm):
    def __init__(self, *args, **kwargs) -> None:
        super().__init__(*args, **kwargs, **cf.get(func=torch.nn.LayerNorm))

    def forward(self, tensor: torch.Tensor) -> torch.Tensor:
        return super().forward(tensor.transpose(1, 2)).transpose(1, 2)


class _Conv1dLockedDropout(LockedDropout):
    def forward(self, tensor: torch.Tensor) -> torch.Tensor:
        return super().forward(tensor.permute(2, 0, 1)).permute(1, 2, 0)


class Encoder(torch.nn.Module):
    """Encode a discrete sequence as a sequence of differentiable vector(s).

    Args:
        max_tokens: The maximum number of tokens.
        max_seq_meta_values: The maximum number of sequence metadata values.
        max_token_meta_values: The maximum number of token metadata values.
        max_token_embed_size: The maximum size of the inputted token embedding.
        seq_meta_embed_size: The size of the sequence metadata embedding.
        token_meta_embed_size: The size of the token metadata embedding.
        seq_meta_embed_dropout: The sequence metadata embedding dropout probability.
        out_size: The size of the encoder output.
        hidden_size: The size of the encoders hidden representation. This value must be even.
        num_conv_layers: Number of convolution layers.
        conv_filter_size: Size of the convolving kernel. This value must be odd.
        lstm_layers: Number of recurrent LSTM layers.
        dropout: Dropout probability used to regularize the encoders hidden representation.
    """

    def __init__(
        self,
        max_tokens: int,
        max_seq_meta_values: typing.Tuple[int, ...],
        max_token_meta_values: typing.Tuple[int, ...],
        max_token_embed_size: int,
        seq_meta_embed_size: int,
        token_meta_embed_size: int,
        seq_meta_embed_dropout: float,
        out_size: int,
        hidden_size: int,
        num_conv_layers: int,
        conv_filter_size: int,
        lstm_layers: int,
        dropout: float,
    ):
        super().__init__()

        # LEARN MORE:
        # https://datascience.stackexchange.com/questions/23183/why-convolutions-always-use-odd-numbers-as-filter-size
        assert conv_filter_size % 2 == 1, "`conv_filter_size` must be odd"
        assert hidden_size % 2 == 0, "`hidden_size` must be even"

        layer_norm = cf.partial(torch.nn.LayerNorm)

        self.max_token_embed_size = max_token_embed_size
        self.embed_seq_metadata = self._make_embeds(seq_meta_embed_size, max_seq_meta_values)
        self.seq_meta_embed_dropout = torch.nn.Dropout(seq_meta_embed_dropout)
        self.embed_token_metadata = self._make_embeds(token_meta_embed_size, max_token_meta_values)
        self.embed_token: NumeralizePadEmbed[typing.Hashable]
        self.embed_token = NumeralizePadEmbed(max_tokens, hidden_size)
        self.embed = torch.nn.Sequential(
            torch.nn.Linear(
                hidden_size + seq_meta_embed_size + max_token_embed_size + token_meta_embed_size,
                hidden_size,
            ),
            torch.nn.ReLU(),
            layer_norm(hidden_size),
        )

        self.conv_layers = ModuleList(
            torch.nn.Sequential(
                _Conv1dLockedDropout(dropout),
                torch.nn.Conv1d(
                    in_channels=hidden_size,
                    out_channels=hidden_size,
                    kernel_size=conv_filter_size,
                    padding=int((conv_filter_size - 1) / 2),
                ),
                torch.nn.ReLU(),
            )
            for _ in range(num_conv_layers)
        )

        self.norm_layers = ModuleList(_LayerNorm(hidden_size) for _ in range(num_conv_layers))

        self.lstm = _RightMaskedBiRNN(
            rnn_class=LSTM,
            input_size=hidden_size * 2,
            hidden_size=hidden_size // 2,
            num_layers=lstm_layers,
        )
        self.lstm_norm = layer_norm(hidden_size)
        self.lstm_dropout = LockedDropout(dropout)

        self.project_out = torch.nn.Sequential(
            LockedDropout(dropout),
            torch.nn.Linear(hidden_size * 2, out_size),
            layer_norm(out_size),
        )

        for module in self.conv_layers.modules():
            if isinstance(module, torch.nn.Conv1d):
                gain = torch.nn.init.calculate_gain("relu")
                torch.nn.init.xavier_uniform_(module.weight, gain=gain)

    def _make_embeds(self, embed_size: int, max_values: typing.Tuple[int, ...]):
        message = "`embed_size` must be divisable by the number of metadata attributes."
        assert len(max_values) == 0 or embed_size % len(max_values) == 0, message
        size = embed_size // len(max_values) if len(max_values) > 0 else 0
        return ModuleList(NumeralizePadEmbed(n, embedding_dim=size) for n in max_values)

    def __call__(self, inputs: Inputs) -> Encoded:
        return super().__call__(inputs)

    def forward(self, inputs: Inputs) -> Encoded:
        # [batch_size, num_tokens] →
        # tokens [batch_size, num_tokens, hidden_size]
        # tokens_mask [batch_size, num_tokens]
        tokens, tokens_mask = self.embed_token(inputs.tokens, batch_first=True)

        # [batch_size, num_tokens] → [batch_size]
        num_tokens = tokens_mask.sum(dim=1)
        device = tokens.device

        # [batch_size] → [batch_size, seq_meta_embed_size]
        iter_ = zip(self.embed_seq_metadata, inputs.seq_metadata)
        seq_metadata = [embed(meta, batch_first=True)[0] for embed, meta in iter_]
        seq_metadata = self.seq_meta_embed_dropout(torch.cat(seq_metadata, dim=1))
        # [batch_size, seq_meta_embed_size] → [batch_size, num_tokens, seq_meta_embed_size]
        seq_metadata_expanded = seq_metadata.unsqueeze(1).expand(-1, tokens.shape[1], -1)

        # [batch_size, num_tokens] → [batch_size, num_tokens, token_meta_embed_size]
        iter_ = zip(self.embed_token_metadata, inputs.token_metadata)
        token_metadata = tuple([embed(meta, batch_first=True)[0] for embed, meta in iter_])

        if isinstance(inputs.token_embeddings, list):
            token_embed: torch.Tensor = pad_sequence(inputs.token_embeddings, batch_first=True)
        else:
            token_embed = inputs.token_embeddings

        if token_embed.shape[2] != self.max_token_embed_size:
<<<<<<< HEAD
            message = "The `token_embed` size must be smaller than the `max_token_embed_size`."
=======
            message = f"The `token_embed` ({token_embed.shape[2]}) size must be smaller than the "
            message += f"`max_token_embed_size` ({self.max_token_embed_size})."
>>>>>>> f5b82336
            assert token_embed.shape[2] <= self.max_token_embed_size, message
            token_embed_ = torch.zeros(*tokens.shape[:2], self.max_token_embed_size, device=device)
            token_embed_[:, :, 0 : token_embed.shape[2]] = token_embed
            token_embed = token_embed_

        # [batch_size, num_tokens, hidden_size] (cat)
        # [batch_size, num_tokens, token_meta_embed_size] (cat)
        # [batch_size, num_tokens, seq_meta_embed_size] (cat)
        # [batch_size, num_tokens, max_token_embed_size] →
        # [batch_size, num_tokens,
        #  hidden_size + seq_meta_embed_size + max_token_embed_size]
        tokens = torch.cat([tokens, seq_metadata_expanded, *token_metadata, token_embed], dim=2)

        # [batch_size, num_tokens,
        #  hidden_size + seq_meta_embed_size + token_meta_embed_size + max_token_embed_size] →
        # [batch_size, num_tokens, hidden_size]
        tokens = self.embed(tokens)

        # Our input is expected to have shape `[batch_size, num_tokens, hidden_size]`.  The
        # convolution layers expect input of shape
        # `[batch_size, in_channels (hidden_size), sequence_length (num_tokens)]`. We thus
        # need to transpose the tensor first.
        tokens = tokens.transpose(1, 2)

        # [batch_size, num_tokens] → [batch_size, 1, num_tokens]
        tokens_mask = tokens_mask.unsqueeze(1)

        tokens = tokens.masked_fill(~tokens_mask, 0)
        conditional = tokens.clone()

        for conv, norm in zip(self.conv_layers, self.norm_layers):
            tokens = tokens.masked_fill(~tokens_mask, 0)
            tokens = norm(tokens + conv(tokens))

        # Our input is expected to have shape `[batch_size, hidden_size, num_tokens]`.
        # The lstm layers expect input of shape
        # `[seq_len (num_tokens), batch_size, input_size (hidden_size)]`. We thus need
        # to permute the tensor first.
        tokens = tokens.permute(2, 0, 1)
        tokens_mask = tokens_mask.permute(2, 0, 1)
        conditional = conditional.permute(2, 0, 1)
        lstm_input = self.lstm_dropout(torch.cat((tokens, conditional), dim=2))
        tokens = self.lstm_norm(tokens + self.lstm(lstm_input, tokens_mask, num_tokens))

        # [num_tokens, batch_size, hidden_size] (cat) [num_tokens, batch_size, hidden_size] →
        # [num_tokens, batch_size, hidden_size * 2]
        tokens = torch.cat((tokens, conditional), dim=2)
        # [num_tokens, batch_size, hidden_size * 2] →
        # [num_tokens, batch_size, out_dim]
        tokens = self.project_out(tokens).masked_fill(~tokens_mask, 0)

        # [num_tokens, batch_size, 1] → [batch_size, num_tokens]
        tokens_mask = tokens_mask.squeeze(2).transpose(0, 1)
        # [num_tokens, batch_size, out_dim] → [batch_size, num_tokens, out_dim]
        tokens = tokens.transpose(0, 1)

        tokens = [tokens[i][s] for i, s in enumerate(inputs.slices)]
        tokens = torch.nn.utils.rnn.pad_sequence(tokens)

        return Encoded(tokens, inputs.tokens_mask, inputs.num_tokens, seq_metadata)<|MERGE_RESOLUTION|>--- conflicted
+++ resolved
@@ -296,12 +296,8 @@
             token_embed = inputs.token_embeddings
 
         if token_embed.shape[2] != self.max_token_embed_size:
-<<<<<<< HEAD
-            message = "The `token_embed` size must be smaller than the `max_token_embed_size`."
-=======
             message = f"The `token_embed` ({token_embed.shape[2]}) size must be smaller than the "
             message += f"`max_token_embed_size` ({self.max_token_embed_size})."
->>>>>>> f5b82336
             assert token_embed.shape[2] <= self.max_token_embed_size, message
             token_embed_ = torch.zeros(*tokens.shape[:2], self.max_token_embed_size, device=device)
             token_embed_[:, :, 0 : token_embed.shape[2]] = token_embed
