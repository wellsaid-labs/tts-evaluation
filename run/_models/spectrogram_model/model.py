import contextlib
import enum
import logging
import math
import typing

import config as cf
import torch
import torch.nn
from tqdm import tqdm

from lib.distributed import NumeralizePadEmbed
from lib.utils import lengths_to_mask
from run._models.spectrogram_model import decoder, encoder
from run._models.spectrogram_model.containers import Encoded, Preds
from run._models.spectrogram_model.inputs import Inputs

logger = logging.getLogger(__name__)


class Mode(enum.Enum):
    FORWARD: typing.Final = enum.auto()
    GENERATE: typing.Final = enum.auto()
    INFER: typing.Final = enum.auto()


class SpectrogramModel(torch.nn.Module):
    """Sequence to sequence model from tokens to a spectrogram.

    TODO: Update our weight initialization to best practices like these:
    - https://github.com/pytorch/pytorch/issues/18182
    - Gated RNN init on last slide:
    https://web.stanford.edu/class/archive/cs/cs224n/cs224n.1184/lectures/lecture9.pdf
    - Kaiming init for RELu instead of Xavier:
    https://towardsdatascience.com/weight-initialization-in-neural-networks-a-journey-from-the-basics-to-kaiming-954fb9b47c79
    - Block orthogonal LSTM initilization:
    https://github.com/allenai/allennlp/pull/158
    - Kaiming and Xavier both assume the input has a mean of 0 and std of 1; therefore, the
    embeddings should be initialized with a normal distribution.
    - The PyTorch init has little backing:
    https://twitter.com/jeremyphoward/status/1107869607677681664

    TODO: Write a test ensuring that given a input with std 1.0 the output of the network also has
    an std of 1.0, following Kaiming's popular weight initialization approach:
    https://towardsdatascience.com/weight-initialization-in-neural-networks-a-journey-from-the-basics-to-kaiming-954fb9b47c79

    Reference:
        * Tacotron 2 Paper:
          https://arxiv.org/pdf/1712.05884.pdf

    Args:
        max_tokens: The maximum number of tokens the model will be trained on.
        max_seq_meta_values: The maximum number of metadata values the model will be trained on.
        max_token_embed_size: The maximum size of `inputs.token_embeddings`.
        seq_meta_embed_size: The size of the sequence metadata embedding.
        num_anno: The number of annotations.
        num_frame_channels: Number of channels in each frame (sometimes refered to as
            "Mel-frequency bins" or "FFT bins" or "FFT bands").
        output_scalar: The output of this model is scaled up by this value.
        stop_threshold: If the stop probability exceeds this value, this model stops generating
            frames.
        stop_token_eps: The stop probability assigned to the initial frames.
    """

    def __init__(
        self,
        max_tokens: int,
        max_seq_meta_values: typing.Tuple[int, ...],
        max_token_meta_values: typing.Tuple[int, ...],
        max_token_embed_size: int,
        max_anno_features: int,
        token_meta_embed_size: int,
        seq_meta_embed_size: int,
        num_frame_channels: int,
        output_scalar: float,
        stop_threshold: float,
        stop_token_eps: float = 1e-10,
    ):
        super().__init__()
        self.num_frame_channels = num_frame_channels
        self.stop_threshold = stop_threshold
        self.max_tokens = max_tokens
        self.encoder = encoder.Encoder(
            max_tokens=max_tokens,
            max_token_meta_values=max_token_meta_values,
            max_token_embed_size=max_token_embed_size,
            max_anno_features=max_anno_features,
            max_seq_meta_values=max_seq_meta_values,
            token_meta_embed_size=token_meta_embed_size,
            seq_meta_embed_size=seq_meta_embed_size,
            **cf.get(),
        )
        self.decoder = decoder.Decoder(
            num_frame_channels=num_frame_channels,
            seq_meta_embed_size=seq_meta_embed_size,
            **cf.get(),
        )
        self.output_scalar: torch.Tensor
        self.register_buffer("output_scalar", torch.tensor(output_scalar).float())
        self.stop_token_eps: torch.Tensor
        self.register_buffer("stop_token_eps", torch.logit(torch.tensor(stop_token_eps)))
        self.grad_enabled = None

    def allow_unk_on_eval(self, val: bool):
        """If `True` then the "unknown token" may be used during evaluation, otherwise this will
        error if a new token is encountered during evaluation."""
        for mod in self.modules():
            if isinstance(mod, NumeralizePadEmbed):
                mod.allow_unk_on_eval = val

    def _mask_stop_token(
        self, stop_token: torch.Tensor, num_tokens: torch.Tensor, window_start: torch.Tensor
    ) -> torch.Tensor:
        """Only consider the `stop_token` if the last token is within the attention window.

        Args:
            stop_token (torch.FloatTensor [num_frames (optional), batch_size])
            num_tokens (torch.LongTensor [1 (optional), batch_size])
            window_start (torch.LongTensor [num_frames (optional), batch_size])

        Returns:
            stop_token (torch.FloatTensor [num_frames (optional), batch_size])
        """
        at_the_end = window_start >= num_tokens - self.decoder.attention.window_length // 2 - 1
        return stop_token.masked_fill(~at_the_end, self.stop_token_eps)

    def _is_stop(
        self,
        stop_token: torch.Tensor,
        num_tokens: torch.Tensor,
        window_start: torch.Tensor,
        reached_max: torch.Tensor,
    ) -> typing.Tuple[torch.Tensor, torch.Tensor]:
        """
        NOTE: This uses hard constraint to prevent stoppping unless all the characters were seen.

        Args:
            stop_token (torch.FloatTensor [*, batch_size, *])
            num_tokens (torch.LongTensor [batch_size])
            window_start (torch.LongTensor [batch_size])
            reached_max (torch.BoolTensor [batch_size])

        Returns:
            torch.BoolTensor [batch_size]
        """
        stop_token = stop_token.view(-1)
        stop_token = self._mask_stop_token(stop_token, num_tokens, window_start)
        is_stop = (torch.sigmoid(stop_token) >= self.stop_threshold) | reached_max
        return is_stop, stop_token

    def _infer_generator(
<<<<<<< HEAD
        self, inputs: Inputs, encoded: Encoded, split_size: float, use_tqdm: bool, **kwargs
    ) -> Generator:
=======
        self, encoded: Encoded, split_size: float, use_tqdm: bool, **kwargs
    ) -> typing.Generator[Preds, None, None]:
>>>>>>> 9d17a6f8
        """Generate frames from the decoder until a stop is predicted or `max_lengths` is reached.

        TODO: Should we consider masking `alignments`, `stop_token`, also?

        Args:
            ...
            tokens (torch.FloatTensor [num_tokens, batch_size, encoder_hidden_size])
            split_size
            use_tqdm: Add a progress bar for non-batch generation.
        """
        _, batch_size, _ = encoded.tokens.shape
        device = encoded.tokens.device
        num_tokens = encoded.num_tokens

        assert (
            use_tqdm and batch_size == 1 or not use_tqdm
        ), "Progress bar not applicable for batch generation."

        hidden_state = None
        frames, stop_tokens, alignments = [], [], []
        lengths = torch.zeros(batch_size, dtype=torch.long, device=device)
        stopped = torch.zeros(batch_size, dtype=torch.bool, device=device)
<<<<<<< HEAD
=======
        max_lengths = self._get_max_frames(num_tokens)
        prev_lengths = torch.zeros(batch_size, dtype=torch.long, device=device)
>>>>>>> 9d17a6f8
        max_tokens = num_tokens.max().cpu().item() if use_tqdm else None
        progress_bar = tqdm(leave=True, unit="char(s)", total=max_tokens) if use_tqdm else None
        keep_going = lambda: (
            stopped.sum() < batch_size
            and lengths[~stopped].max() < inputs.max_audio_len_tensor[~stopped].max()
        )
        while keep_going():
            if self.grad_enabled is not None:
                assert torch.is_grad_enabled() == self.grad_enabled
            frame, stop_token, alignment, _, hidden_state = self.decoder(
                encoded, hidden_state=hidden_state, **kwargs
            )

            lengths[~stopped] += 1
            frame = frame.masked_fill(stopped.view(1, -1, 1), 0)
            hidden_state = hidden_state._replace(last_frame=frame)  # type: ignore
            reached_max = lengths == inputs.max_audio_len_tensor
            window_start = hidden_state.attention_hidden_state.window_start
            is_stop, stop_token = self._is_stop(stop_token, num_tokens, window_start, reached_max)
            stopped[is_stop] = True

            frames.append(frame.squeeze(0) * self.output_scalar)
            stop_tokens.append(stop_token)
            alignments.append(alignment.squeeze(0))

            if len(frames) > split_size or not keep_going():
                num_frames = lengths - prev_lengths
                yield Preds(
                    frames=torch.stack(frames, dim=0),
                    stop_tokens=torch.stack(stop_tokens, dim=0),
                    alignments=torch.stack(alignments, dim=0),
                    num_frames=num_frames,
                    frames_mask=lengths_to_mask(num_frames),
                    num_tokens=encoded.num_tokens,
                    tokens_mask=encoded.tokens_mask,
                    reached_max=reached_max,
                )
                frames, stop_tokens, alignments = [], [], []
                prev_lengths = lengths.clone()

            if use_tqdm:
                assert progress_bar is not None
                progress_bar.update(int(window_start.cpu().item()) - progress_bar.n)

        if use_tqdm:
            assert progress_bar is not None
            progress_bar.close()

    def _forward(
        self,
        inputs: Inputs,
        target_frames: torch.Tensor,
        target_mask: typing.Optional[torch.Tensor] = None,
    ) -> Preds:
        """Propagate the model forward for training.

        TODO: Explore speeding up training with `JIT`.

        Args:
            ...
            target_frames (torch.FloatTensor [num_frames, batch_size, num_frame_channels]): Ground
                truth frames for "teacher forcing" and loss.
            target_mask (torch.BoolTensor [num_frames, batch_size])
        """
        if target_mask is None:
            target_mask = torch.ones(*target_frames.shape[:1], device=target_frames.device)
        assert target_mask.shape[:1] == target_frames.shape[:1], "Shapes must align."
        target_frames = target_frames / self.output_scalar
        encoded = self.encoder(inputs)
        out = self.decoder(encoded, target_frames)
        frames = out.frames.masked_fill(~target_mask.unsqueeze(2), 0) * self.output_scalar
        num_tokens = encoded.num_tokens.unsqueeze(0)
        stop_tokens = self._mask_stop_token(out.stop_tokens, num_tokens, out.window_starts)
        num_frames = target_mask.sum(dim=0)
        return Preds(
            frames=frames,
            stop_tokens=stop_tokens,
            alignments=out.alignments,
            num_frames=target_mask.sum(dim=0),
            frames_mask=target_mask.transpose(0, 1),
            num_tokens=encoded.num_tokens,
            tokens_mask=encoded.tokens_mask,
            reached_max=num_frames >= inputs.max_audio_len_tensor,
        )

    def _generate(
        self,
        inputs: Inputs,
        split_size: float = 64,
        use_tqdm: bool = False,
        token_skip_warning: float = math.inf,
    ) -> typing.Generator[Preds, None, None]:
        """Generate frames from the decoder until a stop is predicted or `max_lengths` is reached.

        Args:
            ...
            split_size: The maximum length of a sequence returned by the generator.
            use_tqdm: If `True` then this adds a `tqdm` progress bar.
            token_skip_warning: If the attention skips more than `token_skip_warning`, then
                a `logger.warning` will be logged.
        """
        with self._set_grad_enabled():
            encoded = self.encoder(inputs)
            yield from self._infer_generator(
                inputs=inputs,
                encoded=encoded,
                split_size=split_size,
                use_tqdm=use_tqdm,
                token_skip_warning=token_skip_warning,
            )

    def _infer(self, *args, **kwargs) -> Preds:
        """Generate the entire output at once."""
        kwargs.update({"split_size": float("inf")})
        items = list(self._generate(*args, **kwargs))
        assert len(items) == 1, "Invariant Violation: Double check `split_size` logic."
        item = items[0]
        if item.reached_max.sum() > 0:
            logger.warning("%d sequences reached max frames", item.reached_max.sum())
        return item

    def set_grad_enabled(self, enabled: typing.Optional[bool]):
        self.grad_enabled = enabled

    @contextlib.contextmanager
    def _set_grad_enabled(self):
        enable = self.grad_enabled
        with contextlib.nullcontext() if enable is None else torch.set_grad_enabled(enable):
            yield

    @typing.overload
    def __call__(
        self,
        inputs: Inputs,
        target_frames: torch.Tensor,
        target_mask: typing.Optional[torch.Tensor] = None,
        mode: typing.Literal[Mode.FORWARD] = Mode.FORWARD,
    ) -> Preds:
        ...  # pragma: no cover

    @typing.overload
    def __call__(
        self,
        inputs: Inputs,
        use_tqdm: bool = False,
        token_skip_warning: float = math.inf,
        mode: typing.Literal[Mode.INFER] = Mode.INFER,
    ) -> Preds:
        ...  # pragma: no cover

    @typing.overload
    def __call__(
        self,
        inputs: Inputs,
        split_size: float = 32,
        use_tqdm: bool = False,
        token_skip_warning: float = math.inf,
        mode: typing.Literal[Mode.GENERATE] = Mode.GENERATE,
    ) -> typing.Generator[Preds, None, None]:
        ...  # pragma: no cover

    def __call__(self, *args, mode: Mode = Mode.FORWARD, **kwargs):
        return super().__call__(*args, mode=mode, **kwargs)

    def forward(self, *args, mode: Mode = Mode.FORWARD, **kwargs):
        """
        NOTE: The `forward` function is special, learn more:
        https://discuss.pytorch.org/t/any-different-between-model-input-and-model-forward-input/3690

        NOTE: Since the `forward` function is required to be executed, we use the parameter `mode`
        to overload the function.
        """
        with self._set_grad_enabled():
            if mode == Mode.FORWARD:
                return self._forward(*args, **kwargs)
            elif mode == Mode.GENERATE:
                return self._generate(*args, **kwargs)
            else:
                return self._infer(*args, **kwargs)<|MERGE_RESOLUTION|>--- conflicted
+++ resolved
@@ -149,13 +149,8 @@
         return is_stop, stop_token
 
     def _infer_generator(
-<<<<<<< HEAD
         self, inputs: Inputs, encoded: Encoded, split_size: float, use_tqdm: bool, **kwargs
-    ) -> Generator:
-=======
-        self, encoded: Encoded, split_size: float, use_tqdm: bool, **kwargs
     ) -> typing.Generator[Preds, None, None]:
->>>>>>> 9d17a6f8
         """Generate frames from the decoder until a stop is predicted or `max_lengths` is reached.
 
         TODO: Should we consider masking `alignments`, `stop_token`, also?
@@ -178,11 +173,7 @@
         frames, stop_tokens, alignments = [], [], []
         lengths = torch.zeros(batch_size, dtype=torch.long, device=device)
         stopped = torch.zeros(batch_size, dtype=torch.bool, device=device)
-<<<<<<< HEAD
-=======
-        max_lengths = self._get_max_frames(num_tokens)
         prev_lengths = torch.zeros(batch_size, dtype=torch.long, device=device)
->>>>>>> 9d17a6f8
         max_tokens = num_tokens.max().cpu().item() if use_tqdm else None
         progress_bar = tqdm(leave=True, unit="char(s)", total=max_tokens) if use_tqdm else None
         keep_going = lambda: (
