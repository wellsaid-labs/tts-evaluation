import dataclasses
import enum
import functools
import pathlib
import typing

import config as cf
import numpy as np
import spacy
import spacy.tokens
import torch
from lxml import etree
from torch.nn.utils.rnn import pad_sequence

from lib.text import XMLType
from lib.utils import lengths_to_mask
from run._config.lang import is_voiced
from run.data._loader import structures as struc


class Pronun(enum.Enum):

    NORMAL: typing.Final = "normal"
    RESPELLING: typing.Final = "respelling"


class Casing(enum.Enum):

    LOWER: typing.Final = "lower"
    UPPER: typing.Final = "upper"
    NO_CASING: typing.Final = "no casing"


def _get_case(c: str) -> Casing:
    assert len(c) == 1
    if c.isupper():
        return Casing.UPPER
    return Casing.LOWER if c.islower() else Casing.NO_CASING


class Context(enum.Enum):
    """Knowing that the model has to use context words differently from the script, we use this
    to deliminate context words from the voice-over script."""

    CONTEXT: typing.Final = "context"
    SCRIPT: typing.Final = "script"


@dataclasses.dataclass(frozen=True)
class Inputs:
    """The model inputs.

    TODO: Use `tuple`s so these values cannot be reassigned.
    """

    # Batch of sequences of tokens
    tokens: typing.List[typing.List[typing.Hashable]]

    # Metadata associated with each sequence
    seq_metadata: typing.List[typing.List[typing.Hashable]]

    # Metadata associated with each token in each sequence
    token_metadata: typing.List[typing.List[typing.List[typing.Hashable]]]

    # Embeddings associated with each token in each sequence
    # torch.FloatTensor [num_tokens, *]
    token_embeddings: typing.List[torch.Tensor]

    # Slice of tokens in each sequence to be voiced
    slices: typing.List[slice]

    # The size of the annotations added to `token_embeddings`.
    anno_mask_indices: typing.Tuple[int, ...]

    device: torch.device = torch.device("cpu")

    # Embeddings associated with each token in each sequence
    # torch.FloatTensor [batch_size, num_tokens, *]
    token_embeddings_padded: torch.Tensor = dataclasses.field(init=False)

    # Number of tokens after `slices` is applied
    # torch.LongTensor [batch_size]
    num_tokens: torch.Tensor = dataclasses.field(init=False)

    # Tokens mask after `slices` is applied
    # torch.BoolTensor [batch_size, num_tokens]
    tokens_mask: torch.Tensor = dataclasses.field(init=False)

<<<<<<< HEAD
    # The size of the annotations added to `token_embeddings`.
    # NOTE: This is enforced during the construction of `Inputs` in `preprocess`.
    anno_size: typing.ClassVar[int] = 2
    num_anno: typing.ClassVar[int] = 2
=======
    # A mask for each annotation
    # torch.BoolTensor [batch_size, num_tokens, len(self.anno_mask_indices)]
    anno_mask: torch.Tensor = dataclasses.field(init=False)
>>>>>>> db870a67

    def __post_init__(self):
        indices = [s.indices(len(t)) for s, t in zip(self.slices, self.tokens)]
        num_tokens = [b - a for a, b, _ in indices]
        num_tokens_ = torch.tensor(num_tokens, dtype=torch.long, device=self.device)
        object.__setattr__(self, "num_tokens", num_tokens_)
        object.__setattr__(self, "tokens_mask", lengths_to_mask(num_tokens, device=self.device))

        embeds = self.token_embeddings
        empty = torch.empty(0, 0, 0, device=self.device)
        stacked = empty if len(embeds) == 0 else pad_sequence(embeds, batch_first=True)
        object.__setattr__(self, "token_embeddings_padded", stacked)

        mask = empty
        if len(self.anno_mask_indices) != 0:
            assert self.token_embeddings_padded.shape[2] > max(self.anno_mask_indices)
            indices = torch.tensor(self.anno_mask_indices, device=self.device)
            mask = torch.index_select(stacked, 2, indices)
        object.__setattr__(self, "anno_mask", mask)

        self.check_invariants()

    def check_invariants(self):
        # NOTE: Double-check sizing.
        batch_size = len(self.tokens)
        assert all(len(metadata) == batch_size for metadata in self.seq_metadata)
        assert all(len(metadata) == batch_size for metadata in self.token_metadata)
        assert len(self.token_embeddings) == batch_size
        assert len(self.slices) == batch_size
        for metadata in self.token_metadata:
            assert all(len(t) == len(m) or len(m) == 0 for t, m in zip(self.tokens, metadata))
        if isinstance(self.token_embeddings, list):
            assert all(len(e) == len(t) for e, t in zip(self.token_embeddings, self.tokens))
        else:
            assert self.token_embeddings.shape[1] == max(len(seq) for seq in self.tokens)

        # NOTE: Double-check that `anno_mask` is actually a mask.
        unique = torch.unique(self.anno_mask, sorted=True).tolist()
        assert unique == [0, 1] or unique == [0] or unique == [1] or unique == []


SpanDoc = typing.Union[spacy.tokens.span.Span, spacy.tokens.doc.Doc]


InputsWrapperTypeVar = typing.TypeVar("InputsWrapperTypeVar")
SpanAnnotation = typing.Tuple[slice, float]
SpanAnnotations = typing.List[SpanAnnotation]
TokenAnnotations = typing.Dict[spacy.tokens.token.Token, str]


class PublicValueError(ValueError):
    pass


@functools.lru_cache()
def get_xml_schema():
    xml_schema_doc = etree.parse(pathlib.Path(__file__).parent / "schema.xsd", None)
    return etree.XMLSchema(xml_schema_doc)


class _Schema(enum.Enum):
    # NOTE: Schema tag names
    RESPELL: typing.Final = "respell"
    LOUDNESS: typing.Final = "loudness"
    TEMPO: typing.Final = "tempo"
    SPEAK: typing.Final = "speak"

    # NOTE: Schema attribute names
    _VALUE: typing.Final = "value"

    def __str__(self):
        return str(self.value)


@dataclasses.dataclass(frozen=True)
class InputsWrapper:
    """The model inputs before processing.

    This wrapper is an interface for model inputs before they are further processed. It can be
    directly created from XML. It can also be stringified back into XML.

    TODO: This does not allow annotations for context, yet. In the future, depending on the
          purpose of context, it might be helpful to either remove it, or align it with the voiced
          text span. For now, the context is only used during training, to help the model
          with pronunciation. It's not used during inference. This creates a discrepency
          between model usage during inference and training that should be resolved. Either way,
          we should have examples without context, so that the model has some examples that
          directly mimic training. This discrepency could explain why the model struggles more
          with phrases than it does full-sentences (i.e. it may not train on many examples of
          phrases without context).
    """

    # Batch of recording sessions
    session: typing.List[struc.Session]

    # Batch of sequences
    span: typing.List[SpanDoc]

    context: typing.List[SpanDoc]

    # Batch of annotations per sequence
    loudness: typing.List[SpanAnnotations]

    tempo: typing.List[SpanAnnotations]

    respellings: typing.List[TokenAnnotations]

    def __post_init__(self):
        cf.partial(self.check_invariants)()

    def check_invariants(
        self,
        min_loudness: float,
        max_loudness: float,
        min_tempo: float,
        max_tempo: float,
        valid_respelling_chars: str,
        respelling_delim: str,
    ):
        # TODO: This allows for overlapping XML tags to overlap like loudness tags overlapping with
        # tempo tags, this is improper. While this would be easy to check for, the ideal resolution
        # would be to provide a convient function to resolve this during instantiation, so the
        # client does not need to worry about instantiating `InputsWrapper` in a strictly correct
        # way.
        # NOTE: That model recieves public data through this interface, so, we need to have
        # robust verification and clear error messages for API developers.
        # NOTE: `assert` is used for non-public errors, related to using this object.
        # `AnnotationError`s are used for public-facing errors.
        for field in dataclasses.fields(self):
            assert len(self.session) == len(getattr(self, field.name))

        # NOTE: Check that `span` isn't zero.
        for span in self.span:
            if len(span) == 0:
                raise PublicValueError("There must be text.")

        # NOTE: Check that `context` fully contains `span`...
        for context, span in zip(self.context, self.span):
            no_context = isinstance(span, spacy.tokens.doc.Doc)
            has_context = context is not span
            assert has_context or no_context
            assert all(token in context for token in span)
            assert sum(token in span for token in context) == len(span)

        # NOTE: Check that annotations are sorted and wrap full words.
        for batch_span_annotations in (self.loudness, self.tempo):
            for sesh, span_, annotations in zip(self.session, self.span, batch_span_annotations):
                for prev, annotation in zip([None] + annotations, annotations):
                    # NOTE: The only annotations that are acceptable are non-voiced characters
                    # for pauses or spans for speaking tempo.
                    is_pause = not is_voiced(span_.text[annotation[0]], sesh[0].language)
                    indices = annotation[0].indices(len(span_.text))
                    annotation_len = indices[1] - indices[0]
                    if annotation_len == 0:
                        raise PublicValueError("The annotations must wrap text.")
                    # NOTE: For these annotations we accept wrappings that include additional
                    # punctuation on either side of a word; however, we don't accept partially
                    # wrapped tokens.
                    doc = span_.as_doc() if isinstance(span_, spacy.tokens.span.Span) else span_
                    char_span = doc.char_span(indices[0], indices[1], alignment_mode="expand")
                    is_valid_span = char_span is not None and len(char_span.text) <= annotation_len
                    if not is_valid_span and not is_pause:
                        raise PublicValueError("The annotations must wrap words fully")
                    if prev is not None:
                        assert prev[0].stop <= annotation[0].start, f"{prev}, {annotation}"

        # NOTE: Check that the annotation values are in the right range.
        for name, unit, annotation_batch, min_, max_ in (
            ("Loudness", "db", self.loudness, min_loudness, max_loudness),
            ("Tempo", "seconds per character", self.tempo, min_tempo, max_tempo),
        ):
            for annotations in annotation_batch:
                if len(annotations) > 0:
                    min_seen = min(a[1] for a in annotations)
                    max_seen = max(a[1] for a in annotations)
                    message = f"{name} must be between {min_} and {max_} {unit}, got: "
                    if min_seen < min_:
                        raise PublicValueError(message + str(min_seen))
                    if max_seen > max_:
                        raise PublicValueError(message + str(max_seen))

        # NOTE: Check that respellings are correctly formatted and wrap words entirely.
        for span_, token_annotations in zip(self.span, self.respellings):
            for token, annotation in token_annotations.items():
                if token is None:
                    raise PublicValueError("Respelling must wrap a word.")
                assert token in span_
                if len(annotation) == 0:
                    raise PublicValueError("Respelling has no text.")
                if (
                    annotation[0].lower() not in valid_respelling_chars
                    or annotation[-1].lower() not in valid_respelling_chars
                ):
                    message = "Respellings must start and end with one of these chars:"
                    raise PublicValueError(f"{message} {valid_respelling_chars}")
                all_chars = set(list(valid_respelling_chars + respelling_delim))
                if len(set(annotation.lower()) - all_chars) != 0:
                    message = "Respellings must have these chars only:"
                    raise PublicValueError(f"{message} {''.join(all_chars)}")
                if not all(
                    len(set(_get_case(c) for c in syllab)) == 1
                    for syllab in annotation.split(respelling_delim)
                ):
                    raise PublicValueError("Respelling must be capitalized correctly.")

    def __len__(self):
        return len(self.session)

    def _idx(self, span: SpanDoc, token: spacy.tokens.token.Token) -> int:
        """Get the character offset for `token` relative to `span`."""
        if isinstance(span, spacy.tokens.span.Span):
            return token.idx - span.start_char
        return token.idx

    def to_xml(
        self,
        i: int,
        session_vocab: typing.Optional[typing.Dict[struc.Session, int]] = None,
        include_context: bool = False,
    ) -> XMLType:
        """Generate XML from model inputs.

        NOTE: Due to the possibility of an overlap, `from_xml` and `to_xml` will not nessecarily
              generate the same XML. There is more than one way to achieve the same outcome in XML.

        NOTE: There are options for creating XML with Python programatically; however, they are
              not much better than string concatenation, in this case:
              https://www.geeksforgeeks.org/create-xml-documents-using-python/
              For example, we would still need to use strings to identify the tags.

        Args:
            i: The index of `InputsWrapper` to choose.
            session_vocab: A vocabulary mapping avatar IDs in XML to sessions. If `session_vocab`
                is not provided, -1 is used for the avatar id, as a null value.
            include_context: A convience method for including additional context surrounding
                the XML. Keep in mind, this will invalidate the XML.

        Returns: An XML string.
        """
        span = self.span[i]
        context = self.context[i]
        open_ = lambda tag, value: f"<{tag} {_Schema._VALUE}='{value}'>"
        close = lambda tag: f"</{tag}>"
        annotations = [(open_(_Schema.LOUDNESS, a), s.start) for s, a in self.loudness[i]]
        annotations += [(close(_Schema.LOUDNESS), s.stop) for s, _ in self.loudness[i]]
        annotations += [(open_(_Schema.TEMPO, a), s.start) for s, a in self.tempo[i]]
        annotations += [(close(_Schema.TEMPO), s.stop) for s, _ in self.tempo[i]]
        respellings = self.respellings[i].items()
        idx_ = self._idx
        annotations += [(open_(_Schema.RESPELL, a), idx_(span, t)) for t, a in respellings]
        annotations += [(close(_Schema.RESPELL), idx_(span, t) + len(t)) for t, _ in respellings]
        # TODO: Create a workbook that allows us to dig into `Batch` data specifically and
        # see what is in the preprocessed and XML data, and make sure it's correct.
        annotations = sorted(annotations, key=lambda k: k[1], reverse=True)
        text = span.text
        for annotation, idx in annotations:
            text = text[:idx] + annotation + text[idx:]
        root = open_(_Schema.SPEAK, session_vocab[self.session[i]] if session_vocab else -1)
        text = f"{root}{text}{close(_Schema.SPEAK)}"
        if include_context and isinstance(span, spacy.tokens.span.Span):
            start_char = next((idx_(context, t) for t in context if t in span), 0)
            text = f"{context.text[:start_char]}{text}{context.text[start_char + len(span.text):]}"
        return XMLType(text)

    def get(self, i: int):
        """Get the ith item in `self`."""
        fields = dataclasses.fields(self)
        return self.__class__(**{f.name: [getattr(self, f.name)[i]] for f in fields})

    @classmethod
    def from_strict_xml(
        cls: typing.Type[InputsWrapperTypeVar],
        xml: XMLType,
        span: SpanDoc,
        session_vocab: typing.Dict[int, struc.Session],
        context: typing.Optional[SpanDoc] = None,
    ) -> InputsWrapperTypeVar:
        """Parse XML into compatible model inputs.

        TODO: Instead of a `session_vocab`, we could consider having an interface where users
        can submit their own session objects, even, custom ones. While this might be slightly
        more generalizable, it has a number of challenges. For example, the `Session` objects
        have sensitive information, we'd need to desensitize it first.
        TODO: Verify if the XML errors are interpertable.

        Args:
            xml: The original annotated XML.
            span: The spaCy document built on text from that XML.
            session_vocab: A vocabulary mapping avatar IDs in XML to sessions.
        """
        xml_schema = get_xml_schema()
        root = etree.fromstring(xml, None)
        try:
            xml_schema.assertValid(root)
        except etree.DocumentInvalid as xml_errors:
            raise PublicValueError(f"XML is invalid:\n{xml_errors.error_log}")

        parser = etree.XMLPullParser(events=("start", "end"))
        parser.feed(xml)

        annotations = {_Schema.LOUDNESS: [], _Schema.RESPELL: [], _Schema.TEMPO: []}
        session: typing.Optional[struc.Session] = None
        text: str = ""

        for event, elem in parser.read_events():
            if event == "start":
                if elem.tag == str(_Schema.SPEAK):
                    session = session_vocab[int(elem.get(str(_Schema._VALUE)))]
                elif elem.tag is not None and elem.get(str(_Schema._VALUE)) is not None:
                    annotation = ([len(text)], elem.get(str(_Schema._VALUE)))
                    annotations[_Schema[elem.tag.upper()]].append(annotation)
                if elem.text and len(text) == 0:
                    text += typing.cast(str, elem.text).lstrip()
                elif elem.text:
                    text += elem.text
            elif event == "end":
                if elem.tag is not None and elem.tag != str(_Schema.SPEAK):
                    annotations[_Schema[elem.tag.upper()]][-1][0].append(len(text))
                if elem.tail:
                    text += elem.tail
        text = text.strip()
        assert text == span.text, "The `Span` must have the same text as the XML."
        assert session is not None

        respellings = {}
        for slice_, value in annotations[_Schema.RESPELL]:
            token = span.char_span(*tuple(slice_))
            if token is None or len(token) != 1:
                raise PublicValueError("Respelling must wrap a single word.")
            respellings[token[0]] = value

        try:
            loudness = [(s, float(v)) for s, v in annotations[_Schema.LOUDNESS]]
            tempo = [(s, float(v)) for s, v in annotations[_Schema.TEMPO]]
        except ValueError:
            raise PublicValueError("The loudness and tempo annotations must be numerical.")

        return cls(
            session=[session],
            span=[span],
            context=[span if context is None else context],
            loudness=[[(slice(*tuple(s)), v) for s, v in loudness]],
            tempo=[[(slice(*tuple(s)), v) for s, v in tempo]],
            respellings=[respellings],
        )

    @classmethod
    def from_xml(
        cls: typing.Type[InputsWrapperTypeVar],
        xml: XMLType,
        span: SpanDoc,
        session: struc.Session,
        context: typing.Optional[SpanDoc] = None,
    ) -> InputsWrapperTypeVar:
        """Parse XML into compatible model inputs, that may not have a root element."""
        if not xml.startswith(f"<{_Schema.SPEAK}"):
            xml = XMLType(f"<{_Schema.SPEAK} {_Schema._VALUE}='{-1}'>{xml}</{_Schema.SPEAK}>")
        input_ = InputsWrapper.from_strict_xml(xml, span, {-1: session}, context)
        return typing.cast(InputsWrapperTypeVar, input_)

    @classmethod
    def from_xml_batch(
        cls: typing.Type[InputsWrapperTypeVar],
        xml: typing.List[XMLType],
        span: typing.List[SpanDoc],
        session: typing.List[struc.Session],
        context: typing.Optional[typing.List[SpanDoc]] = None,
    ) -> InputsWrapperTypeVar:
        """Parse a batch of XML into compatible model inputs, that may not have a root element."""
        all_ = {f.name: [] for f in dataclasses.fields(InputsWrapper)}
        for args in zip(xml, span, session, span if context is None else context):
            input_ = InputsWrapper.from_xml(*args)
            for key, val in all_.items():
                val.extend(getattr(input_, key))
        return cls(**all_)


ANNO_MASK_INDICES = (2, 5, 6)


def _embed_anno(
    length: int,
    anno: typing.List[typing.Tuple[slice, typing.Union[int, float]]],
    device: torch.device,
    idx_offset: int = 0,
    val_average: float = 0,
    val_compression: float = 1,
    avg_anno_length: int = 1,
) -> torch.Tensor:
    """Given annotations for a sequence of `length`, this returns an embedding.

    NOTE: Usually, for training, it's helpful if the data is within a range of -1 to 1. This
          function provides a `val_offset` and `val_compression` parameter to adjust the annotation
          range as needed.
    NOTE: We set the average to zero for consistency, so, if there is no annotation, it's as if
          it was annotated with the average.
<<<<<<< HEAD
=======
    NOTE: A mask is required until enough a consistent enough interface is created. This could
          be an interface where everything is annotated, just some things are more annotated. So,
          there is never a unmasked portion.
>>>>>>> db870a67

    Args:
        length: The length of the annotated sequence.
        anno: A list of annotations.
        avg_anno_length
        idx_offset: Offset the annotation indicies.
        val_average: Offset the annotation values so that the average falls on zero.
        val_compression: Compress the annotation values so that they are easier to model.

    Returns:
        torch.FloatTensor [length, 3]
            vals: The annotated values (with offset and compression applied). A zero represents
                  no annotation.
            len_: This is the inverse of the length of the annotation. This helps the model
                  understand how "strict" the annotation is. As this goes to infinity, this goes
                  to zero, which aligns nicely with `val_average`.
<<<<<<< HEAD
=======
            mask: This is 1 when there is an annotation and 0 when there is not.
>>>>>>> db870a67
    """
    vals = torch.zeros(length, device=device)
    mask = torch.zeros(length, device=device)
    len_ = torch.zeros(length, device=device)
    for slice_, val in anno:
        slice_ = slice(slice_.start + idx_offset, slice_.stop + idx_offset, slice_.step)
        vals[slice_] = val
        mask[slice_] = 1
        len_[slice_] = avg_anno_length / (slice_.stop - slice_.start)
    vals = ((vals - val_average) / val_compression) * mask
<<<<<<< HEAD
    ret_ = torch.stack((vals, len_), dim=1)
    assert ret_.shape[1] == Inputs.anno_size, "Invariant constraint."
=======
    ret_ = torch.stack((vals, len_, mask), dim=1)
>>>>>>> db870a67
    return ret_


def preprocess(
    wrap: InputsWrapper,
    loudness_kwargs: typing.Dict,
    tempo_kwargs: typing.Dict,
    device: torch.device = torch.device("cpu"),
) -> Inputs:
    """Preprocess `batch` into model `Inputs`.

    NOTE: This preprocessing layer can be run in a seperate process to prepare data for model
          training.
    NOTE: Contextual word-vectors would likely be more informative than word-vectors; however,
          they are likely not as robust in the presence of OOV words due to intentional
          misspellings. Our users intentionally misspell words to adjust the pronunciation. For that
          reason, using contextual word-vectors is risky.

    TODO: Instead of using `zero` embeddings, what if we tried training a vector, instead?

    Args:
        batch: A row of data in the batch consists of a Session, the script with context, the
            script without context, and any related annotations expressed as a Tensor.
    """
    inputs = Inputs([], [], [[], []], [], [], (), device)
    iter_ = zip(wrap.session, wrap.span, wrap.context, wrap.loudness, wrap.tempo, wrap.respellings)
    Item = typing.Tuple[
        struc.Session, SpanDoc, SpanDoc, SpanAnnotations, SpanAnnotations, TokenAnnotations
    ]
    iter_ = typing.cast(typing.Iterator[Item], iter_)
    for sesh, span, context, loudness, tempo, respell_map in iter_:
        seq_metadata = [sesh[0].label, sesh, sesh[0].dialect, sesh[0].style, sesh[0].language]
        if len(inputs.seq_metadata) == 0:
            inputs.seq_metadata.extend([[] for _ in seq_metadata])
        [inputs.seq_metadata[i].append(data) for i, data in enumerate(seq_metadata)]

        tokens: typing.List[str] = []
        pronun: typing.List[Pronun] = []
        cntxt: typing.List[Context] = []
        for tk in context:
            pronun.append(Pronun.RESPELLING if tk in respell_map else Pronun.NORMAL)
            tokens.append(respell_map[tk] if tk in respell_map else tk.text)
            cntxt.append(Context.SCRIPT if tk in span else Context.CONTEXT)
            pronun.append(Pronun.NORMAL)
            tokens.append(tk.whitespace_)
            cntxt.append(Context.SCRIPT if tk in span and tk != span[-1] else Context.CONTEXT)

        chars = [c for t in tokens for c in t]
        casing = [_get_case(c) for c in chars]
        pronun = [p for t, p in zip(tokens, pronun) for _ in range(len(t))]
        cntxt: typing.List[Context] = [c for t, c in zip(tokens, cntxt) for _ in range(len(t))]
        start_char = next(i for i, c in enumerate(cntxt) if c is Context.SCRIPT)
        end_char = start_char + cntxt.count(Context.SCRIPT)

        inputs.slices.append(slice(start_char, end_char))
        inputs.tokens.append([c.lower() for c in chars])
        # NOTE: We merge `pronun` and `casing` into one category for performance reasons. It's
        # faster to have less unique categories. Furthermore, since casing and pronunication are
        # so prevelant in the dataset, it shoudn't have a meaningful impact on the model to have
        # these joined together.
        # TODO: Consider merging `pronun`, `casing`, `cntxt`.
        inputs.token_metadata[0].append(list(zip(pronun, casing)))
        inputs.token_metadata[1].append(cntxt)  # type: ignore

        embed = []
        for token in context:
            assert token.tensor is not None
            embed.append(np.concatenate((token.tensor, token.vector)))  # type: ignore
            embed.append(np.zeros(token.vector.shape[0] + token.tensor.shape[0]))
        embed = [torch.tensor(t, device=device, dtype=torch.float32) for t in embed]
        embed = torch.cat([e.unsqueeze(0).repeat(len(t), 1) for e, t in zip(embed, tokens)])
        vector_embed_mask = torch.ones(embed.shape[0], 1, device=device)

        loudness_embed = _embed_anno(len(chars), loudness, device, start_char, **loudness_kwargs)
        tempo_embed = _embed_anno(len(chars), tempo, device, start_char, **tempo_kwargs)

        # loudness_embed    (torch.FloatTensor [num_tokens, 3]) (cat)
        # tempo_embed       (torch.FloatTensor [num_tokens, 3]) (cat)
        # vector_embed_mask (torch.FloatTensor [num_tokens, 1]) (cat)
        # embed             (torch.FloatTensor [num_tokens, embedding_size]) →
        # [num_tokens, embedding_size + 7]
        embed = torch.cat((loudness_embed, tempo_embed, vector_embed_mask, embed), dim=1)
        typing.cast(list, inputs.token_embeddings).append(embed)

    return dataclasses.replace(inputs, anno_mask_indices=ANNO_MASK_INDICES)<|MERGE_RESOLUTION|>--- conflicted
+++ resolved
@@ -86,16 +86,9 @@
     # torch.BoolTensor [batch_size, num_tokens]
     tokens_mask: torch.Tensor = dataclasses.field(init=False)
 
-<<<<<<< HEAD
-    # The size of the annotations added to `token_embeddings`.
-    # NOTE: This is enforced during the construction of `Inputs` in `preprocess`.
-    anno_size: typing.ClassVar[int] = 2
-    num_anno: typing.ClassVar[int] = 2
-=======
     # A mask for each annotation
     # torch.BoolTensor [batch_size, num_tokens, len(self.anno_mask_indices)]
     anno_mask: torch.Tensor = dataclasses.field(init=False)
->>>>>>> db870a67
 
     def __post_init__(self):
         indices = [s.indices(len(t)) for s, t in zip(self.slices, self.tokens)]
@@ -492,12 +485,9 @@
           range as needed.
     NOTE: We set the average to zero for consistency, so, if there is no annotation, it's as if
           it was annotated with the average.
-<<<<<<< HEAD
-=======
     NOTE: A mask is required until enough a consistent enough interface is created. This could
           be an interface where everything is annotated, just some things are more annotated. So,
           there is never a unmasked portion.
->>>>>>> db870a67
 
     Args:
         length: The length of the annotated sequence.
@@ -514,10 +504,7 @@
             len_: This is the inverse of the length of the annotation. This helps the model
                   understand how "strict" the annotation is. As this goes to infinity, this goes
                   to zero, which aligns nicely with `val_average`.
-<<<<<<< HEAD
-=======
             mask: This is 1 when there is an annotation and 0 when there is not.
->>>>>>> db870a67
     """
     vals = torch.zeros(length, device=device)
     mask = torch.zeros(length, device=device)
@@ -528,12 +515,7 @@
         mask[slice_] = 1
         len_[slice_] = avg_anno_length / (slice_.stop - slice_.start)
     vals = ((vals - val_average) / val_compression) * mask
-<<<<<<< HEAD
-    ret_ = torch.stack((vals, len_), dim=1)
-    assert ret_.shape[1] == Inputs.anno_size, "Invariant constraint."
-=======
     ret_ = torch.stack((vals, len_, mask), dim=1)
->>>>>>> db870a67
     return ret_
 
 
