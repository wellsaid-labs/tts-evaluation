import dataclasses
import enum
import functools
import html
import pathlib
import typing

import config as cf
import numpy as np
import spacy
import spacy.tokens
import torch
from lxml import etree
from torch.nn.utils.rnn import pad_sequence

from lib.text import XMLType, text_to_xml
from lib.utils import lengths_to_mask, offset_slices
from run._config.lang import is_voiced
from run.data._loader import structures as struc


class Pronun(enum.Enum):

    NORMAL: typing.Final = "normal"
    RESPELLING: typing.Final = "respelling"


class Casing(enum.Enum):

    LOWER: typing.Final = "lower"
    UPPER: typing.Final = "upper"
    NO_CASING: typing.Final = "no casing"


def _get_case(c: str) -> Casing:
    assert len(c) == 1
    if c.isupper():
        return Casing.UPPER
    return Casing.LOWER if c.islower() else Casing.NO_CASING


class Context(enum.Enum):
    """Knowing that the model has to use context words differently from the script, we use this
    to deliminate context words from the voice-over script."""

    CONTEXT: typing.Final = "context"
    SCRIPT: typing.Final = "script"


@dataclasses.dataclass(frozen=True)
class Inputs:
    """The model inputs.

    TODO: Use `tuple`s so these values cannot be reassigned.
    """

    # Batch of sequences of tokens
    tokens: typing.List[typing.List[typing.Hashable]]

    # Metadata associated with each sequence
    seq_metadata: typing.List[typing.List[typing.Hashable]]

    # Metadata associated with each token in each sequence
    token_metadata: typing.List[typing.List[typing.List[typing.Hashable]]]

    # Embeddings associated with each token in each sequence
    # torch.FloatTensor [num_tokens, *]
    token_embeddings: typing.List[torch.Tensor]

    # Slice of tokens in each sequence to be voiced
    slices: typing.List[slice]

    # The maximum audio length to generate for this text in number of frames.
    # NOTE: This must be a positive value greater or equal to one.
    max_audio_len: typing.List[int]

    # The number of annotations present
    num_anno: int

    device: torch.device = torch.device("cpu")

    # Embeddings associated with each token in each sequence
    # torch.FloatTensor [batch_size, num_tokens, *]
    token_embeddings_padded: torch.Tensor = dataclasses.field(init=False)

    # Number of tokens after `slices` is applied
    # torch.LongTensor [batch_size]
    num_tokens: torch.Tensor = dataclasses.field(init=False)

    # Tokens mask after `slices` is applied
    # torch.BoolTensor [batch_size, num_tokens]
    tokens_mask: torch.Tensor = dataclasses.field(init=False)

    # The maximum audio length for each sequence.
    # torch.LongTensor [batch_size]
    max_audio_len_tensor: torch.Tensor = dataclasses.field(init=False)

    def __post_init__(self):
        indices = [s.indices(len(t)) for s, t in zip(self.slices, self.tokens)]
        num_tokens = [b - a for a, b, _ in indices]
        num_tokens_ = torch.tensor(num_tokens, dtype=torch.long, device=self.device)
        object.__setattr__(self, "num_tokens", num_tokens_)
        object.__setattr__(self, "tokens_mask", lengths_to_mask(num_tokens, device=self.device))

        embeds = self.token_embeddings
        empty = torch.empty(0, 0, 0, device=self.device)
        stacked = empty if len(embeds) == 0 else pad_sequence(embeds, batch_first=True)
        object.__setattr__(self, "token_embeddings_padded", stacked)

        object.__setattr__(self, "max_audio_len", [max(n, 1) for n in self.max_audio_len])
        max_audio_len = torch.tensor(self.max_audio_len, device=self.device, dtype=torch.long)
        object.__setattr__(self, "max_audio_len_tensor", max_audio_len)

        self.check_invariants()

    def check_invariants(self):
        # NOTE: Double-check sizing.
        batch_size = len(self.tokens)
        max_num_tokens = max(len(t) for t in self.tokens) if len(self.tokens) > 0 else 0
        max_num_voiced_tokens = int(self.num_tokens.max()) if len(self.tokens) > 0 else 0
        assert all(len(metadata) == batch_size for metadata in self.seq_metadata)
        assert all(len(metadata) == batch_size for metadata in self.token_metadata)
        assert len(self.token_embeddings) == batch_size
        assert len(self.slices) == batch_size
        assert len(self.max_audio_len) == batch_size
        assert self.max_audio_len_tensor.shape == (batch_size,)
        assert self.token_embeddings_padded.shape[:2] == (batch_size, max_num_tokens)
        assert self.num_tokens.shape == (batch_size,)
        assert self.tokens_mask.shape == (batch_size, max_num_voiced_tokens)
        for metadata in self.token_metadata:
            assert all(len(t) == len(m) or len(m) == 0 for t, m in zip(self.tokens, metadata))
        if isinstance(self.token_embeddings, list):
            assert all(len(e) == len(t) for e, t in zip(self.token_embeddings, self.tokens))
        else:
            assert self.token_embeddings.shape[1] == max(len(seq) for seq in self.tokens)

    @property
    def anno_embeddings(self):
        # NOTE: This is determined by `preprocess` which instantiates this object.
        # TODO: Adjust the datastructure so it's easy to verify that the `token_embeddings` were
        # instantiated correctly.
        return self.token_embeddings_padded[: self.num_anno]


SpanDoc = typing.Union[spacy.tokens.span.Span, spacy.tokens.doc.Doc]


InputsWrapperTypeVar = typing.TypeVar("InputsWrapperTypeVar")
SliceAnno = typing.Tuple[slice, float]
SliceAnnos = typing.List[SliceAnno]
TokenAnnos = typing.Dict[spacy.tokens.token.Token, str]


class PublicValueError(ValueError):
    pass


@functools.lru_cache()
def get_xml_schema():
    xml_schema_doc = etree.parse(pathlib.Path(__file__).parent / "schema.xsd", None)
    return etree.XMLSchema(xml_schema_doc)


class _Schema(enum.Enum):
    # NOTE: Schema tag names
    RESPELL: typing.Final = "respell"
    LOUDNESS: typing.Final = "loudness"
    TEMPO: typing.Final = "tempo"
    SPEAK: typing.Final = "speak"

    # NOTE: Schema attribute names
    _VALUE: typing.Final = "value"

    def __str__(self):
        return str(self.value)


def _idx(span: SpanDoc, token: spacy.tokens.token.Token) -> int:
    """Get the character offset for `token` relative to `span`."""
    start_char = span.start_char if isinstance(span, spacy.tokens.span.Span) else 0
    return token.idx - start_char


@dataclasses.dataclass(frozen=True)
class InputsWrapper:
    """The model inputs before processing.

    This wrapper is an interface for model inputs before they are further processed. It can be
    directly created from XML. It can also be stringified back into XML.

    TODO: This does not allow annotations for context, yet. In the future, depending on the
          purpose of context, it might be helpful to either remove it, or align it with the voiced
          text span. For now, the context is only used during training, to help the model
          with pronunciation. It's not used during inference. This creates a discrepency
          between model usage during inference and training that should be resolved. Either way,
          we should have examples without context, so that the model has some examples that
          directly mimic training. This discrepency could explain why the model struggles more
          with phrases than it does full-sentences (i.e. it may not train on many examples of
          phrases without context).
    TODO: Do we need context? spaCy is already factoring in context that would allow the model
          to predict the POS and other linguistic features. What's the purpose of further having
          context? This also creates a discrepency between training and inference that we need
          to navigate.
    """

    # Batch of recording sessions
    session: typing.List[struc.Session]

    # Batch of sequences
    span: typing.List[SpanDoc]

    context: typing.List[SpanDoc]

    # Batch of annotations per sequence
    loudness: typing.List[SliceAnnos]

    tempo: typing.List[SliceAnnos]

    respellings: typing.List[TokenAnnos]

    def __post_init__(self):
        cf.partial(self.check_invariants)()

    def check_invariants(
        self,
        min_loudness: float,
        max_loudness: float,
        min_tempo: float,
        max_tempo: float,
        valid_respelling_chars: str,
        respelling_delim: str,
    ):
        # TODO: This allows for overlapping XML tags to overlap like loudness tags overlapping with
        # tempo tags, this is improper. While this would be easy to check for, the ideal resolution
        # would be to provide a convient function to resolve this during instantiation, so the
        # client does not need to worry about instantiating `InputsWrapper` in a strictly correct
        # way.
        # NOTE: That model recieves public data through this interface, so, we need to have
        # robust verification and clear error messages for API developers.
        # NOTE: `assert` is used for non-public errors, related to using this object.
        # `AnnotationError`s are used for public-facing errors.
        for field in dataclasses.fields(self):
            assert len(self.session) == len(getattr(self, field.name))

        # NOTE: Check that `span` isn't zero.
        for span in self.span:
            if len(span) == 0:
                raise PublicValueError("There must be text.")

        # NOTE: Check that `context` fully contains `span`...
        for context, span in zip(self.context, self.span):
            no_context = isinstance(span, spacy.tokens.doc.Doc)
            has_context = context is not span
            assert has_context or no_context
            assert all(token in context for token in span)
            assert sum(token in span for token in context) == len(span)
            # NOTE: It's possible that a `Doc` object does not pass this check, since some
            # characters are not considered spaCy tokens, like white spaces. This selects all the
            # spaCy tokens and checks if they represent the entire `Doc`.
            assert context.text == context[:].text
            assert span.text == span[:].text

        # NOTE: Check that annotations are sorted and wrap full words.
        for batch_span_annotations in (self.loudness, self.tempo):
            for sesh, span_, annotations in zip(self.session, self.span, batch_span_annotations):
                for prev, annotation in zip([None] + annotations, annotations):
                    # NOTE: The only annotations that are acceptable are non-voiced characters
                    # for pauses or spans for speaking tempo.
                    is_pause = not is_voiced(span_.text[annotation[0]], sesh[0].language)
                    indices = annotation[0].indices(len(span_.text))
                    annotation_len = indices[1] - indices[0]
                    if annotation_len == 0:
                        raise PublicValueError("The annotations must wrap text.")
                    # NOTE: For these annotations we accept wrappings that include additional
                    # punctuation on either side of a word; however, we don't accept partially
                    # wrapped tokens.
                    doc = span_.as_doc() if isinstance(span_, spacy.tokens.span.Span) else span_
                    char_span = doc.char_span(indices[0], indices[1], alignment_mode="expand")
                    is_valid_span = char_span is not None and len(char_span.text) <= annotation_len
                    if not is_valid_span and not is_pause:
                        raise PublicValueError("The annotations must wrap words fully")
                    if prev is not None:
                        assert prev[0].stop <= annotation[0].start, f"{prev}, {annotation}"

        # NOTE: Check that the annotation values are in the right range.
        for name, annotation_batch, min_, max_ in (
            ("Loudness", self.loudness, min_loudness, max_loudness),
            ("Tempo", self.tempo, min_tempo, max_tempo),
        ):
            for annotations in annotation_batch:
                if len(annotations) > 0:
                    min_seen = min(a[1] for a in annotations)
                    max_seen = max(a[1] for a in annotations)
                    message = f"{name} must be between {min_} and {max_}, got: "
                    if min_seen < min_:
                        raise PublicValueError(message + str(min_seen))
                    if max_seen > max_:
                        raise PublicValueError(message + str(max_seen))

        # NOTE: Check that respellings are correctly formatted and wrap words entirely.
        for span_, token_annotations in zip(self.span, self.respellings):
            for token, annotation in token_annotations.items():
                if token is None:
                    raise PublicValueError("Respelling must wrap a word.")
                assert token in span_
                if len(annotation) == 0:
                    raise PublicValueError("Respelling has no text.")
                if (
                    annotation[0].lower() not in valid_respelling_chars
                    or annotation[-1].lower() not in valid_respelling_chars
                ):
                    message = "Respellings must start and end with one of these chars:"
                    raise PublicValueError(f"{message} {valid_respelling_chars}")
                all_chars = set(list(valid_respelling_chars + respelling_delim))
                if len(set(annotation.lower()) - all_chars) != 0:
                    message = "Respellings must have these chars only:"
                    raise PublicValueError(f"{message} {''.join(all_chars)}")
                if not all(
                    len(set(_get_case(c) for c in syllab)) == 1
                    for syllab in annotation.split(respelling_delim)
                ):
                    raise PublicValueError("Respelling must be capitalized correctly.")

    def __len__(self):
        return len(self.session)

    def to_xml(
        self,
        i: int,
        session_vocab: typing.Optional[typing.Dict[struc.Session, int]] = None,
        include_context: bool = False,
    ) -> XMLType:
        """Generate XML from model inputs.

        NOTE: Due to the possibility of an overlap, `from_xml` and `to_xml` will not nessecarily
              generate the same XML. There is more than one way to achieve the same outcome in XML.

        NOTE: There are options for creating XML with Python programatically; however, they are
              not much better than string concatenation, in this case:
              https://www.geeksforgeeks.org/create-xml-documents-using-python/
              For example, we would still need to use strings to identify the tags.

        Args:
            i: The index of `InputsWrapper` to choose.
            session_vocab: A vocabulary mapping avatar IDs in XML to sessions. If `session_vocab`
                is not provided, -1 is used for the avatar id, as a null value.
            include_context: A convience method for including additional context surrounding
                the XML. Keep in mind, this will invalidate the XML.

        Returns: An XML string.
        """
        span = self.span[i]
        context = self.context[i]
        open_ = lambda tag, value: f"<{tag} {_Schema._VALUE}='{value}'>"
        close = lambda tag: f"</{tag}>"
        respellings = self.respellings[i].items()
        annotations = [(open_(_Schema.RESPELL, a), _idx(span, t)) for t, a in respellings]
        annotations += [(close(_Schema.RESPELL), _idx(span, t) + len(t)) for t, _ in respellings]
        annotations += [(open_(_Schema.LOUDNESS, a), s.start) for s, a in self.loudness[i]]
        annotations += [(close(_Schema.LOUDNESS), s.stop) for s, _ in self.loudness[i]]
        annotations += [(open_(_Schema.TEMPO, a), s.start) for s, a in self.tempo[i]]
        annotations += [(close(_Schema.TEMPO), s.stop) for s, _ in self.tempo[i]]
        annotations = sorted(annotations, key=lambda k: k[1])
        indices = [0] + [i for _, i in annotations] + [len(span.text)]
        parts = [span.text[i:j] for i, j in zip(indices, indices[1:] + [None])]
        start = open_(_Schema.SPEAK, session_vocab[self.session[i]] if session_vocab else -1)
        stop = close(_Schema.SPEAK)
        annotations = [start] + [a for (a, _) in annotations] + [stop]
        text = "".join("".join((a, text_to_xml(p))) for p, a in zip(parts, annotations))
        if include_context and isinstance(span, spacy.tokens.span.Span):
            start_char = next((_idx(context, t) for t in context if t in span), 0)
            prefix = text_to_xml(context.text[:start_char])
            suffix = text_to_xml(context.text[start_char + len(span.text) :])
            text = f"{prefix}{text}{suffix}"
        return XMLType(text)

    def get(self, i: int):
        """Get the ith item in `self`."""
        fields = dataclasses.fields(self)
        return self.__class__(**{f.name: [getattr(self, f.name)[i]] for f in fields})

    @classmethod
    def from_strict_xml(
        cls: typing.Type[InputsWrapperTypeVar],
        xml: XMLType,
        span: SpanDoc,
        session_vocab: typing.Dict[int, struc.Session],
        context: typing.Optional[SpanDoc] = None,
    ) -> InputsWrapperTypeVar:
        """Parse XML into compatible model inputs.

        TODO: Instead of a `session_vocab`, we could consider having an interface where users
        can submit their own session objects, even, custom ones. While this might be slightly
        more generalizable, it has a number of challenges. For example, the `Session` objects
        have sensitive information, we'd need to desensitize it first.
        TODO: Verify if the XML errors are interpertable.

        Args:
            xml: The original annotated XML.
            span: The spaCy document built on text from that XML.
            session_vocab: A vocabulary mapping avatar IDs in XML to sessions.
        """
        assert span.text == span[:].text, "The text must be stripped."

        # TODO: Make sure that annotations within annotations are not accepted. The model isn't
        # trained with that in mind. We don't allow overlapping annotations, either. It'd be
        # another extreneous level of complexity to explain to customers.
        xml_schema = get_xml_schema()
        root = etree.fromstring(xml, None)
        try:
            xml_schema.assertValid(root)
        except etree.DocumentInvalid as xml_errors:
            raise PublicValueError(f"XML is invalid:\n{xml_errors.error_log}")

        parser = etree.XMLPullParser(events=("start", "end"))
        parser.feed(xml)

        annotations = {_Schema.LOUDNESS: [], _Schema.RESPELL: [], _Schema.TEMPO: []}
        session: typing.Optional[struc.Session] = None
        text: str = ""
        for event, elem in parser.read_events():
            if event == "start":
                if elem.tag == str(_Schema.SPEAK):
                    session = session_vocab[int(elem.get(str(_Schema._VALUE)))]
                elif elem.tag is not None and elem.get(str(_Schema._VALUE)) is not None:
                    annotation = ([len(text)], elem.get(str(_Schema._VALUE)))
                    annotations[_Schema[elem.tag.upper()]].append(annotation)
                if elem.text and len(text) == 0:
                    text += html.unescape(typing.cast(str, elem.text).lstrip())
                elif elem.text:
                    text += html.unescape(elem.text)
            elif event == "end":
                if elem.tag is not None and elem.tag != str(_Schema.SPEAK):
                    annotations[_Schema[elem.tag.upper()]][-1][0].append(len(text))
                if elem.tail:
                    text += html.unescape(elem.tail)

        assert text == span.text, "The `Span` must have the same text as the XML."
        assert session is not None

        respellings = {}
        for slice_, value in annotations[_Schema.RESPELL]:
            token = span.char_span(*tuple(slice_))
            if token is None or len(token) != 1:
                raise PublicValueError("Respelling must wrap a single word.")
            respellings[token[0]] = value

        slice_annos: typing.Dict[_Schema, SliceAnnos] = {}
        for tag in [_Schema.LOUDNESS, _Schema.TEMPO]:
            if not all(len(s) == 2 for s, _ in annotations[tag]):
                raise PublicValueError(f"The {tag.value} annotations cannot not be nested.")
            try:
                annos = [(s, float(v)) for s, v in annotations[tag]]
            except ValueError:
                raise PublicValueError(f"The {tag.value} annotations must be numerical.")
            slice_annos[tag] = [(slice(*tuple(s)), v) for s, v in annos]

        return cls(
            session=[session],
            span=[span],
            context=[span if context is None else context],
            loudness=[slice_annos[_Schema.LOUDNESS]],
            tempo=[slice_annos[_Schema.TEMPO]],
            respellings=[respellings],
        )

    @classmethod
    def from_xml(
        cls: typing.Type[InputsWrapperTypeVar],
        xml: XMLType,
        span: SpanDoc,
        session: struc.Session,
        context: typing.Optional[SpanDoc] = None,
    ) -> InputsWrapperTypeVar:
        """Parse XML into compatible model inputs, that may not have a root element."""
        if not xml.startswith(f"<{_Schema.SPEAK}"):
            xml = XMLType(f"<{_Schema.SPEAK} {_Schema._VALUE}='{-1}'>{xml}</{_Schema.SPEAK}>")
        input_ = InputsWrapper.from_strict_xml(xml, span, {-1: session}, context)
        return typing.cast(InputsWrapperTypeVar, input_)

    @classmethod
    def from_xml_batch(
        cls: typing.Type[InputsWrapperTypeVar],
        xml: typing.List[XMLType],
        span: typing.List[SpanDoc],
        session: typing.List[struc.Session],
        context: typing.Optional[typing.List[SpanDoc]] = None,
    ) -> InputsWrapperTypeVar:
        """Parse a batch of XML into compatible model inputs, that may not have a root element."""
        all_ = {f.name: [] for f in dataclasses.fields(InputsWrapper)}
        for args in zip(xml, span, session, span if context is None else context):
            input_ = InputsWrapper.from_xml(*args)
            for key, val in all_.items():
                val.extend(getattr(input_, key))
        return cls(**all_)


def _embed_anno(
    length: int,
    anno: typing.List[typing.Tuple[slice, typing.Union[int, float]]],
    device: torch.device,
    idx_offset: int = 0,
    val_average: float = 0,
    val_compression: float = 1,
    avg_anno_length: int = 1,
) -> torch.Tensor:
    """Given annotations for a sequence of `length`, this returns an embedding.

    NOTE: Usually, for training, it's helpful if the data is within a range of -1 to 1. This
          function provides a `val_offset` and `val_compression` parameter to adjust the annotation
          range as needed.
    NOTE: We set the average to zero for consistency, so, if there is no annotation, it's as if
          it was annotated with the average.
    NOTE: A mask is required until enough a consistent enough interface is created. This could
          be an interface where everything is annotated, just some things are more annotated. So,
          there is never a unmasked portion.

    Args:
        length: The length of the annotated sequence.
        anno: A list of annotations.
        avg_anno_length
        idx_offset: Offset the annotation indicies.
        val_average: Offset the annotation values so that the average falls on zero.
        val_compression: Compress the annotation values so that they are easier to model.

    Returns:
        torch.FloatTensor [length, 3]
            vals: The annotated values (with offset and compression applied). A zero represents
                  no annotation.
            len_: This is the inverse of the length of the annotation. This helps the model
                  understand how "strict" the annotation is. As this goes to infinity, this goes
                  to zero, which aligns nicely with `val_average`.
            mask: This is 1 when there is an annotation and 0 when there is not.
    """
    vals = torch.zeros(length, device=device)
    mask = torch.zeros(length, device=device)
    len_ = torch.zeros(length, device=device)
    for slice_, val in anno:
        slice_ = slice(slice_.start + idx_offset, slice_.stop + idx_offset, slice_.step)
        vals[slice_] = val
        mask[slice_] = 1
<<<<<<< HEAD
        len_[slice_] = 0
=======
        len_[slice_] = 0  # TODO: Figure out how we might handle annos of different lengths.
>>>>>>> 358cd655
    vals = ((vals - val_average) / val_compression) * mask
    ret_ = torch.stack((vals, len_, mask), dim=1)
    return ret_


def _offset(annos: SliceAnnos, updates: typing.List[typing.Tuple[slice, int]]) -> SliceAnnos:
    """Adjust `annos` based on `updates` such as respellings additions."""
    slices = [s for s, _ in annos]
    return [(o, v) for o, (_, v) in zip(offset_slices(slices, updates), annos)]


def _tok_to_char_slice(span: SpanDoc, token: spacy.tokens.token.Token) -> slice:
    return slice(_idx(span, token), _idx(span, token) + len(token.text))


def preprocess(
    wrap: InputsWrapper,
    loudness_kwargs: typing.Dict,
    tempo_kwargs: typing.Dict,
    get_max_audio_length: typing.Callable[[str], int],
    device: torch.device = torch.device("cpu"),
) -> Inputs:
    """Preprocess `batch` into model `Inputs`.

    NOTE: This preprocessing layer can be run in a seperate process to prepare data for model
          training.
    NOTE: Contextual word-vectors would likely be more informative than word-vectors; however,
          they are likely not as robust in the presence of OOV words due to intentional
          misspellings. Our users intentionally misspell words to adjust the pronunciation. For that
          reason, using contextual word-vectors is risky.

    TODO: Instead of using `zero` embeddings, what if we tried training a vector, instead?

    Args:
        wrap: A raw batch of data that needs to be preprocessed.
        loudness_kwargs: Key-word arguments for preprocessing loudness annotations.
        tempo_kwargs: Key-word arguments for preprocessing tempo annotations.
        get_max_audio_length: A callable for determining the maximum audio length in frames for
            a given piece of text.
        ...
    """
    num_anno = 6
    inputs = Inputs([], [], [[], []], [], [], [], num_anno, device)
    iter_ = zip(wrap.session, wrap.span, wrap.context, wrap.loudness, wrap.tempo, wrap.respellings)
    Item = typing.Tuple[struc.Session, SpanDoc, SpanDoc, SliceAnnos, SliceAnnos, TokenAnnos]
    iter_ = typing.cast(typing.Iterator[Item], iter_)
    for sesh, span, context, loudness, tempo, respells in iter_:
        seq_metadata = [sesh[0].label, sesh, sesh[0].dialect, sesh[0].style, sesh[0].language]
        if len(inputs.seq_metadata) == 0:
            inputs.seq_metadata.extend([[] for _ in seq_metadata])
        [inputs.seq_metadata[i].append(data) for i, data in enumerate(seq_metadata)]

        tokens: typing.List[str] = []
        pronun: typing.List[Pronun] = []
        cntxt: typing.List[Context] = []
        org_tokens: typing.List[str] = []
        for tk in context:
            tokens.extend((respells[tk] if tk in respells else tk.text, tk.whitespace_))
            org_tokens.extend((tk.text, tk.whitespace_))
            pronun.extend((Pronun.RESPELLING if tk in respells else Pronun.NORMAL, Pronun.NORMAL))
            cntxt.append(Context.SCRIPT if tk in span else Context.CONTEXT)
            cntxt.append(Context.SCRIPT if tk in span and tk != span[-1] else Context.CONTEXT)

        # NOTE: Discard the trailing whitespace
        pronun, tokens, org_tokens, cntxt = pronun[:-1], tokens[:-1], org_tokens[:-1], cntxt[:-1]

        assert "".join(org_tokens) == context.text
        assert "".join(t for c, t in zip(cntxt, org_tokens) if c is Context.SCRIPT) == span.text

        chars = [c for t in tokens for c in t]
        casing = [_get_case(c) for c in chars]
        pronun = [p for t, p in zip(tokens, pronun) for _ in range(len(t))]
        cntxt: typing.List[Context] = [c for t, c in zip(tokens, cntxt) for _ in range(len(t))]
        start_char = next(i for i, c in enumerate(cntxt) if c is Context.SCRIPT)
        end_char = start_char + cntxt.count(Context.SCRIPT)

        inputs.slices.append(slice(start_char, end_char))
        # TODO: This is able to reliably determine the max audio length based on the dataset;
        # however, during inference, the user may try to push the model to slow down even further
        # using annotations. Should those be considered?
        inputs.max_audio_len.append(get_max_audio_length(span.text))
        inputs.tokens.append([c.lower() for c in chars])
        # NOTE: We merge `pronun` and `casing` into one category for performance reasons. It's
        # faster to have less unique categories. Furthermore, since casing and pronunication are
        # so prevelant in the dataset, it shoudn't have a meaningful impact on the model to have
        # these joined together.
        # TODO: Consider merging `pronun`, `casing`, `cntxt`.
        inputs.token_metadata[0].append(list(zip(pronun, casing)))
        inputs.token_metadata[1].append(cntxt)  # type: ignore

        embed = []
        for token in context:
            assert token.tensor is not None
            embed.append(np.concatenate((token.tensor, token.vector)))  # type: ignore
            embed.append(np.zeros(token.vector.shape[0] + token.tensor.shape[0]))
        embed = embed[:-1]  # NOTE: Discard the trailing whitespace
        embed = [torch.tensor(t, device=device, dtype=torch.float32) for t in embed]
        embed = torch.cat([e.unsqueeze(0).repeat(len(t), 1) for e, t in zip(embed, tokens)])

        # NOTE: Offset the loudness and tempo slices based on respellings added to text.
        respell_updates = [(_tok_to_char_slice(span, t), len(v)) for t, v in respells.items()]
        loudness = _offset(loudness, respell_updates)
        tempo = _offset(tempo, respell_updates)

        loudness_embed = _embed_anno(len(chars), loudness, device, start_char, **loudness_kwargs)
        tempo_embed = _embed_anno(len(chars), tempo, device, start_char, **tempo_kwargs)

        # loudness_embed    (torch.FloatTensor [num_tokens, 3]) (cat)
        # tempo_embed       (torch.FloatTensor [num_tokens, 3]) →
        # [num_tokens, num_anno]
        anno_embed = torch.cat((loudness_embed, tempo_embed), dim=1)
        assert anno_embed.shape[1] == num_anno

        # anno_embed    (torch.FloatTensor [num_tokens, num_anno]) (cat)
        # embed         (torch.FloatTensor [num_tokens, embedding_size]) →
        # [num_tokens, embedding_size + num_anno]
        typing.cast(list, inputs.token_embeddings).append(torch.cat((anno_embed, embed), dim=1))

    return dataclasses.replace(inputs)<|MERGE_RESOLUTION|>--- conflicted
+++ resolved
@@ -539,11 +539,7 @@
         slice_ = slice(slice_.start + idx_offset, slice_.stop + idx_offset, slice_.step)
         vals[slice_] = val
         mask[slice_] = 1
-<<<<<<< HEAD
-        len_[slice_] = 0
-=======
         len_[slice_] = 0  # TODO: Figure out how we might handle annos of different lengths.
->>>>>>> 358cd655
     vals = ((vals - val_average) / val_compression) * mask
     ret_ = torch.stack((vals, len_, mask), dim=1)
     return ret_
