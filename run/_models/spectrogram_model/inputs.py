--- conflicted
+++ resolved
@@ -205,25 +205,8 @@
           to navigate.
     """
 
-<<<<<<< HEAD
     # Batch of recording sessions
     session: typing.List[struc.Session]
-=======
-        spkr = sesh.spkr
-        seq_metadata = [spkr.label, sesh, spkr.dialect, spkr.style, spkr.language]
-        for i, data in enumerate(seq_metadata):
-            if len(inputs.seq_metadata) == i:
-                inputs.seq_metadata.append([])
-            inputs.seq_metadata[i].append(data)
-
-        if len(tokens) > 0:
-            start_index = next(i for i, t in enumerate(tokens) if not t.is_context)
-            start_char = sum(len(t.text) for t in tokens[:start_index])
-            end_char = start_char + sum(len(t) for t in tokens if not t.is_context)
-        else:
-            start_char, end_char = 0, 0
-        inputs.slices.append(slice(start_char, end_char))
->>>>>>> 9d17a6f8
 
     # Batch of sequences
     span: typing.List[SpanDoc]
@@ -606,7 +589,8 @@
     Item = typing.Tuple[struc.Session, SpanDoc, SpanDoc, SliceAnnos, SliceAnnos, TokenAnnos]
     iter_ = typing.cast(typing.Iterator[Item], iter_)
     for sesh, span, context, loudness, tempo, respells in iter_:
-        seq_metadata = [sesh[0].label, sesh, sesh[0].dialect, sesh[0].style, sesh[0].language]
+        spkr = sesh.spkr
+        seq_metadata = [spkr.label, sesh, spkr.dialect, spkr.style, spkr.language]
         if len(inputs.seq_metadata) == 0:
             inputs.seq_metadata.extend([[] for _ in seq_metadata])
         [inputs.seq_metadata[i].append(data) for i, data in enumerate(seq_metadata)]
