""" A workbook to generate audio for evaluating various test cases.

TODO: Create a script that downloads multiple checkpoints at various points, generates scripts
      with them, and produces a zip file. We can use `disk/envs` to get the information I need
      to generating something like this.
TODO: Instead of using random speakers and sessions, let's consider using the choosen session
      and speakers in `deploy.sh`. Those will be deployed, anyways.
<<<<<<< HEAD
TODO: Implement `griffin_lim_tts` to support batch generation, speeding up this script.
=======
TODO: Implement `batch_griffin_lim_tts` to support batch generation, speeding up this script.
>>>>>>> 1e4ce18c

Usage:
    $ PYTHONPATH=. streamlit run run/review/tts/test_cases.py --runner.magicEnabled=false
"""
import functools
import random
import typing

import config as cf
import numpy as np
import streamlit as st
from streamlit.delta_generator import DeltaGenerator

import lib
import run
from lib.environment import PT_EXTENSION, load
from lib.text import XMLType
from run._config import DEFAULT_SCRIPT, SPECTROGRAM_MODEL_EXPERIMENTS_PATH
from run._config.data import _get_loudness_annotation, _get_tempo_annotation
from run._models.spectrogram_model import SpectrogramModel
from run._streamlit import (
    audio_to_web_path,
    st_download_files,
    st_html,
    st_select_path,
    web_path_to_url,
)
from run._tts import griffin_lim_tts
from run.data._loader import Speaker
from run.data._loader.english.wsl import DIARMID_C

V10_REGRESSIONS = [
    # NOTE: Respellings are formatted like they were inputted in v10
    # - Difficult acronyms
    "It took six Ph.Ds to design a VCR a five-year-old could use.",
    # - "Cape Cod" was repeated
    "It is ironic that today's least "
    "<respell value='PAH-pyuh-lay-tuhd'>|\\PAH\\pyuh\\lay\\tuhd\\|</respell> town on Cape Cod",
    # - Short sentences were cut off
    "Taking sides early - I feel like... I feel like that's a recipe for disaster. It is.",
    "manager. Egan",
    "then walked away without taking any questions. Wow,",
    "Thanks! For..",
    "using your ears. Why?",
    "Yes. Are you ready to play? Yeah.",
    # - This question generated a long silence, after "morning"
    "Can you tell me more about what happened that morning?",
    # - This word was pronounced incorrectly
    "anemone",
    # - This word caused the model to overflow
    "<respell value='po-lahn-co'>|\\po\\lahn\\co|</respell>",
    "<respell value='fran-SIH-skoh'>|\\fran\\SIH\\skoh|</respell>",
]


VARIOUS_INITIALISMS = [
    "Each line will have GA Type as Payment, Paid Amount along with PAC, and GA Code.",
    "Properly use and maintain air-line breathing systems and establish a uniform procedure "
    "for all employees, for both LACC and LCLA contractors, to follow when working jobs that "
    "require the use of fresh air.",
    "QCBS is a method of selecting transaction advisors based on both the quality of their "
    "technical proposals and the costs shown in their financial proposals.",
    "HSPs account for fifteen to twenty percent of the population.",
    "We used to have difficulty with AOA and AMA, but now we are A-okay.",
    "As far as AIs go, ours is pretty great!",
]

QUESTIONS_WITH_UPWARD_INFLECTION = [
    # NOTE: All these questions should have an upward inflection at the end.
    "Have you ever hidden a snack so that nobody else would find it and eat it first?",
    "Can fish see air like we see water?",
    "Are you a messy person?",
    "Did you have cats growing up?",
    "Do you consider yourself an adventurous person?",
    "Do you have any weird food combos?",
    "Do you respond to texts fast?",
    "Have you ever been stalked by an animal that later became your pet?",
    "If you have made it this far, do you relate to any of these signs? Are you a highly "
    "sensitive person?",
    "Have you started, but not found success, with a platform requiring monthly payments?",
    "When deciding between organic and non-organic coffees, is the price premium worth it?",
    "Can you make yourself disappear?",
    "Do mice really eat cheese?",
    "Do you believe in any conspiracy theories?",
    "Have elves always lived at the North Pole?",
    "Have you ever been on the radio?",
    "Have you ever done something embarrassing in front of the office CCTV cameras?",
    "In your opinion, are giant spiders worse than giant chickens?",
    "What is the process for making your favorite dish?",
    "Would you like to be part of the UK Royal Family?",
    "Did you ever try DIY projects?",
    "Can people from NASA catch the flu?",
    "Do you watch ESPN at night?",
    "Will AI replace humans?",
    "Can our AI say AI?",
]

QUESTIONS_WITH_VARIED_INFLECTION = [
    # NOTE: These questions each have a different expected inflection.
    "If you can instantly become an expert in something, what would it be?",
    "What led to the two of you having a disagreement?",
    "Why do some words sound funny to us?",
    "What are your plans for dealing with it?",
    "There may be times where you have to RDP to a node and manually collect logs for some "
    "reason. So, another question you may have is, exactly where on disk are all these logs?",
    "How common are HSPs?",
    "If you could rid the world of one thing, what would it be?",
    "What childish things do you still do as an adult?",
    "If you were to perform in the circus, what would you do?",
]

RESPELLINGS = [
    "I see in “Happening at <respell value='se-FOHR-u'>Sephora</respell>” I have two new brands"
    "requesting store-led events for the same day.",
    "Welcome to the <respell value='su-LAHR-es'>Solares</respell> Injury and Illness Prevention "
    "Program Training.",
    "The <respell value='pur-AY-toh'>Pareto</respell> principle was named after Italian economist "
    "Vilfredo <respell value='pu-RAY-toh'>Pareto</respell>.",
    "We would like to nominate <respell value='AY-vu'>Avu</respell> for her phenomenal "
    "recordings.",
    "To use your self-help AI, please enable the Affirmations feature on the "
    "<respell value='KAHN-sohl'>console</respell> so that you can "
    "<respell value='kuhn-SOHL'>console</respell> yourself.",
    "Too much sand? Tired of cacti? <respell value='dee-ZURT'>desert</respell> the "
    "<respell value='DEZ-urt'>desert</respell> now, with caravan adventures!",
    "If you want to get the good food at the <respell value='bu-FAY'>buffet</respell>, you have "
    "to be willing to "
    "<respell value='BUF-et'>buffet</respell> and punch your way to the front of the line.",
    "Does <respell value='BEE-u-loh-ZHEEK'>biologique</respell> "
    "<respell value='ru-SHURSH'>recherche</respell> really work?",
]

HARD_SCRIPTS = [
    # NOTE: These statements have a mix of heteronyms, initialisms, hard words (locations,
    # medical terms, technical terms), etc for testing pronunciation.
    "For more updates on covid nineteen, please contact us via the URL at the bottom of the "
    "screen, or visit our office in Seattle at the address shown here.",
    "I've listed INTJ on my resume because it's important for me that you understand how I "
    "conduct myself in stressful situations.",
    "The website is live and you can access your records via the various APIs slash URLs or use "
    "the Studio as an alternate avenue.",
    "The nurses will resume the triage conduct around the oropharyngeal and test for "
    "tachydysrhythmia to ensure the patient lives another day.",
    "Access your clusters using the Kubernetes API. You can alternate between the CLI and the "
    "web interface.",
    "Live from Seattle, it's AIQTV, with the governor's special address on the coronavirus. Don't "
    "forget to record this broadcast for viewing later.",
    "Let's add a row on our assay tracking sheet so we can build out the proper egress "
    "measurements.",
    "Hello! Can you put this contractor into a supervisory role?",
]

HARD_SCRIPTS_2 = [
    # NOTE: Test cases with a variety of lengths, respellings, and punctuation marks.
    "WellSaid Labs.",
    "Livingroom",
    "Ophthalmologist",
    "ACLA",
    "ACLA.",  # NOTE: `ACLA` sometimes gets cut-off, this is a test to see how a period affects it.
    "NASA",
    "Why?",
    'Ready to find out ""more""?',
    "Thisss isrealy awhsome.",
    "Topic two:     Is an NRA right for my rate?.",
    'Internet Assigned Numbers Authority ("""I-eigh n Eigh""")',
    '"""G-E-ran""" is an abbreviation for GSM EDGE',
    "epidermolysis bullosa (ep-ih-dur-MOL-uh-sis buhl-LOE-sah) (epi-dermo-lysiss) is a group of",
    "Harry lay in his dark cupboard much later, wishing he had a watch. He didn't know what time "
    "it was and he couldn't be sure the Dursleys were asleep yet. Until they were, he couldn't "
    "risk sneaking to the kitchen for some food. He'd lived with the Dursleys almost ten years, "
    "ten miserable years, as long as he could remember, ever since he'd been a baby and his "
    "parents had died in that car crash. He couldn't remember being in the car when his parents "
    "had died. Sometimes, when he strained his memory during long hours in his cupboard, he came "
    "up with a strange vision: a blinding flash of green light and a burning pain on his "
    "forehead. This, he supposed, was the crash, though he couldn't imagine where all the green "
    "light came from. He couldn't remember his parents at all. His aunt and uncle never spoke "
    "about them, and of course he was forbidden to ask questions. There were no photographs of "
    "them in the house. When he had been younger, Harry had dreamed and dreamed of some unknown "
    "relation coming to take him away, but it had never happened; the Dursleys were his only "
    "family. Yet sometimes he thought (or maybe hoped) that strangers in the street seemed to "
    "know him. Very strange strangers they were, too.",
]

items = locals().items()
TEST_CASES = {k: v for k, v in items if isinstance(v, list) and all(isinstance(t, str) for t in v)}


def generate_test_cases(spec_export: SpectrogramModel, test_cases: typing.List[str]):
    vocab = list(spec_export.session_embed.get_vocab())
    for case in test_cases:
        sesh = random.choice(vocab)
        st.info(f"Seshion: {sesh}")
        yield griffin_lim_tts(spec_export, XMLType(case), sesh)


Generator = typing.Callable[[SpectrogramModel], typing.Generator[np.ndarray, None, None]]
OPTIONS: typing.Dict[str, Generator]
OPTIONS = {k: functools.partial(generate_test_cases, test_cases=v) for k, v in TEST_CASES.items()}


def generate_incremental_annotations(
    spec_export: SpectrogramModel,
    speakers: typing.Set[Speaker] = {DIARMID_C},
    annos: typing.Tuple[typing.Tuple[str, typing.Generator[float, None, None]], ...] = (
        ("loudness", lib.utils.arange(-15, -35, -5)),
        ("tempo", lib.utils.arange(0.5, 2.1, 0.1)),
    ),
):
    for speaker in speakers:
        sesh_vocab = spec_export.session_embed.get_vocab()
        sesh = random.choice([s for s in sesh_vocab if s.spkr == speaker])
        st.info(f"Seshion: {sesh}")
        for tag, range in annos:
            for val in range:
                xml = XMLType(f"<{tag} value='{val}'>{DEFAULT_SCRIPT}</{tag}>")
                wave = griffin_lim_tts(spec_export, xml, sesh)
                audio_len = cf.partial(lib.audio.sample_to_sec)(wave.shape[0])
                tempo = cf.partial(_get_tempo_annotation)(DEFAULT_SCRIPT, audio_len)
                loudness = cf.partial(_get_loudness_annotation)(wave)
                st.info(
                    f"- Tag: {tag}={val}\n"
                    f"- Tempo: {tempo}\n"
                    f"- Generated Griffin-Lim Loudness: {loudness}\n"
                )
                # TODO: Add a loundess computed via spectrogram.
                # TODO: Use a some signal model, and then measure the loudness based on that.
                yield wave


OPTIONS = {generate_incremental_annotations.__name__: generate_incremental_annotations, **OPTIONS}


def main():
    st.markdown("# Test Case Audio Generator")
    st.markdown("Use this workbook to generate batches of audio for evaluating our test cases.")
    run._config.configure(overwrite=True)

    form: DeltaGenerator = st.form(key="form")

    label = "Spectrogram Checkpoints"
    spec_path = st_select_path(label, SPECTROGRAM_MODEL_EXPERIMENTS_PATH, PT_EXTENSION, form)
    items = OPTIONS.items()
    option = form.selectbox("Test Cases", items, format_func=lambda i: i[0])
    assert option is not None

    if not form.form_submit_button("Submit"):
        return

    spec_ckpt = typing.cast(run.train.spectrogram_model._worker.Checkpoint, load(spec_path))
    spec_export = spec_ckpt.export()

    with st.spinner("Generating audio..."):
        paths = []
        for wave in option[1](spec_export):
            paths.append(audio_to_web_path(wave))
            st_html(f'<audio controls src="{web_path_to_url(paths[-1])}"></audio>')

    with st.spinner("Making Zipfile..."):
        st.text("")
        st_download_files("Audios.zip", "📁 Download Audio(s) (zip)", paths)

    st.success(f"Finished! {lib.utils.mazel_tov()}")


if __name__ == "__main__":
    main()<|MERGE_RESOLUTION|>--- conflicted
+++ resolved
@@ -5,11 +5,7 @@
       to generating something like this.
 TODO: Instead of using random speakers and sessions, let's consider using the choosen session
       and speakers in `deploy.sh`. Those will be deployed, anyways.
-<<<<<<< HEAD
-TODO: Implement `griffin_lim_tts` to support batch generation, speeding up this script.
-=======
 TODO: Implement `batch_griffin_lim_tts` to support batch generation, speeding up this script.
->>>>>>> 1e4ce18c
 
 Usage:
     $ PYTHONPATH=. streamlit run run/review/tts/test_cases.py --runner.magicEnabled=false
