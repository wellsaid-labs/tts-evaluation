--- conflicted
+++ resolved
@@ -1,7 +1,5 @@
 """Script to hold test cases for tts models"""
 import string
-
-from long_scripts import LONG_SCRIPTS
 
 V11_QUESTIONS = [
     "What is the meaning of life, the universe, and everything?",
@@ -78,7 +76,6 @@
     for init, s in zip(V11_INITIALISMS_PERIOD_SEP, V11_INITIALISMS_IN_SENTENCES)
 ]
 
-<<<<<<< HEAD
 V11_INITIALISMS_IN_SENTENCES = [
     s.replace("__", init) for init, s in zip(V11_INITIALISMS, V11_INITIALISMS_IN_SENTENCES)
 ]
@@ -111,28 +108,6 @@
 V11_URLS_HTTPS_IN_SENTENCES = [
     f"Visit our website at {i} for more information." for i in V11_URLS_HTTPS
 ]
-=======
-import lib
-import run
-from lib.environment import PT_EXTENSION, load
-from lib.text import XMLType
-from run._config import DEFAULT_SCRIPT, SPEC_MODEL_EXP_PATH
-from run._config.data import _get_loudness_annotation, _get_tempo_annotation
-from run._models.spectrogram_model import SpectrogramModel
-from run._streamlit import (
-    audio_to_web_path,
-    st_download_files,
-    st_html,
-    st_select_path,
-    st_set_page_config,
-    web_path_to_url,
-)
-from run._tts import griffin_lim_tts
-from run.data._loader import Speaker
-from run.data._loader.english import wsl
->>>>>>> 091b6333
-
-st_set_page_config()
 
 V10_REGRESSIONS = [
     # NOTE: Respellings are formatted like they were inputted in v10
@@ -444,194 +419,6 @@
     "ZIP code - Zone Improvement Plan code",
 ]
 
-<<<<<<< HEAD
-SINGLE_WORDS = [
-    "augmented",
-    "stimulant",
-    "query",
-    "adventurous",
-    "paraplegic",
-    "irregularity",
-    "unique",
-    "mechanism",
-    "litmus",
-    "mountaintop",
-    "Alzheimer's",
-    "debilitating",
-    "cedar",
-    "indicator",
-    "calcium",
-    "mildew",
-    "subrogation",
-    "eczema",
-    "craft",
-    "anemia",
-    "enroll",
-    "predetermined",
-    "whiskey",
-    "molasses",
-    "lightweight",
-    "inscriptions",
-    "thoughts",
-    "literacy",
-    "knowledge",
-    "enabled",
-    "aperture",
-    "unsatisfactory",
-    "automatically",
-    "Congratulations!",
-    "management",
-    "legislation",
-    "capacity",
-    "engage",
-    "efficiency",
-    "criteria",
-    "colleagues",
-    "electrical",
-    "accessed",
-    "protocol",
-    "sequential",
-    "simultaneously",
-    "addresses",
-    "buyers",
-    "mission",
-    "relaxation",
-    "proceed",
-    "next",
-    "Alright.",
-    "ignored",
-    "disconnected",
-    "Yes.",
-    "Meeting?",
-    "example",
-    "Goodbye!",
-    "no",
-    "eight",
-    "Seventeen",
-    "welcome",
-    "then",
-    "finally",
-    "first",
-    "DNA",
-    "cobra",
-    "rabbit",
-    "parrot",
-    "ostrich",
-    "penguin.",
-    "rooster",
-    "elephant",
-    "cat",
-    "chicken",
-    "crab",
-    "goat",
-    "squid",
-    "antennae",
-    "eyes",
-    "wings",
-    "flying",
-    "protection",
-    "walking",
-]
-=======
-items = locals().items()
-TEST_CASES = {k: v for k, v in items if isinstance(v, list) and all(isinstance(t, str) for t in v)}
-
-
-def generate_test_cases(
-    spec_export: SpectrogramModel, test_cases: typing.List[str], seed: int = 123
-):
-    with fork_rng(seed):
-        vocab = sorted(list(spec_export.session_embed.get_vocab()))
-        seshs = [random.choice(vocab) for case in test_cases]
-
-    for sesh, case in zip(seshs, test_cases):
-        st.info(f"Seshion: {sesh}\n\nScript: {case}")
-        yield griffin_lim_tts(spec_export, XMLType(case), sesh)
-
-
-Generator = typing.Callable[[SpectrogramModel], typing.Generator[np.ndarray, None, None]]
-OPTIONS: typing.Dict[str, Generator]
-OPTIONS = {k: partial(generate_test_cases, test_cases=v) for k, v in TEST_CASES.items()}
-
-# TODO: Create a notebook where we go through all the speakers, on various tempos/loudnesses, and
-# then review the accuracy.
-
-
-def generate_annos(
-    spec_export: SpectrogramModel,
-    anno: typing.Tuple[str, typing.Sequence],
-    speakers: typing.Sequence[Speaker] = [
-        wsl.TRISTAN_F,  # NOTE: They have a low annotation range around ±2db & ±25%.
-        wsl.GIA_V,  # NOTE: They have a low annotation range around ±2db & ±25%.
-        wsl.DIARMID_C,  # NOTE: They have a high annotation range around ±4db & ±45%.
-        wsl.GARRY_J__STORY,  # NOTE: They have a high annotation range around ±4db & ±45%.
-        # NOTE: They have an average range around ±3db & ±30% and have been difficult to work with.
-        wsl.JUDE_D__EN_GB,
-    ],
-):
-    for speaker in speakers:
-        sesh_vocab = spec_export.session_embed.get_vocab()
-        sesh = random.choice([s for s in sesh_vocab if s.spkr == speaker])
-        st.info(f"Session: {sesh}")
-        tag, range = anno
-        for val in range:
-            if tag == "tempo":
-                val = sesh.spkr_tempo + val
-            xml = XMLType(f"<{tag} value='{val}'>{DEFAULT_SCRIPT}</{tag}>")
-            wave = griffin_lim_tts(spec_export, xml, sesh)
-            audio_len = cf.partial(lib.audio.sample_to_sec)(wave.shape[0])
-            tempo = cf.partial(_get_tempo_annotation)(DEFAULT_SCRIPT, audio_len)
-            loudness = cf.partial(_get_loudness_annotation)(wave)
-            st.info(
-                f"- Tag: {tag}={val}\n"
-                f"- Tempo: {tempo}\n"
-                f"- Generated Griffin-Lim Loudness: {loudness}\n"
-            )
-            # TODO: Add a loundess computed via spectrogram.
-            # TODO: Use a some signal model, and then measure the loudness based on that.
-            yield wave
-
-
-OPTIONS = {
-    "LOUDNESS": partial(generate_annos, anno=("loudness", list(lib.utils.arange(6, -7, -3)))),
-    "TEMPO": partial(generate_annos, anno=("tempo", list(lib.utils.arange(-0.5, 0.6, 0.25)))),
-    **OPTIONS,
-}
-
-
-def main():
-    st.markdown("# Test Case Audio Generator")
-    st.markdown("Use this workbook to generate batches of audio for evaluating our test cases.")
-    run._config.configure(overwrite=True)
-
-    form: DeltaGenerator = st.form(key="form")
-
-    label = "Spectrogram Checkpoints"
-    spec_path = st_select_path(label, SPEC_MODEL_EXP_PATH, PT_EXTENSION, form)
-    items = sorted(OPTIONS.items())
-    format_test_case_name = lambda i: i[0].replace("_", " ").title()
-    option = form.selectbox("Test Cases", items, format_func=format_test_case_name)
-    assert option is not None
-
-    if not form.form_submit_button("Submit"):
-        return
-
-    spec_ckpt = typing.cast(run.train.spectrogram_model._worker.Checkpoint, load(spec_path))
-    spec_export = spec_ckpt.export()
-
-    with st.spinner("Generating audio..."):
-        paths = []
-        for wave in option[1](spec_export):
-            paths.append(audio_to_web_path(wave))
-            st_html(f'<audio controls src="{web_path_to_url(paths[-1])}"></audio>')
-
-    with st.spinner("Making Zipfile..."):
-        st.text("")
-        st_download_files("Audios.zip", "📁 Download Audio(s) (zip)", paths)
-
-    st.success(f"Finished! {lib.utils.mazel_tov()}")
->>>>>>> 091b6333
-
 SLOW_SCRIPTS = [
     (
         '<tempo value="0.3">Mirabeau B. Lamar was born in Georgia in 1798'
