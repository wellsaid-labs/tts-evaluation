""" A workbook to generate audio for quick evaluations.

Usage:
    $ PYTHONPATH=. streamlit run run/review/tts/basic.py --runner.magicEnabled=false
"""
import typing

import streamlit as st

import lib
import run
from lib.text import XMLType, natural_keys
from run._config import DEFAULT_SCRIPT
from run._streamlit import audio_to_web_path, load_tts, st_download_files, st_html, web_path_to_url
from run._tts import CHECKPOINTS_LOADERS, batch_text_to_speech
from run.data._loader import Session, Speaker


def main():
    st.markdown("# Simple Audio Generator")
    st.markdown("Use this workbook to generate audio for quick evaluation.")
    run._config.configure(overwrite=True)

    options = [k.name for k in CHECKPOINTS_LOADERS.keys()]
    checkpoint = typing.cast(str, st.selectbox("Checkpoints", options=options))

    with st.spinner("Loading checkpoint(s)..."):
        tts = load_tts(checkpoint)

    format_speaker: typing.Callable[[Speaker], str] = lambda s: s.label
<<<<<<< HEAD
    speakers = sorted(list(set(sesh[0] for sesh in tts.session_vocab())))
=======
    speakers = sorted(sesh.spkr for sesh in tts.session_vocab())
>>>>>>> 9d17a6f8
    speaker = st.selectbox("Speaker", options=speakers, format_func=format_speaker)  # type: ignore
    speaker = typing.cast(Speaker, speaker)
    assert speaker.name is not None
    speaker_name = speaker.name.split()[0].lower()

    spk_sesh = tts.session_vocab()
    sessions = sorted([sesh for spkr, sesh in spk_sesh if spkr == speaker], key=natural_keys)

    all_sessions: bool = st.checkbox("Sample all %d sessions" % len(sessions))
    selected_sessions = sessions if all_sessions else st.multiselect("Session(s)", options=sessions)
    selected_sessions = [Session(speaker, name) for name in selected_sessions]

    if len(selected_sessions) == 0:
        return

    frm = st.form(key="form")
    script: str = XMLType(frm.text_area("Script", value=DEFAULT_SCRIPT, height=150))

    label = "Number of Clips Per Session"
    num_clips: int = frm.number_input(label, min_value=1, max_value=None, value=5)

    if not frm.form_submit_button("Submit"):
        return

    paths = []
    with st.spinner("Generating audio..."):
        inputs = [(script, s) for s in selected_sessions]
        inputs = [i for i in inputs for _ in range(num_clips)]
        for i, generated in enumerate(batch_text_to_speech(tts, inputs)):
            clip_num = i % num_clips + 1
            sesh = inputs[i][-1][1]
            sesh = sesh[:-4] if (sesh.endswith(".wav") or sesh.endswith(".mp3")) else sesh
            if clip_num == 1:
                st.markdown(f"##### Session: **{sesh}**")
            st.markdown(f"###### Clip: **{clip_num}**")
<<<<<<< HEAD
            name = f"spk={speaker_name},sesh={sesh},clp={clip_num}.wav"
            audio_web_path = audio_to_web_path(generated.sig_model[0], name)
=======
            name = f"spkr={speaker_name},sesh={sesh},clp={clip_num}.wav"
            audio_web_path = audio_to_web_path(generated.sig_model, name)
>>>>>>> 9d17a6f8
            st_html(f'<audio controls src="{web_path_to_url(audio_web_path)}"></audio>')
            paths.append(audio_web_path)

    with st.spinner("Making zipfile..."):
        st.text("")
        zip_name = f"{speaker_name}_samples.zip"
        st_download_files(zip_name, f"📁 Download All {len(paths)} (zip)", paths)

    st.success(f"Finished! {lib.utils.mazel_tov()}")


if __name__ == "__main__":
    main()<|MERGE_RESOLUTION|>--- conflicted
+++ resolved
@@ -28,11 +28,7 @@
         tts = load_tts(checkpoint)
 
     format_speaker: typing.Callable[[Speaker], str] = lambda s: s.label
-<<<<<<< HEAD
-    speakers = sorted(list(set(sesh[0] for sesh in tts.session_vocab())))
-=======
-    speakers = sorted(sesh.spkr for sesh in tts.session_vocab())
->>>>>>> 9d17a6f8
+    speakers = sorted(list(set(sesh.spkr for sesh in tts.session_vocab())))
     speaker = st.selectbox("Speaker", options=speakers, format_func=format_speaker)  # type: ignore
     speaker = typing.cast(Speaker, speaker)
     assert speaker.name is not None
@@ -68,13 +64,8 @@
             if clip_num == 1:
                 st.markdown(f"##### Session: **{sesh}**")
             st.markdown(f"###### Clip: **{clip_num}**")
-<<<<<<< HEAD
-            name = f"spk={speaker_name},sesh={sesh},clp={clip_num}.wav"
+            name = f"spkr={speaker_name},sesh={sesh},clp={clip_num}.wav"
             audio_web_path = audio_to_web_path(generated.sig_model[0], name)
-=======
-            name = f"spkr={speaker_name},sesh={sesh},clp={clip_num}.wav"
-            audio_web_path = audio_to_web_path(generated.sig_model, name)
->>>>>>> 9d17a6f8
             st_html(f'<audio controls src="{web_path_to_url(audio_web_path)}"></audio>')
             paths.append(audio_web_path)
 
