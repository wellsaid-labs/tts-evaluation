--- conflicted
+++ resolved
@@ -6,10 +6,6 @@
 from run import _tts  # isort: skip
 from run import deploy  # isort: skip
 
-<<<<<<< HEAD
-__all__ = ["_config", "_models", "_streamlit", "_utils", "data", "train", "utils", "_tts", "deploy"]
-=======
 # NOTE: `_streamlit` is not imported due to side-effects from the import.
 
-__all__ = ["_config", "_utils", "data", "train", "utils", "_tts", "deploy"]
->>>>>>> c50bf403
+__all__ = ["_config", "_models", "_utils", "data", "train", "utils", "_tts", "deploy"]