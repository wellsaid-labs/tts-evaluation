import logging
import math
import typing
from functools import partial

import config as cf
from config import Args
from third_party import LazyLoader

import lib
import run

if typing.TYPE_CHECKING:  # pragma: no cover
    import librosa
else:
    librosa = LazyLoader("librosa", globals(), "librosa")

logger = logging.getLogger(__name__)


# TODO: Instead of using global variables, can we use `config`, easily?


# SOURCE (Tacotron 2):
# We transform the STFT magnitude to the mel scale using an 80 channel mel filterbank spanning
# 125 Hz to 7.6 kHz, followed by log dynamic range compression.
# SOURCE (Tacotron 2 Author):
# Google mentioned they settled on [20, 12000] with 128 filters in Google Chat.
NUM_FRAME_CHANNELS = 128


# SOURCE (Tacotron 2):
# mel spectrograms are computed through a shorttime Fourier transform (STFT)
# using a 50 ms frame size, 12.5 ms frame hop, and a Hann window function.
# TODO: Parameterizing frame sizes in milliseconds can help ensure that your code is invariant
# to the sample rate; however, we would need to assure that we're still using powers of two
# for performance.
# TODO: 50ms / 12.5ms spectrogram is not typical spectrogram parameterization, a more typical
# parameterization is 25ms / 10ms. Learn more:
# https://www.dsprelated.com/freebooks/sasp/Classic_Spectrograms.html
# https://github.com/pytorch/audio/issues/384#issuecomment-597020705
# https://pytorch.org/audio/compliance.kaldi.html
FRAME_SIZE = 4096  # NOTE: Frame size in samples.
FFT_LENGTH = 4096
assert FRAME_SIZE % 4 == 0
FRAME_HOP = FRAME_SIZE // 4


def _get_max_audio_length(text: str, frames_per_second: float) -> int:
    return math.ceil(run._config.lang.get_max_audio_length(text) * frames_per_second)


def configure(sample_rate: int = 24000, overwrite: bool = False):
    """Configure modules that process audio.

    SOURCE (Tacotron 1): We use 24 kHz sampling rate for all experiments.
    """
    # NOTE: The SoX and FFmpeg encodings are the same.
    # NOTE: The signal model output is 32-bit.
    suffix = ".wav"
    data_type = lib.audio.AudioDataType.FLOATING_POINT
    bits = 32
    format_ = lib.audio.AudioFormat(
        sample_rate=sample_rate,
        num_channels=1,  # NOTE: The signal model output is 1-channel, similar to Tacotron-2.
        encoding=lib.audio.AudioEncoding.PCM_FLOAT_32_BIT,
        bit_rate="768k",
        precision="25-bit",
    )
    non_speech_segment_frame_length = 100
    frames_per_second = format_.sample_rate / FRAME_HOP
    # NOTE: Today pauses longer than one second are not used for emphasis or meaning; however,
    # Otis does tend to use long pauses for emphasis; however, he rarely pauses for longer than
    # one second.
    too_long_pause_length = 1.0

    # NOTE: A "hann window" is standard for calculating an FFT, it's even mentioned as a "popular
    # window" on Wikipedia (https://en.wikipedia.org/wiki/Window_function).
    try:
        window = run._utils.get_window("hann", FRAME_SIZE, FRAME_HOP)
        window_correction_factor = lib.audio.get_window_correction_factor(window)
        config = {
            lib.audio.power_spectrogram_to_framed_rms: Args(
                window=window,
                window_correction_factor=window_correction_factor,
            ),
            lib.audio.SignalTodBMelSpectrogram: Args(window=window),
            lib.audio.griffin_lim: Args(window=window.numpy()),
        }
        cf.add(config, overwrite)
    except ImportError:
        logger.info("Ignoring optional `scipy` and `librosa` configurations.")

    # NOTE: The human range is commonly given as 20 to 20,000 Hz
    # (https://en.wikipedia.org/wiki/Hearing_range).
    hertz_bounds = {"lower_hertz": 20, "upper_hertz": 20000}

    try:
        config = {
            librosa.effects.trim: Args(frame_length=FRAME_SIZE, hop_length=FRAME_HOP),
        }
        cf.add(config, overwrite)
    except ImportError:
        logger.info("Ignoring optional `librosa` configurations.")

    args = Args(sample_rate=sample_rate)
    config = {
        lib.visualize.plot_waveform: args,
        lib.visualize.plot_spectrogram: args,
        lib.visualize.plot_mel_spectrogram: args,
        lib.audio.write_audio: args,
        lib.audio.SignalTodBMelSpectrogram: args,
        lib.audio.griffin_lim: args,
        run.train.spectrogram_model._metrics.get_num_pause_frames: args,
        run.data._loader.utils.normalize_audio: args,
        run._tts.text_to_speech_ffmpeg_generator: args,
        lib.audio.get_pyloudnorm_meter: args,
        lib.audio.milli_to_sample: args,
        lib.audio.sample_to_milli: args,
        lib.audio.sample_to_sec: args,
        lib.audio.sec_to_sample: args,
        run._config.data._get_loudness_annotation: args,
    }
    cf.add(config, overwrite)

    # NOTE: The `DeMan` loudness implementation of ITU-R BS.1770 is sample rate independent.
    filter_class = "DeMan"
    config = {
        lib.visualize.plot_spectrogram: Args(frame_hop=FRAME_HOP),
        lib.visualize.plot_mel_spectrogram: Args(frame_hop=FRAME_HOP, **hertz_bounds),
        lib.audio.pad_remainder: Args(multiple=FRAME_HOP, mode="constant", constant_values=0.0),
        lib.audio.signal_to_framed_rms: Args(frame_length=FRAME_SIZE, hop_length=FRAME_HOP),
        lib.audio.SignalTodBMelSpectrogram: Args(
            fft_length=FFT_LENGTH,
            frame_hop=FRAME_HOP,
            num_mel_bins=NUM_FRAME_CHANNELS,
            # SOURCE (Tacotron 2):
            # Prior to log compression, the filterbank output magnitudes are clipped to a
            # minimum value of 0.01 in order to limit dynamic range in the logarithmic domain.
            # NOTE: The `min_decibel` is set to ensure there is around 100 dB of dynamic range,
            # allowing us to make the most use of the maximum 96 dB dynamic range a 16-bit audio
            # file can provide. This is assuming that a full-scale 997 Hz sine wave is the maximum
            # dB which would be around ~47 dB. Tacotron 2's equivalent  of 0.01 (~ -40 dB).
            min_decibel=-50.0,
            # NOTE: ISO226 is one of the latest standards for determining loudness:
            # https://www.iso.org/standard/34222.html. It does have some issues though:
            # http://www.lindos.co.uk/cgi-bin/FlexiData.cgi?SOURCE=Articles&VIEW=full&id=2
            get_weighting=lib.audio.iso226_weighting,
            # NOTE: Ensure that the weighting isn't below -30 decibels; otherwise, a value may go
            # to zero which and it'll go to infinity when applying the operations in inverse.
            min_weight=-30,
            **hertz_bounds,
        ),
        lib.audio.griffin_lim: Args(
            fft_length=FFT_LENGTH,
            frame_hop=FRAME_HOP,
            # SOURCE (Tacotron 1):
            # We found that raising the predicted magnitudes by a power of 1.2 before feeding to
            # Griffin-Lim reduces artifacts
            power=1.20,
            # SOURCE (Tacotron 1):
            # We observed that Griffin-Lim converges after 50 iterations (in fact, about 30
            # iterations seems to be enough), which is reasonably fast.
            iterations=60,
            get_weighting=lib.audio.iso226_weighting,
            min_weight=-30,
            # NOTE: Based on a brief analysis in April 2022, we found that "Fast Griffin-lim" clips
            # with momentum, where more difficult to understand. By setting `momentum` to zero,
            # we are recovering the original Griffin-lim algorithm which we believe is more
            # interpretable in a text-to-speech context.
            momentum=0.0,
            **hertz_bounds,
        ),
<<<<<<< HEAD
        lib.audio.get_pyloudnorm_meter: Args(filter_class=filter_class),
=======
        # NOTE: The `DeMan` loudness implementation of ITU-R BS.1770 is sample rate independent.
        lib.audio.get_pyloudnorm_meter: Args(filter_class="DeMan"),
        run._models.spectrogram_model.wrapper.SpectrogramModelWrapper: Args(
            # NOTE: This is based on one of the slowest legitimate alignments in
            # `dataset_dashboard`. With a sample size of 8192, we found that 0.18 seconds per token
            # included everything but 3 alignments. The last three alignments were 0.19 "or",
            # 0.21 "or", and 0.24 "EEOC". The slowest alignment was the acronym "EEOC" with the
            # last letter taking 0.5 seconds.
            max_frames_per_token=max_frames_per_token,
        ),
>>>>>>> 9d17a6f8
        run.train.spectrogram_model._metrics.get_num_pause_frames: Args(
            frame_hop=FRAME_HOP,
            min_length=too_long_pause_length,
            max_loudness=-50,
        ),
        run._models.signal_model.wrapper.SignalModelWrapper: Args(
            ratios=[2] * math.ceil(math.log2(FRAME_HOP)),
            pred_sample_rate=2 ** math.ceil(math.log2(FRAME_HOP)),
            out_sample_rate=FRAME_HOP,
        ),
        run.data._loader.utils.normalize_audio_suffix: Args(suffix=suffix),
        run.data._loader.utils.normalize_audio: Args(
            suffix=suffix,
            data_type=data_type,
            bits=bits,
            num_channels=format_.num_channels,
        ),
        run.data._loader.utils.is_normalized_audio_file: Args(audio_format=format_, suffix=suffix),
        # NOTE: `get_non_speech_segments` parameters are set based on `vad_workbook.py`. They
        # are applicable to most datasets with little to no noise.
        run.data._loader.utils.get_non_speech_segments_and_cache: Args(
            low_cut=300, frame_length=non_speech_segment_frame_length, hop_length=5, threshold=-60
        ),
        run.data._loader.structures._make_speech_segments_helper: Args(
            pad=lib.audio.milli_to_sec(non_speech_segment_frame_length / 2)
        ),
        run.data._loader.utils.maybe_normalize_audio_and_cache: Args(
            suffix=suffix,
            data_type=data_type,
            bits=bits,
            format_=format_,
        ),
        run.data._loader.utils.SpanGenerator: Args(max_pause=too_long_pause_length),
        # NOTE: A 0.400 `block_size` is standard for ITU-R BS.1770.
        # NOTE: We use `precision=0` because the just noticeable difference in sound
        # intensity for the human ear is about 1 decibel. For more intense sounds, this can be
        # as low as 1/2 or 1/3.
        # http://physics.gmu.edu/~dmaria/phys260summer03/sound/DB.HTML#c4
        run._config.data._get_loudness_annotation: Args(
            block_size=0.400, precision=0, filter_class=filter_class
        ),
        run._models.spectrogram_model.inputs.preprocess: Args(
            # NOTE: The average values were calculated through the `span_annotation_generation.py`
            # workbook.
            # NOTE: The LUFS range is approximately from 0 to -80 db so a offset and compression of
            # 50 will bring that range from roughly 1 to -1.
            # NOTE: The `avg_anno_length` was set with the
            # `run/review/dataset_processing/annotations.py` workbook which provides basic
            # statistics on annotation length.
            loudness_kwargs=dict(val_average=-21, val_compression=50, avg_anno_length=40.5),
            # NOTE: The tempo range is approximately from 0.04 to 0.2 sec per char so a offset and
            # compression of 0.1 will bring that range from roughly 1 to -1.
            tempo_kwargs=dict(val_average=1.0, val_compression=1, avg_anno_length=40.5),
            get_max_audio_length=partial(
                _get_max_audio_length, frames_per_second=frames_per_second
            ),
        ),
        run._models.spectrogram_model.inputs.InputsWrapper.check_invariants: Args(
            # TODO: Consider adding filtering for outlier annotations and reducing the allowable
            # range.
            # NOTE: The LUFS range is approximately from -15 to -70 db, this gives a bit more
            # wiggle room.
            # NOTE: LUFS by definition cannot be less than -70 db.
            min_loudness=-70,
            max_loudness=-5,
            # NOTE: The tempo range is approximately from 10% to 1000% slower than faster than
            # average.
            # TODO: We should refine this a bit more, and find stricter bounds.
            min_tempo=0.1,
            max_tempo=10,
        ),
        run.train.spectrogram_model._data._make_stop_token: Args(
            # NOTE: The stop token uncertainty was approximated by a fully trained model that
            # learned the stop token distribution. The distribution looked like a gradual increase
            # over 4 - 8 frames in January 2020, on Comet.
            # NOTE: This was rounded up to 10 after the spectrograms length was increased by 17%
            # on average.
            length=10,
            standard_deviation=0.75,
        ),
    }
    cf.add(config, overwrite)<|MERGE_RESOLUTION|>--- conflicted
+++ resolved
@@ -171,20 +171,7 @@
             momentum=0.0,
             **hertz_bounds,
         ),
-<<<<<<< HEAD
         lib.audio.get_pyloudnorm_meter: Args(filter_class=filter_class),
-=======
-        # NOTE: The `DeMan` loudness implementation of ITU-R BS.1770 is sample rate independent.
-        lib.audio.get_pyloudnorm_meter: Args(filter_class="DeMan"),
-        run._models.spectrogram_model.wrapper.SpectrogramModelWrapper: Args(
-            # NOTE: This is based on one of the slowest legitimate alignments in
-            # `dataset_dashboard`. With a sample size of 8192, we found that 0.18 seconds per token
-            # included everything but 3 alignments. The last three alignments were 0.19 "or",
-            # 0.21 "or", and 0.24 "EEOC". The slowest alignment was the acronym "EEOC" with the
-            # last letter taking 0.5 seconds.
-            max_frames_per_token=max_frames_per_token,
-        ),
->>>>>>> 9d17a6f8
         run.train.spectrogram_model._metrics.get_num_pause_frames: Args(
             frame_hop=FRAME_HOP,
             min_length=too_long_pause_length,
