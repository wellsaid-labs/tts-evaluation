--- conflicted
+++ resolved
@@ -98,13 +98,8 @@
             max_dialects=max_dialects,
             max_styles=max_styles,
             max_languages=max_languages,
-<<<<<<< HEAD
-            num_frame_channels=NUM_FRAME_CHANNELS,
+            num_frame_channels=_config.audio.NUM_FRAME_CHANNELS,
             max_token_embed_size=402,
-=======
-            num_frame_channels=_config.audio.NUM_FRAME_CHANNELS,
-            max_token_embed_size=396,
->>>>>>> f5b82336
             # SOURCE (Transfer Learning from Speaker Verification to Multispeaker Text-To-Speech
             #         Synthesis):
             # The paper mentions their proposed model uses a 256 dimension embedding.
