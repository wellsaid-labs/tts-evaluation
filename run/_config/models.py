--- conflicted
+++ resolved
@@ -101,11 +101,7 @@
             max_styles=max_styles,
             max_languages=max_languages,
             num_frame_channels=_config.audio.NUM_FRAME_CHANNELS,
-<<<<<<< HEAD
-            max_token_embed_size=396 + 4,
-=======
             max_token_embed_size=396 + 7,
->>>>>>> db870a67
             # SOURCE (Transfer Learning from Speaker Verification to Multispeaker Text-To-Speech
             #         Synthesis):
             # The paper mentions their proposed model uses a 256 dimension embedding.
