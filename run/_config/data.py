import copy
import itertools
import logging

import config as cf

import lib
import run
from run.data import _loader
from run.data._loader import structures as struc

logger = logging.getLogger(__name__)

# NOTE: This is useful for one-off evaluation.
DEFAULT_SCRIPT = (
    "Your creative life will evolve in ways that you can't possibly imagine. Trust"
    " your gut. Don't overthink it. And allow yourself a little room to play."
)

DATASETS = copy.copy(_loader.DATASETS)
# NOTE: Elliot and Elizabeth has unannotated character portrayals.
del DATASETS[_loader.english.m_ailabs.ELLIOT_MILLER]
del DATASETS[_loader.english.m_ailabs.ELIZABETH_KLETT]
# NOTE: Filter out Mary Ann from the dataset because of her two books, which include:
# - Midnight Passenger because it has an inconsistent acoustic setup compared to other samples from
# the same speaker.
# - North & South book because it uses English in a way that's not consistent with editor usage,
# for example: "To-morrow, you will-- Come back to-night, John!"
del DATASETS[_loader.english.m_ailabs.MARY_ANN]
# NOTE: The alignments don't sound-a-like, in these datasets.
del DATASETS[_loader.portuguese.librivox.RND__LIBRIVOX__FELIPE_PT]
del DATASETS[_loader.portuguese.librivox.RND__LIBRIVOX__LENI_PT]
del DATASETS[_loader.portuguese.librivox.RND__LIBRIVOX__MIRAMONTES_PT]
del DATASETS[_loader.portuguese.librivox.RND__LIBRIVOX__SANDRALUNA_PT]
# NOTE: The `AVA_M`, `KAI_M`, and `WADE_C` datasets are duplicate datasets.
# There is an improved version of their datasets already in `DATASETS`.
del DATASETS[_loader.english.wsl.AVA_M]
del DATASETS[_loader.english.wsl.KAI_M]
del DATASETS[_loader.english.wsl.WADE_C]

# TODO: Remove any non-production datasets from `WSL_DATASETS` so we don't evaluate on them.
DEV_SPEAKERS = _loader.WSL_DATASETS.copy()
# NOTE: The `MARI_MONGE__PROMO` dataset is too short for evaluation, at 15 minutes long.
del DEV_SPEAKERS[_loader.english.wsl.MARI_MONGE__PROMO]
# NOTE: The `RAMONA_J__CUSTOM` dataset isn't included in the studio.
del DEV_SPEAKERS[_loader.english.wsl.RAMONA_J__CUSTOM]
# NOTE: Elizabeth's dataset is low quality & might be fixed or re-recorded. Tobin's did not differ
# from his Narration enough to be considered new styles & both datasets were again quick &
# inconsistent delivery.
del DEV_SPEAKERS[_loader.english.wsl.TOBIN_A__CONVO]
del DEV_SPEAKERS[_loader.english.wsl.TOBIN_A__PROMO]
del DEV_SPEAKERS[_loader.english.wsl.ELIZABETH_U]

for dataset in [DEV_SPEAKERS, DATASETS]:
    # NOTE: The following custom datasets are poor quality and should be excluded.
    del dataset[_loader.english.wsl.HOUR_ONE_NBC__BB_CUSTOM_VOICE]
    del dataset[_loader.english.wsl.VIACOM__CUSTOM_VOICE]
    del dataset[_loader.english.wsl.UNEEQ__ASB_CUSTOM_VOICE]
    # NOTE: The alignments don't match up with the scripts.
    del dataset[_loader.english.wsl.UNEEQ__ASB_CUSTOM_VOICE_COMBINED]
    # NOTE: The alignments don't sound-a-like, in these datasets.
    del dataset[_loader.portuguese.wsl.FIVE_NINE__CUSTOM_VOICE__PT_BR]
    del dataset[_loader.spanish.wsl.FIVE_NINE__CUSTOM_VOICE__ES_CO]

DEV_SPEAKERS = set(DEV_SPEAKERS.keys())
# NOTE: It's generally useful to evaluate the model on a dictionary dataset, that has a variety
# of words and acronyms.
DEV_SPEAKERS.add(_loader.english.dictionary.GCP_SPEAKER)


def _include_passage(passage: struc.Passage) -> bool:
    """Return `True` iff `passage` should be included in the dataset."""
    repr_ = f"{passage.__class__.__name__}({passage.speaker.label}, {passage.session[1]}, "
    repr_ += f"{(passage.script[:25] + '...') if len(passage.script) > 25 else passage.script})"

    if len(passage.alignments) == 0:
        logger.warning("%s has zero alignments.", repr_)
        return False

    if len(passage.speech_segments) == 0:
        logger.warning("%s has zero speech segments.", repr_)
        return False

    span = passage[:]
    if span.audio_length == 0.0:
        logger.warning("%s has no aligned audio.", repr_)
        return False

    if len(span.script) == 0:
        logger.warning("%s has no aligned text.", repr_)
        return False

    # NOTE: Filter out passages(s) that don't have a lower case character because it'll make
    # it difficult to classify initialisms.
    # NOTE: Ensure that single word initialism scripts are preserved such as those in a
    # pronunciation dictionary.
    if passage.speaker.style is not struc.Style.DICT and passage.script.isupper():
        logger.warning("%s is all uppercase.", repr_)
        return False

    return True


def _include_span(span: struc.Span):
    """Return `True` iff `span` should be included in the dataset.

    TODO: The dataset metrics show that 2% of Heather's dataset still has pauses longer than 1s.
    Can we filter them out in accordance to `too_long_pause_length`?
    TODO: How can we filter out all non-standard words that haven't been normalized, yet? We could
    normalize the script before hand, removing all non-standard words. Afterwards, we can verify
    with Google STT that it matches the voice over.
    TODO: The character "." is ambigious. It is sometimes prounced "dot" and sometimes it's silent.
    There may be some inconsistency between eSpeak and the voice over with regards to ".".
    """
    script = str(span.spacy_context(**cf.get()))

    if "<" in script or ">" in script or "&" in script:
        return False

    # NOTE: Questions in `NARR` style voices tend to fall flat, largely due to the content
    # the voice actors are reading. This behavior is unexpected for customers, so we filtered
    # out these questions.
    if "?" in script and span.speaker.style is struc.Style.OG_NARR:
        return False

    # NOTE: Filter out any passage(s) with a slash because it's ambigious. It's not obvious if
    # it should be silent or verbalized.
    if "/" in script or "\\" in script:
        return False

    # NOTE: Filter out any passage(s) with digits because the pronunciation is fundamentally
    # ambigious, and it's much easier to handle this case with text normalization.
    # NOTE: See performance statistics here: https://stackoverflow.com/a/31861306/4804936
    if lib.text.has_digit(script):
        return False

    # NOTE: `Span`s which end with a short, or fast `Span`, tend to be error prone.
    is_not_aligned = lambda s: s.audio_length < 0.2 or (s.audio_length / len(s.script)) < 0.04
    if is_not_aligned(span[0]) or is_not_aligned(span[-1]):
        return False

    if _loader.has_a_mistranscription(span):
        return False

    return True


def _include_annotation(annotation: struc.Alignment):
    """Return `True` iff `annotation` should be included in the dataset."""
    audio_len = annotation.audio[1] - annotation.audio[0]
    if audio_len < 0.2:
        return False

    script_len = annotation.script[1] - annotation.script[0]
    if audio_len / script_len < 0.04:
        return False

    return True


ENGLISH_TEST_CASES = [
    # NOTE: These statements have a mix of heteronyms, initialisms, hard words (locations,
    # medical terms, technical terms), etc for testing pronunciation.
    "For more updates on covid nineteen, please contact us via the URL at the bottom of the "
    "screen, or visit our office in Seattle at the address shown here.",
    "I've listed INTJ on my resume because it's important for me that you understand how I "
    "conduct myself in stressful situations.",
    "The website is live and you can access your records via the various APIs slash URLs or use "
    "the Studio as an alternate avenue.",
    "The nurses will resume the triage conduct around the oropharyngeal and test for "
    "tachydysrhythmia to ensure the patient lives another day.",
    "Access your clusters using the Kubernetes API. You can alternate between the CLI and the "
    "web interface.",
    "Live from Seattle, it's AIQTV, with the governor's special address on the coronavirus. Don't "
    "forget to record this broadcast for viewing later.",
    "Let's add a row on our assay tracking sheet so we can build out the proper egress "
    "measurements.",
    "Hello! Can you put this contractor into a supervisory role?",
    # NOTE: These test various initialisms
    "Each line will have GA Type as Payment, Paid Amount along with PAC, and GA Code.",
    "Properly use and maintain air-line breathing systems and establish a uniform procedure "
    "for all employees, for both LACC and LCLA contractors, to follow when working jobs that "
    "require the use of fresh air.",
    "QCBS is a method of selecting transaction advisors based on both the quality of their "
    "technical proposals and the costs shown in their financial proposals.",
    "HSPs account for fifteen to twenty percent of the population.",
    "We used to have difficulty with AOA and AMA, but now we are A-okay.",
    "As far as AIs go, ours is pretty great!",
    # NOTE: These questions each have a different expected inflection.
    "If you can instantly become an expert in something, what would it be?",
    "What led to the two of you having a disagreement?",
    "Why do some words sound funny to us?",
    "What are your plans for dealing with it?",
    "There may be times where you have to RDP to a node and manually collect logs for some "
    "reason. So, another question you may have is, exactly where on disk are all these logs?",
    "How common are HSPs?",
    "If you could rid the world of one thing, what would it be?",
    "What childish things do you still do as an adult?",
    "If you were to perform in the circus, what would you do?",
    # NOTE: All these questions should have an upward inflection at the end.
    "Have you ever hidden a snack so that nobody else would find it and eat it first?",
    "Can fish see air like we see water?",
    "Are you a messy person?",
    "Did you have cats growing up?",
    "Do you consider yourself an adventurous person?",
    "Do you have any weird food combos?",
    "Do you respond to texts fast?",
    "Have you ever been stalked by an animal that later became your pet?",
    "If you have made it this far, do you relate to any of these signs? Are you a highly "
    "sensitive person?",
    "Have you started, but not found success, with a platform requiring monthly payments?",
    "When deciding between organic and non-organic coffees, is the price premium worth it?",
    "Can you make yourself disappear?",
    "Do mice really eat cheese?",
    "Do you believe in any conspiracy theories?",
    "Have elves always lived at the North Pole?",
    "Have you ever been on the radio?",
    "Have you ever done something embarrassing in front of the office CCTV cameras?",
    "In your opinion, are giant spiders worse than giant chickens?",
    "What is the process for making your favorite dish?",
    "Would you like to be part of the UK Royal Family?",
    "Did you ever try DIY projects?",
    "Can people from NASA catch the flu?",
    "Do you watch ESPN at night?",
    "Will AI replace humans?",
    "Can our AI say AI?",
    # NOTE: Test cases with a variety of lengths, respellings, and punctuation marks.
    "WellSaid Labs.",
    "Livingroom",
    "Ophthalmologist",
    "ACLA",
    "ACLA.",  # NOTE: `ACLA` sometimes gets cut-off, this is a test to see how a period affects it.
    "NASA",
    "Why?",
    'Ready to find out ""more""?',
    "Thisss isrealy awhsome.",
    "Topic two:     Is an NRA right for my rate?.",
    'Internet Assigned Numbers Authority ("""I-eigh n Eigh""")',
    '"""G-E-ran""" is an abbreviation for GSM EDGE',
    "epidermolysis bullosa (ep-ih-dur-MOL-uh-sis buhl-LOE-sah) (epi-dermo-lysiss) is a group of",
    "Harry lay in his dark cupboard much later, wishing he had a watch. He didn't know what time "
    "it was and he couldn't be sure the Dursleys were asleep yet. Until they were, he couldn't "
    "risk sneaking to the kitchen for some food. He'd lived with the Dursleys almost ten years, "
    "ten miserable years, as long as he could remember, ever since he'd been a baby and his "
    "parents had died in that car crash. He couldn't remember being in the car when his parents "
    "had died. Sometimes, when he strained his memory during long hours in his cupboard, he came "
    "up with a strange vision: a blinding flash of green light and a burning pain on his "
    "forehead. This, he supposed, was the crash, though he couldn't imagine where all the green "
    "light came from. He couldn't remember his parents at all. His aunt and uncle never spoke "
    "about them, and of course he was forbidden to ask questions. There were no photographs of "
    "them in the house. When he had been younger, Harry had dreamed and dreamed of some unknown "
    "relation coming to take him away, but it had never happened; the Dursleys were his only "
    "family. Yet sometimes he thought (or maybe hoped) that strangers in the street seemed to "
    "know him. Very strange strangers they were, too.",
    # NOTE: Test respellings
    # TODO: Adjust respellings based on latest conventions.
    "I see in “Happening at <respell value='se-FOHR-u'>Sephora</respell>” I have two new brands"
    "requesting store-led events for the same day.",
    "Welcome to the <respell value='su-LAHR-es'>Solares</respell> Injury and Illness Prevention "
    "Program Training.",
    "The <respell value='pur-AY-toh'>Pareto</respell> principle was named after Italian economist "
    "Vilfredo <respell value='pu-RAY-toh'>Pareto</respell>.",
    "We would like to nominate <respell value='AY-vu'>Avu</respell> for her phenomenal "
    "recordings.",
    "To use your self-help AI, please enable the Affirmations feature on the "
    "<respell value='KAHN-sohl'>console</respell> so that you can "
    "<respell value='kuhn-SOHL'>console</respell> yourself.",
    "Too much sand? Tired of cacti? <respell value='dee-ZURT'>desert</respell> the "
    "<respell value='DEZ-urt'>desert</respell> now, with caravan adventures!",
    "If you want to get the good food at the <respell value='bu-FAY'>buffet</respell>, you have "
    "to be willing to "
    "<respell value='BUF-et'>buffet</respell> and punch your way to the front of the line.",
    "Does <respell value='BEE-u-loh-ZHEEK'>biologique</respell> "
    "<respell value='ru-SHURSH'>recherche</respell> really work?",
    # NOTE: Test v10 regressions
    # NOTE: Respellings are formatted like they were inputted in v10
    # - Difficult acronyms
    "It took six Ph.Ds to design a VCR a five-year-old could use.",
    # - "Cape Cod" was repeated
    "It is ironic that today's least "
    "<respell value='PAH-pyuh-lay-tuhd'>|\\PAH\\pyuh\\lay\\tuhd\\|</respell> town on Cape Cod",
    # - Short sentences were cut off
    "Taking sides early - I feel like... I feel like that's a recipe for disaster. It is.",
    "manager. Egan",
    "then walked away without taking any questions. Wow,",
    "Thanks! For..",
    "using your ears. Why?",
    "Yes. Are you ready to play? Yeah.",
    # - This question generated a long silence, after "morning"
    "Can you tell me more about what happened that morning?",
    # - This word was pronounced incorrectly
    "anemone",
    # - This word caused the model to overflow
    "<respell value='po-lahn-co'>|\\po\\lahn\\co|</respell>",
    "<respell value='fran-SIH-skoh'>|\\fran\\SIH\\skoh|</respell>",
]
TEST_CASES = [(struc.Language.ENGLISH, t) for t in ENGLISH_TEST_CASES]


def configure(overwrite: bool = False):
    """Configure modules that process data, other than audio."""
    # TODO: Remove `BETH_CAMERON__CUSTOM` from the `WSL_DATASETS` groups because it has it's own
    # custom script.
    groups = [set(itertools.chain(_loader.WSL_DATASETS.keys(), _loader.RND_DATASETS.keys()))]
    # NOTE: For other datasets like M-AILABS and LJ, this assumes that there is no duplication
    # between different speakers.
    groups += [{s} for s in _loader.DATASETS.keys() if s not in groups[0]]
    config = {
<<<<<<< HEAD
        run._utils.get_dataset: cf.Args(datasets=DATASETS, include_passage=_include_passage),
=======
        run._utils.get_unprocessed_dataset: cf.Args(datasets=DATASETS),
        run._utils.get_dataset: cf.Args(include_passage=_include_passage),
        # NOTE: Set `approx_dev_len` to 30 minutes for a consistent amount of dev data per speaker,
        # guesstimated to be a sufficient quantity to capture enough variety in each voice.
        # NOTE: Set `min_split_passages` to 3 passages, guesstimated to provide enough passage
        # variety of different content topics.
>>>>>>> cae19213
        run._utils.split_dataset: cf.Args(
            groups=groups,
            dev_speakers=DEV_SPEAKERS,
            approx_dev_len=30 * 60,
            min_sim=0.9,
            min_split_passages=3,
        ),
        run.data._loader.structures.Span.spacy_context: cf.Args(max_words=20),
        run._utils.SpanGenerator: cf.Args(max_seconds=15, include_span=_include_span),
        run.train._utils.process_select_cases: cf.Args(
            cases=TEST_CASES, speakers=DEV_SPEAKERS, num_cases=15
        ),
        # NOTE: `min_no_intervals_prob` was set at 10% to ensure the model is exposed to some
        # data that has no annotations; however, our preference is for the model to train with
        # more annotations because it should "stabalize" it. As in, the model would not need to
        # guess as much which creates an easier training environment.
        # NOTE: We gueestimated that users would have around 3 annotations per clip in Studio.
        # NOTE: We guesstimated that the average interval length is likely going to be around
        # 2 words which translates to 3 alignments. This parameter helps ensure that we don't
        # get examples annotated only with short annotations.
        run.train.spectrogram_model._data._random_nonoverlapping_alignments: cf.Args(
            min_no_intervals_prob=0.1,
            avg_alignments=3,
            min_avg_interval_length=3,
            include_annotation=_include_annotation,
        ),
        run.train.spectrogram_model._data._get_tempo_annotation: cf.Args(precision=2),
        # NOTE: We expect users to respell approx 5 - 10% of words.
        run.train.spectrogram_model._data._random_respelling_annotations: cf.Args(prob=0.1),
    }
    cf.add(config, overwrite)<|MERGE_RESOLUTION|>--- conflicted
+++ resolved
@@ -306,16 +306,12 @@
     # between different speakers.
     groups += [{s} for s in _loader.DATASETS.keys() if s not in groups[0]]
     config = {
-<<<<<<< HEAD
-        run._utils.get_dataset: cf.Args(datasets=DATASETS, include_passage=_include_passage),
-=======
         run._utils.get_unprocessed_dataset: cf.Args(datasets=DATASETS),
         run._utils.get_dataset: cf.Args(include_passage=_include_passage),
         # NOTE: Set `approx_dev_len` to 30 minutes for a consistent amount of dev data per speaker,
         # guesstimated to be a sufficient quantity to capture enough variety in each voice.
         # NOTE: Set `min_split_passages` to 3 passages, guesstimated to provide enough passage
         # variety of different content topics.
->>>>>>> cae19213
         run._utils.split_dataset: cf.Args(
             groups=groups,
             dev_speakers=DEV_SPEAKERS,
