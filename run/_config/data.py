import copy
import logging
import pathlib
import typing

import config as cf

import lib
import run
from run.data import _loader
from run.data._loader import Language, Passage, Span

logger = logging.getLogger(__name__)

# NOTE: This is useful for one-off evaluation.
DEFAULT_SCRIPT = (
    "Your creative life will evolve in ways that you can’t possibly imagine. Trust"
    " your gut. Don’t overthink it. And allow yourself a little room to play."
)

DATASETS = copy.copy(_loader.DATASETS)
# NOTE: Elliot and Elizabeth has unannotated character portrayals.
del DATASETS[_loader.english.ELLIOT_MILLER]
del DATASETS[_loader.english.ELIZABETH_KLETT]
# NOTE: The following custom datasets are poor quality and should be excluded.
del DATASETS[_loader.english.HOUR_ONE_NBC__BB_CUSTOM_VOICE]
del DATASETS[_loader.english.VIACOM__CUSTOM_VOICE]
del DATASETS[_loader.english.UNEEQ__ASB_CUSTOM_VOICE]

DEV_SPEAKERS = _loader.WSL_DATASETS.copy()
# NOTE: The `MARI_MONGE__PROMO` dataset is too short for evaluation, at 15 minutes long.
del DEV_SPEAKERS[_loader.english.MARI_MONGE__PROMO]
# NOTE: The `ALICIA_HARRIS`, `JACK_RUTKOWSKI`, and `SAM_SCHOLL` datasets are duplicate datasets.
# There is an improved version of their datasets already in `dev_speakers`.
del DEV_SPEAKERS[_loader.english.ALICIA_HARRIS]
del DEV_SPEAKERS[_loader.english.JACK_RUTKOWSKI]
del DEV_SPEAKERS[_loader.english.SAM_SCHOLL]
# NOTE: The `BETH_CAMERON__CUSTOM` dataset isn't included in the studio.
del DEV_SPEAKERS[_loader.english.BETH_CAMERON__CUSTOM]
DEV_SPEAKERS = set(DEV_SPEAKERS.keys())
# NOTE: The following custom datasets are poor quality and should be excluded.
del DATASETS[_loader.english.HOUR_ONE_NBC__BB_CUSTOM_VOICE]
del DATASETS[_loader.english.VIACOM__CUSTOM_VOICE]


def _include_passage(
    passage: Passage, root: pathlib.Path, language: typing.Optional[Language] = None
) -> bool:
    """Return `True` iff `passage` should be included in the dataset."""
    repr_ = f"{passage.__class__.__name__}("
    repr_ += f"{passage.audio_file.path.relative_to(root)},"
    repr_ += f" {(passage.script[:50] + '...') if len(passage.script) > 50 else passage.script})"

    if language is None or passage.speaker.language != language:
        return False

    if len(passage.alignments) == 0:
        logger.warning("%s has zero alignments.", repr_)
        return False

    if len(passage.speech_segments) == 0:
        logger.warning("%s has zero speech segments.", repr_)
        return False

    span = passage[:]
    if span.audio_length == 0.0:
        logger.warning("%s has no aligned audio.", repr_)
        return False

    if len(span.script) == 0:
        logger.warning("%s has no aligned text.", repr_)
        return False

    # NOTE: Filter out passages(s) that don't have a lower case character because it'll make
    # it difficult to classify initialisms.
    if not any(c.islower() for c in passage.script):
        return False

    # TODO: Filter out Mary Ann from the dataset instead of filtering the related books.
    # NOTE: Filter out Midnight Passenger because it has an inconsistent acoustic setup compared to
    # other samples from the same speaker.
    # NOTE: Filter out the North & South book because it uses English in a way that's not consistent
    # with editor usage, for example: "To-morrow, you will-- Come back to-night, John!"
    books = (
        _loader.english.m_ailabs.MIDNIGHT_PASSENGER,
        _loader.english.m_ailabs.NORTH_AND_SOUTH,
    )
    metadata = passage.other_metadata
    if metadata is not None and "books" in metadata and (metadata["books"] in books):
        return False

    return True


def _include_span(span: Span):
    """Return `True` iff `span` should be included in the dataset.

    TODO: The dataset metrics show that 2% of Heather's dataset still has pauses longer than 1s.
    Can we filter them out in accordance to `too_long_pause_length`?
    TODO: How can we filter out all non-standard words that haven't been normalized, yet? We could
    normalize the script before hand, removing all non-standard words. Afterwards, we can verify
    with Google STT that it matches the voice over.
    TODO: The character "." is ambigious. It is sometimes prounced "dot" and sometimes it's silent.
    There may be some inconsistency between eSpeak and the voice over with regards to ".".
    """
    script = str(span.spacy_with_context())

    if "<" in script or ">" in script:
        return False

    # NOTE: Filter out any passage(s) with a slash because it's ambigious. It's not obvious if
    # it should be silent or verbalized.
    if "/" in script or "\\" in script:
        return False

    # NOTE: Filter out any passage(s) with digits because the pronunciation is fundamentally
    # ambigious, and it's much easier to handle this case with text normalization.
    # NOTE: See performance statistics here: https://stackoverflow.com/a/31861306/4804936
    if lib.text.has_digit(script):
        return False

    # NOTE: `Span`s which end with a short, or fast `Span`, tend to be error prone.
    is_not_aligned = lambda s: s.audio_length < 0.2 or (s.audio_length / len(s.script)) < 0.04
    if is_not_aligned(span[0]) or is_not_aligned(span[-1]):
        return False

    if _loader.has_a_mistranscription(span):
        return False

    return True


def configure():
    """Configure modules that process data, other than audio."""
    # TODO: Remove `BETH_CAMERON__CUSTOM` from the `WSL_DATASETS` groups because it has it's own
    # custom script.
    groups = [set(_loader.WSL_DATASETS.keys())]
    # NOTE: For other datasets like M-AILABS and LJ, this assumes that there is no duplication
    # between different speakers.
    groups += [{s} for s in _loader.DATASETS.keys() if s not in _loader.WSL_DATASETS]
    config = {
        run._utils.get_dataset: cf.Args(
            datasets=DATASETS,
            include_psge=_include_passage,
            handle_psge=lib.utils.identity,
        ),
        run._utils.split_dataset: cf.Args(
            groups=groups, dev_speakers=DEV_SPEAKERS, approx_dev_len=30 * 60, min_sim=0.9
        ),
<<<<<<< HEAD
        run.data._loader.data_structures.Span.spacy_with_context: HParams(max_words=10),
        run._utils.SpanGenerator.__init__: HParams(max_seconds=15, include_span=_include_span),
=======
        run._utils.SpanGenerator: cf.Args(max_seconds=15, include_span=_include_span),
>>>>>>> 41801a77
    }
    cf.add(config)<|MERGE_RESOLUTION|>--- conflicted
+++ resolved
@@ -147,11 +147,7 @@
         run._utils.split_dataset: cf.Args(
             groups=groups, dev_speakers=DEV_SPEAKERS, approx_dev_len=30 * 60, min_sim=0.9
         ),
-<<<<<<< HEAD
-        run.data._loader.data_structures.Span.spacy_with_context: HParams(max_words=10),
-        run._utils.SpanGenerator.__init__: HParams(max_seconds=15, include_span=_include_span),
-=======
-        run._utils.SpanGenerator: cf.Args(max_seconds=15, include_span=_include_span),
->>>>>>> 41801a77
+        run.data._loader.data_structures.Span.spacy_with_context: cf.Args(max_words=10),
+        run._utils.SpanGenerator.__init__: cf.Args(max_seconds=15, include_span=_include_span),
     }
     cf.add(config)