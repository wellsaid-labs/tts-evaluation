# Learn more:
# https://stackoverflow.com/questions/33533148/how-do-i-specify-that-the-return-type-of-a-method-is-the-same-as-the-class-itsel
from __future__ import annotations

import dataclasses
import itertools
import logging
import math
import os
import pickle
import re
import typing
from collections import defaultdict
from dataclasses import field
from enum import Enum
from functools import partial
from multiprocessing.pool import ThreadPool
from pathlib import Path

import config as cf
import numpy as np
import spacy.tokens.doc
import spacy.tokens.span
from third_party import LazyLoader

import lib
import run
from lib.audio import AudioMetadata, get_audio_metadata
from lib.text import is_stripped
from lib.utils import Timeline, Tuple, flatten_2d, tqdm_
from run import _config
from run.data import _loader

if typing.TYPE_CHECKING:  # pragma: no cover
    import Levenshtein
else:
    Levenshtein = LazyLoader("Levenshtein", globals(), "Levenshtein")

logger = logging.getLogger(__name__)

FloatFloat = typing.Tuple[float, float]
IntInt = typing.Tuple[int, int]
Slice = slice  # NOTE: `pylance` is buggy if we use `slice` directly for typing.


class NonalignmentSpans(typing.NamedTuple):
    """Nonalignments for a `Passage` or `Span`.

    Args:
        passage: The passage for `spans`.
        spans: Nonalignments from the current passage, or span.
        prev: The last nonalignment from the previous passage.
        next: The first nonalignment from the next passage.
    """

    passage: Passage
    spans: typing.List[Span]
    prev: typing.Optional[Span]
    next: typing.Optional[Span]


def voiced_nonalignment_spans(
    span: typing.Union[Passage, Span]
) -> typing.Tuple[NonalignmentSpans, typing.List[bool]]:
    """In addition to `NonalignmentSpans`, this returns if a nonalignment should be voiced,
    probably.

    NOTE: This assumes that the `transcript` and `script` from the previous and next passage
    affect mistranscriptions in the current passage if their `transcript`s are linked.
    """
    spans = span.nonalignment_spans()
    text = [s.script + s.transcript for s in spans.spans]
    if spans.passage.is_linked.transcript:
        text[0] += "" if spans.prev is None else spans.prev.script + spans.prev.transcript
        text[-1] += "" if spans.next is None else spans.next.script + spans.next.transcript
    return spans, [run._config.is_voiced(t, span.speaker.language) for t in text]


def _is_alignment_voiced(passage: Passage, alignment: Alignment) -> bool:
    """Return `True` if a `passage` is voiced at `alignment`."""
    for attr in ("script", "transcript"):
        interval = getattr(alignment, attr)
        if interval[0] < interval[-1] and run._config.is_voiced(
            getattr(passage, attr)[interval[0] : interval[-1]], passage.speaker.language
        ):
            return True
    return False


def has_a_mistranscription(span: typing.Union[Passage, Span]) -> bool:
    """Return `True` if `span` contains a mistranscription, probably.

    NOTE: This is equivalent and ~3x faster than: `any(voiced_nonalignment_spans(span)[1])`
    """
    # NOTE: Use duck typing because of this issue:
    # https://github.com/streamlit/streamlit/issues/2379
    is_span = hasattr(span, "passage")
    if is_span:
        span = typing.cast(Span, span)
        slice_ = span.nonalignments_slice
        span = span.passage
    else:
        span = typing.cast(Passage, span)
        slice_ = slice(0, len(span.nonalignments))

    slices = [(span, slice_)]
    is_linked = span.is_linked.transcript
    if is_linked and span.prev is not None and slice_.start == 0:
        slices.append((span.prev, slice(-1, None)))
    if is_linked and span.next is not None and slice_.stop == len(span.nonalignments):
        slices.append((span.next, slice(0, 1)))

    return any(_is_alignment_voiced(p, a) for p, s in slices for a in p.nonalignments[s])


_alignment_dtype = [
    ("script", np.dtype([("start", np.uint32), ("stop", np.uint32)])),
    ("audio", np.dtype([("start", np.float32), ("stop", np.float32)])),
    ("transcript", np.dtype([("start", np.uint32), ("stop", np.uint32)])),
]
alignment_dtype = np.dtype(_alignment_dtype)


class Alignment(typing.NamedTuple):
    """An aligned `script`, `audio` and `transcript` slice.

    TODO: Add a check invariants to ensure Alignment slices are always positive.

    Args:
        script: The start and end of a script slice in characters.
        audio: The start and end of an audio recording slice in seconds.
        transcript: The start and end of a transcript slice in characters.
    """

    script: IntInt
    audio: FloatFloat
    transcript: IntInt

    @property
    def script_slice(self):
        return slice(*self.script)

    @property
    def audio_slice(self):
        return slice(*self.audio)

    @property
    def transcript_slice(self):
        return slice(*self.transcript)

    @property
    def script_len(self):
        return self.script[1] - self.script[0]

    @property
    def audio_len(self):
        return self.audio[1] - self.audio[0]

    @property
    def transcript_len(self):
        return self.transcript[1] - self.transcript[0]

    def to_json(self):
        return [list(self.script), list(self.audio), list(self.transcript)]

    @classmethod
    def from_json(cls, args: typing.List[typing.List[float]]):
        return cls(
            script=typing.cast(IntInt, tuple(args[0])),
            audio=typing.cast(FloatFloat, tuple(args[1])),
            transcript=typing.cast(IntInt, tuple(args[2])),
        )

    @staticmethod
    def stow(alignments: typing.Sequence[Alignment]) -> Tuple[Alignment]:
        return lib.utils.stow(alignments, dtype=alignment_dtype)

    @staticmethod
    def _get(alignments: typing.Sequence[Alignment], field: str) -> typing.List[float]:
        """Get the values for `field` in `self.alignments`."""
        return [typing.cast(float, v) for a in alignments for v in getattr(a, field)]


class Language(Enum):
    ENGLISH: typing.Final = "English"
    GERMAN: typing.Final = "German"
    PORTUGUESE: typing.Final = "Portuguese"
    SPANISH: typing.Final = "Spanish"


class Style(Enum):
    LIBRI: typing.Final = "LibriVox"
    # NOTE: `OG_NARR` style is based on our original and enthusiastic eLearning scripts.
    # These are open-source text files.
    OG_NARR: typing.Final = "OG Narration"
    # NOTE: The `NARR` style is based on custom-written scripts which include dialogues and
    # questions at a higher frequency than our `OG_NARR`.
    NARR: typing.Final = "Narration"
    PROMO: typing.Final = "Promotional"
    CONVO: typing.Final = "Conversational"
    DICT: typing.Final = "Dictionary"
    RND: typing.Final = "Research"
    OTHER: typing.Final = "Other"


class Dialect(Enum):
    DE_DE: typing.Final = (Language.GERMAN, "German (Germany)")
    EN_AU: typing.Final = (Language.ENGLISH, "English (Australia)")
    EN_CA: typing.Final = (Language.ENGLISH, "English (Canada)")
    EN_IE: typing.Final = (Language.ENGLISH, "English (Ireland)")
    EN_NZ: typing.Final = (Language.ENGLISH, "English (New Zealand)")
    EN_UK: typing.Final = (Language.ENGLISH, "English (United Kingdom)")
    EN_UNKNOWNN: typing.Final = (Language.ENGLISH, "English (Unknown)")
    EN_US: typing.Final = (Language.ENGLISH, "English (United States)")
    ES_CO: typing.Final = (Language.SPANISH, "Spanish (Colombia)")
    ES_ES: typing.Final = (Language.SPANISH, "Spanish (Spain)")
    PT_BR: typing.Final = (Language.PORTUGUESE, "Portuguese (Brazilian)")


@dataclasses.dataclass(frozen=True, order=True)
class Speaker:
    sort_index: typing.Tuple = field(init=False, repr=False)

    # TODO: Handle multiple dialects or bilingual speakers.
    # TODO: The `Style` isn't named well because a `Speaker` doesn't have a single style. In the
    # future, maybe rename `Speaker` to something else like `Persona`.

    # This is a unique name per speaker.
    label: str

    # This determine the style the speaker was reading.
    style: Style

    # This is the dialect the speaker was using.
    dialect: Dialect

    # This is a human-readable name for the voice.
    name: typing.Optional[str] = None

    # For some voices, this is where this speakers data is stored in Google Cloud Storage. This
    # is excluded from the `repr` to hide the real identity of the voice actors.
    gcs_dir: typing.Optional[str] = field(default=None, repr=False)

    # There are some voices which are a post-processed version of an original voice.
    post: bool = False

    # For some voices, this is the gender of the voice, usually required for finding those voices.
    gender: typing.Optional[str] = None

    def __post_init__(self):
        message = "GCS Directory shouldn't have spaces"
        assert self.gcs_dir is None or " " not in self.gcs_dir, message
        assert " " not in self.label, "Label shouldn't have spaces"
        sort_index = (self.label, self.dialect.value[1], self.style.value, self.post)
        assert all(isinstance(t, (str, bool)) for t in sort_index)
        object.__setattr__(self, "sort_index", sort_index)

    def __setstate__(self, state):
        """TODO: Remove, this is for backward compatibility."""
        object.__setattr__(self, "__dict__", state)
        self.__post_init__()

    @property
    def language(self) -> Language:
        return self.dialect.value[0]

    def __repr__(self) -> str:
        return (
            f"{self.__class__.__name__}({self.label}, {self.dialect.value[1]}, "
            f"{self.style.value}, post={self.post})"
        )


class UnprocessedSession(typing.NamedTuple):
    spkr: Speaker
    label: str


# TODO: Implement `__str__` so that we have a more succinct string representation for logging
<<<<<<< HEAD
class Session(typing.NamedTuple):
    spkr: Speaker
    label: str
    # NOTE: This loudness value is in LUFS.
    loudness: float
    tempo: float
    # TODO: We should consider adding `spkr_tempo` to the `Speaker` object, instead. It makes
    # more sense there.
    spkr_tempo: float
=======


class Session(typing.NamedTuple):
    spkr: Speaker
    label: str
>>>>>>> c9148144


class IsLinked(typing.NamedTuple):
    script: bool = False
    transcript: bool = False
    audio: bool = False


def _check_passage_invariants(psg: typing.Union[UnprocessedPassage, Passage]):
    """Check passage datastructure invariants."""
    # TODO: Add an invariant that there is one `session` per audio file, at the moment, we
    # don't have invariants that cycle through all of `passages`.
    audio_length = math.inf
    if isinstance(psg, Passage):
        dtype = alignment_dtype["audio"]["stop"].type
        audio_length = max(dtype(psg.audio_file.length), psg.audio_file.length)

    batch = [psg.alignments] + ([psg.nonalignments] if isinstance(psg, Passage) else [])
    batch = [a for a in batch if a is not None]
    for alignments in batch:
        # TODO: Should we consider updating this from `<=` to `<`?
        assert all(a.script[0] <= a.script[1] for a in alignments)
        assert all(a.transcript[0] <= a.transcript[1] for a in alignments)

        # NOTE: Consecutive `Alignment`s may overlap since there is no distinct boundaries
        # between words, the script and transcript may not overlap between two consecutive
        # `Alignment`s.
        # NOTE: `alignments` must be sorted.
        pairs = zip(alignments, alignments[1:])
        assert all(a.script[1] <= b.script[0] for a, b in pairs)
        assert all(a.transcript[1] <= b.transcript[0] for a, b in pairs)
        # NOTE: The `audio` alignments may overlap by a little bit, at the edges.
        assert all(a.audio[0] < b.audio[1] for a, b in pairs)

        if len(alignments) != 0:
            assert max(Alignment._get(alignments, "audio")) <= audio_length
            assert max(Alignment._get(alignments, "script")) <= len(psg.script)
            assert max(Alignment._get(alignments, "transcript")) <= len(psg.transcript)
            assert min(Alignment._get(alignments, "audio")) >= 0
            assert min(Alignment._get(alignments, "script")) >= 0
            assert min(Alignment._get(alignments, "transcript")) >= 0

    if psg.alignments is not None:
        # NOTE: The `audio` alignments may overlap by a little bit, at the edges; therefore,
        # `nonalignments` does not always strickly follow this rule.
        # TODO: Should `nonalignments` be normalized to this invariant?
        assert all(a.audio[0] <= a.audio[1] for a in psg.alignments)

        # NOTE: `psg.alignments` must not have extra whitespaces on it's edges.
        slices = (psg.script[a.script_slice] for a in psg.alignments)
        assert all(is_stripped(s) for s in slices)
        slices = (psg.transcript[a.transcript_slice] for a in psg.alignments)
        assert all(is_stripped(s) for s in slices)


@dataclasses.dataclass(frozen=True)
class UnprocessedPassage:
    """Raw data for a voiced passage.

    Args:
        audio_path: Audio file corresponding to a voice-over of the `script`.
        session: An identifier of the recording session.
        script: The `script` the `speaker` was reading from.
        transcript: The `transcript` of the `audio`.
        alignments: Alignments (sorted) that align the `script`, `transcript` and `audio`.
        other_metadata: Additional metadata associated with this passage.
        is_linked: A flag indicating if this `Passage` is a continuation of the previous and
            next passage.
    """

    audio_path: Path
    session: UnprocessedSession
    script: str
    transcript: str
    alignments: typing.Optional[typing.Tuple[Alignment, ...]] = None
    other_metadata: typing.Dict = field(default_factory=dict)
    is_linked: IsLinked = field(default_factory=IsLinked)

    def __post_init__(self):
        self.check_invariants()

    @property
    def speaker(self):
        return self.session.spkr
<<<<<<< HEAD

    @property
    def aligned_audio_length(self) -> float:
        assert self.alignments is not None
        if len(self.alignments) == 0:
            return 0.0
        return self.alignments[-1].audio[-1] - self.alignments[0].audio[0]

    @property
    def aligned_script(self) -> str:
        assert self.alignments is not None
        if len(self.alignments) == 0:
            return ""
        return self.script[self.alignments[0].script[0] : self.alignments[-1].script[-1]]

    def check_invariants(self):
        _check_passage_invariants(self)
=======
>>>>>>> c9148144


@dataclasses.dataclass(frozen=True)
class Passage:
    """A voiced passage.

    The `Passage` object represents a voice-over along with its script and transcript. It has
    the corresponding alignments between the these three sequences. Lastly, it supports segmentation
    through `speech_segments` and `Span`s.

    NOTE: The `Passage` object was inspired by the spaCy `Doc` object. spaCy's innovative design
    pattern made it easy for users to get access to any data related to a document through one core
    object. This pattern has been replicated over and over again in other libraries. With a similar
    idea in mind, we hope that the `Passage` object is used throughout this code base as a
    centralized hub for voice-over data.

    NOTE: This data structure has a number of invariants. Please review `check_invariants` to
    learn more about invariants that are being enforced.

    NOTE: The `script`, `transcript`, and `audio_file` may contain additional data, if there
    are additional `is_linked` `Passages`. These may be sliced with something like `alignments`
    in order to get `Passage` specific data.

    TODO: The `Passage` object is difficult to test. It takes awhile to initialize. It's not
    consistent (i.e. some fields include data about the entire audio file). There is some data
    processing functions in `_data.py` that might be helpful to include in `Passage`, what data
    processing is included in `Passage`, and what is not? We need a `make_passage` function that
    is fairly complicated in `tests.run._utils` to create the object.

    TODO: Create a `ConventionalPassage` or `ConventionalSpan` for storing tens of thousands
    of single alignment pre-cut spans. We could more efficiently and accurately handle script
    and audio updates. We could more efficiently create a `ConventionalSpan`.

    Args:
        audio_file: An audio-file that includes a voice-over of `script`, and maybe other
            voice-overs.
        session: A label used to group passages recorded together.
        script: The `script` the `speaker` was reading from, this may include other voice-overs.
        transcript: The `transcript` of the `audio_file`, this may include other voice-overs.
        alignments: Alignments (sorted) that align the `script`, `transcript` and `audio`.
        other_metadata: Additional metadata associated with this passage.
        is_linked: A flag indicating if this `Passage` is a continuation of the previous and
            next passage.
        nonalignments: Nonalignments are alignments, in between, alignments. For example,
            in between two valid alignments, there may be a misalignment between the script
            and transcript. Also, a nonalignment may strech beyond the edges of the `Passage`.
        speech_segments: Speech segments represented by `Span`s with pauses on either
            end. In normal speech, one typically finds many consecutive words being said with no
            pauses between them. Learn more:
            https://en.wikipedia.org/wiki/Speech_segmentation
            https://english.stackexchange.com/questions/365470/do-you-take-a-break-between-words-when-pronouncing
            https://en.wikipedia.org/wiki/detect_voice_activity
        non_speech_segments: A `Timeline` of intervals representing `non_speech_segments`
            (i.e. pauses within the audio file). Unlike other variables, this represents the
            entire audio file rather than just the `Passage`.
        first: A fast access copy of the first alignment in `alignments`.
        last: A fast access copy of the last alignment in `alignments`.
        passages: A ordered list of `Passage`s.
        index: The index of this `Passage` in `passages`.
    """

    audio_file: AudioMetadata
    session: Session
    script: str
    transcript: str
    # NOTE: `Tuple` is more space efficient but less performant than `tuple`.
    alignments: Tuple[Alignment]
    other_metadata: typing.Dict = field(default_factory=dict, compare=False)
    is_linked: IsLinked = field(default_factory=IsLinked)
    nonalignments: Tuple[Alignment] = field(init=False, repr=False, compare=False)
    speech_segments: typing.Tuple[Span, ...] = field(init=False, repr=False, compare=False)
    non_speech_segments: Timeline = field(init=False, repr=False, compare=False)
    first: Alignment = field(init=False, repr=False, compare=False)
    last: Alignment = field(init=False, repr=False, compare=False)
    passages: typing.List[Passage] = field(init=False, repr=False, compare=False)
    index: int = field(init=False, repr=False, compare=False)
    _doc: spacy.tokens.doc.Doc = field(init=False, repr=False, compare=False)

    def __post_init__(self):
        if len(self.alignments) > 0:  # NOTE: Cache `first` and `last`, if they exist.
            object.__setattr__(self, "first", self.alignments[0])
            object.__setattr__(self, "last", self.alignments[-1])

        # NOTE: Error if `dataclasses.replace` is run on a linked `Passage`.
        if hasattr(self, "passages"):
            assert self is self.passages[self.index]

        assert not hasattr(self, "_doc")

    @property
    def prev(self):
        # NOTE: Our linked list uses a underlying `list` because recursive data structures are hard
        # to pickle, learn more:
        # https://stackoverflow.com/questions/2912841/python-pickling-highly-recursive-objects-without-using-setrecursionlimit
        return None if self.index == 0 else self.passages[self.index - 1]

    @property
    def next(self):
        return None if self.index == len(self.passages) - 1 else self.passages[self.index + 1]

    @property
    def audio_start(self) -> float:
        return self.speech_segments[0].audio_start

    @property
    def audio_stop(self) -> float:
        return self.speech_segments[-1].audio_stop

    @property
    def speaker(self):
        return self.session.spkr

    @property
    def doc(self) -> spacy.tokens.doc.Doc:
        if hasattr(self, "_doc"):
            return self._doc
        # NOTE: For performance, process all `self.passages` together, and cache the results.
        docs = _config.load_spacy_nlp(self.speaker.language).pipe(s.script for s in self.passages)
        for passage, doc in zip(self.passages, docs):
            object.__setattr__(passage, "_doc", doc)
            for alignment in passage.alignments:
                # NOTE: Check that alignments line up with doc as an additional invariant.
                assert doc.char_span(alignment.script[0], alignment.script[1]) is not None
        return self._doc

    def __getstate__(self):
        # TODO: Delete temporary `_doc`, learn more here:  https://spacy.io/usage/saving-loading
        state = self.__dict__.copy()
        if hasattr(state, "_doc"):
            del state["_doc"]
        return state

    def audio(self):
        return _loader.utils.read_audio(self.audio_file)

    def segmented_audio_length(self) -> float:
        return self.audio_stop - self.audio_start

    def aligned_audio_length(self) -> float:
        return self.last.audio[-1] - self.first.audio[0]

    def span(self, *args, **kwargs) -> Span:
        return Span(self, self.alignments, *args, **kwargs)

    def nonalignment_span(self, *args, **kwargs) -> Span:
        return Span(self, self.nonalignments, *args, **kwargs)

    def nonalignment_spans(self) -> NonalignmentSpans:
        """Get a `Span` for every `nonalignment`.

        NOTE: Additionally, this returns two `Span`s from the neighboring `Passage`s. For example,
        the last `nonalignment` of the previous passage overlaps with the first `nonalignment`
        in this passage.
        """
        cut = lambda x: slice(x, x + 1)
        prev = self.prev
        return NonalignmentSpans(
            self,
            [self.nonalignment_span(cut(i)) for i in range(len(self.nonalignments))],
            None if prev is None else prev.nonalignment_span(cut(len(prev.nonalignments) - 1)),
            None if self.next is None else self.next.nonalignment_span(cut(0)),
        )

    def _first_alignment(self) -> Alignment:
        """Get the zero length first alignment iff this is the first `Passage`."""
        return Alignment(script=(0, 0), audio=(0.0, 0.0), transcript=(0, 0))

    def _last_alignment(self) -> Alignment:
        """Get the zero length last alignment iff this is the last `Passage`."""
        return Alignment(
            script=(len(self.script), len(self.script)),
            audio=(self.audio_file.length, self.audio_file.length),
            transcript=(len(self.transcript), len(self.transcript)),
        )

    def _merge(self, a: Alignment, b: Alignment) -> Alignment:
        """Merge alignments `a` and `b` iff they are linked."""
        if all(not getattr(self.is_linked, f) for f in IsLinked._fields):
            return a

        return a._replace(
            script=(b if self.is_linked.script else a).script,
            transcript=(b if self.is_linked.transcript else a).transcript,
            audio=(b if self.is_linked.audio else a).audio,
        )

    def _prev_alignment(self) -> Alignment:
        """Get an alignment representing a left boundary.

        NOTE: The aligned `transcript`, `script`, and `audio` may not match due to the constraints
        of `is_linked`.
        """
        if self.prev is None:
            return self._first_alignment()
        prev = self.prev
        alignment = prev.alignments[-1] if len(prev.alignments) > 0 else prev._prev_alignment()
        return self._merge(self._first_alignment(), alignment)

    def _next_alignment(self) -> Alignment:
        """Get an alignment representing a right boundary.

        NOTE: The aligned `transcript`, `script`, and `audio` may not match due to the constraints
        of `is_linked`.
        """
        if self.next is None:
            return self._last_alignment()
        next = self.next
        alignment = next.alignments[0] if len(next.alignments) > 0 else next._next_alignment()
        return self._merge(self._last_alignment(), alignment)

    def __getitem__(self, key) -> Span:
        if isinstance(key, int):
            key = len(self.alignments) + key if key < 0 else key
            key = slice(key, key + 1)
        if isinstance(key, slice):
            start, stop, step = key.indices(len(self.alignments))
            assert step == 1, f"Step size {step} is not supported."
            return self.span(slice(start, stop))
        else:
            raise TypeError("Invalid argument type: {}".format(type(key)))

    def check_invariants(self):
        """Check datastructure invariants."""
        assert hasattr(self, "nonalignments")
        assert hasattr(self, "speech_segments")
        assert hasattr(self, "passages")
        assert hasattr(self, "index")

        _check_passage_invariants(self)

        assert self is self.passages[self.index]
        assert self.prev is None or self == self.prev.next
        assert self.next is None or self == self.next.prev
        assert self.prev is None or self.is_linked == self.prev.is_linked
        assert self.next is None or self.is_linked == self.next.is_linked
        assert len(self.nonalignments) == len(self.alignments) + 1

        # NOTE: `self` must align some `transcript` or `script`.
        fields = ("transcript", "script")
        if len(self.alignments) == 0:
            get_ = lambda f: getattr(self.nonalignments[0], f)
            assert any(get_(f)[0] != get_(f)[1] for f in fields)
        else:
            get_ = lambda i, f: getattr(self.alignments[i], f)
            assert any(get_(0, f)[0] != get_(-1, f)[1] for f in fields)

<<<<<<< HEAD
        # NOTE: `self.speech_segments` must be sorted.
        pairs = zip(self.speech_segments, self.speech_segments[1:])
        assert all(a.slice.stop <= b.slice.start for a, b in pairs)

=======
        assert all(a.script[0] <= a.script[1] for a in self.alignments)
        assert all(a.audio[0] <= a.audio[1] for a in self.alignments)
        assert all(a.transcript[0] <= a.transcript[1] for a in self.alignments)

        # NOTE: `self.alignments` must not have extra whitespaces on it's edges.
        slices = (self.script[a.script_slice] for a in self.alignments)
        assert all(lib.text.is_stripped(s) for s in slices)
        slices = (self.transcript[a.transcript_slice] for a in self.alignments)
        assert all(lib.text.is_stripped(s) for s in slices)

        # NOTE: `self.speech_segments` must be sorted, and do not overlap. Specifically,
        # `speech_segments` are defined by `Alignment`s, and two speech segments may not share
        # an `Alignment`.
        pairs = zip(self.speech_segments, self.speech_segments[1:])
        assert all(a.slice.stop <= b.slice.start for a, b in pairs)

        for alignments in (self.nonalignments, self.alignments):
            # NOTE: Consecutive `Alignment`s may overlap since there is no distinct boundaries
            # between words, the script and transcript may not overlap between two consecutive
            # `Alignment`s.
            # NOTE: `self.alignments`, and `self.nonalignments` must be sorted.
            pairs = zip(alignments, alignments[1:])
            assert all(a.script[1] <= b.script[0] for a, b in pairs)
            assert all(a.transcript[1] <= b.transcript[0] for a, b in pairs)
            # NOTE: The `audio` alignments may overlap by a little bit, at the edges.
            assert all(a.audio[0] < b.audio[1] for a, b in pairs)

            if len(alignments) != 0:
                dtype = alignment_dtype["audio"]["stop"].type
                max_length = max(dtype(self.audio_file.length), self.audio_file.length)
                assert max(Alignment._get(alignments, "audio")) <= max_length
                assert max(Alignment._get(alignments, "script")) <= len(self.script)
                assert max(Alignment._get(alignments, "transcript")) <= len(self.transcript)
                assert min(Alignment._get(alignments, "audio")) >= 0
                assert min(Alignment._get(alignments, "script")) >= 0
                assert min(Alignment._get(alignments, "transcript")) >= 0

>>>>>>> c9148144
        return self


SpanType = typing.TypeVar("SpanType", bound="Span")


@dataclasses.dataclass(frozen=True)
class Span:
    """A span of the voiced passage.

    NOTE: The first and last `Alignment`s are cached for performance. The goal is to avoid
    accessing `self.passage_alignments` due to its mediocre performance.
    TODO: Instead of storing `passage_alignments` and `slice`, consolidate into a `ListView` class,
    similar to: https://stackoverflow.com/questions/3485475/can-i-create-a-view-on-a-python-list
    TODO: Add a key to `Span` for hashing, equality, etc.

    Args:
        passage: The original passage, for context.
        passage_alignments: The original passage alignments, for context.
        slice: A `slice` of `passage.alignments`.
        audio_slice_: By default, the `audio_slice` is based on `passage_alignments[slice]`. This
            allows `audio_slice_` to be customized.
    """

    passage: Passage = field(repr=False)
    passage_alignments: Tuple[Alignment] = field(repr=False)
    slice: Slice
    audio_slice_: typing.Optional[Slice] = None
    _first_cache: Alignment = field(init=False, repr=False, compare=False)
    _last_cache: Alignment = field(init=False, repr=False, compare=False)

    @property
    def _first(self) -> Alignment:
        """NOTE: This property is private because it's not offset correctly similar to
        `self.alignments`.
        """
        if not hasattr(self, "_first_cache"):
            object.__setattr__(self, "_first_cache", self.passage_alignments[self.slice.start])
        return self._first_cache

    @property
    def _last(self) -> Alignment:
        if self.slice.stop - 1 == self.slice.start:
            return self._first
        if not hasattr(self, "_last_cache"):
            object.__setattr__(self, "_last_cache", self.passage_alignments[self.slice.stop - 1])
        return self._last_cache

    @property
    def audio_start(self) -> float:
        """Start of audio span in `self.audio_file`."""
        return self._first.audio[0] if self.audio_slice_ is None else self.audio_slice_.start

    @property
    def audio_stop(self) -> float:
        """End of audio span in `self.audio_file`."""
        return self._last.audio[-1] if self.audio_slice_ is None else self.audio_slice_.stop

    @property
    def speaker(self) -> Speaker:
        return self.passage.session.spkr

    @property
    def session(self) -> Session:
        return self.passage.session

    @property
    def audio_file(self):
        return self.passage.audio_file

    @property
    def alignment(self):
        """Get `Span` as an `Alignment` for `self.passage`."""
        return Alignment(
            script=(self._first.script[0], self._last.script[-1]),
            audio=(self.audio_start, self.audio_stop),
            transcript=(self._first.transcript[0], self._last.transcript[-1]),
        )

    @property
    def speech_segments(self) -> typing.List[Alignment]:
        """Get speech segments inside this `self.script` represented by alignments."""
        return [
            self._offset(s.alignment)
            for s in self.passage.speech_segments
            if s.script_slice.start >= self.script_slice.start
            and s.script_slice.stop <= self.script_slice.stop
        ]

    @property
    def other_metadata(self):
        return self.passage.other_metadata

    @property
    def script_slice(self):
        """Slice of script in `self.passage.script`."""
        return slice(self._first.script[0], self._last.script[-1])

    @property
    def audio_slice(self):
        """Slice of audio in `self.audio_file`."""
        return slice(self.audio_start, self.audio_stop)

    @property
    def transcript_slice(self):
        """Slice of transcript in `self.passage.transcript`."""
        return slice(self._first.transcript[0], self._last.transcript[-1])

    @property
    def nonalignments_slice(self):
        """Slice of `Alignment`s in `self.passage.nonalignments`."""
        assert self.passage_alignments is self.passage.alignments
        return slice(self.slice.start, self.slice.stop + 1)

    @property
    def script(self):
        return self.passage.script[self.script_slice]

    @property
    def transcript(self):
        return self.passage.transcript[self.transcript_slice]

    @staticmethod
    def _offset_helper(a: FloatFloat, b: float):
        return (a[0] - b, a[1] - b)

    def _offset(self, alignment: Alignment):
        return alignment._replace(
            script=self._offset_helper(alignment.script, self._first.script[0]),
            transcript=self._offset_helper(alignment.transcript, self._first.transcript[0]),
            audio=self._offset_helper(alignment.audio, self.audio_start),
        )

    @property
    def alignments(self):
        return Alignment.stow([self._offset(a) for a in self.passage_alignments[self.slice]])

    @property
    def audio_length(self):
        return self.audio_stop - self.audio_start

    @property
    def spacy(self) -> spacy.tokens.span.Span:
        span = self.passage.doc.char_span(self.script_slice.start, self.script_slice.stop)
        assert span is not None, "Invalid `spacy.tokens.Span` selected."
        return span

    def spacy_context(self, max_words: int) -> spacy.tokens.span.Span:
        """Get a `spacy.tokens.span.Span` with the required context for voicing `self`.

        NOTE: `self.spacy.sents` is buggy.
        """
        doc = self.passage.doc
        start = max(self.spacy.start - max_words, self.spacy[:1].sent.start)
        end = min(self.spacy.end + max_words, self.spacy[-1:].sent.end)
        return doc[start:end]

    def audio(self) -> np.ndarray:
        return _loader.utils.read_audio(
            self.passage.audio_file, self.audio_start, self.audio_length
        )

    def nonalignment_spans(self) -> NonalignmentSpans:
        """See `self.passage.nonalignment_spans()` docs."""
        assert self.passage_alignments is self.passage.alignments
        spans = self.passage.nonalignment_spans()
        return NonalignmentSpans(
            passage=self.passage,
            spans=spans.spans[self.nonalignments_slice],
            prev=spans.prev if self.slice.start == 0 else None,
            next=spans.next if self.slice.stop == len(self.passage_alignments) else None,
        )

    def __len__(self) -> int:
        return self.slice.stop - self.slice.start

    def __getitem__(self: SpanType, key) -> SpanType:
        if isinstance(key, int):
            key = len(self) + key if key < 0 else key
            key = slice(key, key + 1)
        if isinstance(key, slice):
            offset = self.slice.start
            start, stop, step = key.indices(len(self))
            assert step == 1, f"Step size {step} is not supported."
            slice_ = slice(offset + start, offset + stop)
            return self.__class__(self.passage, self.passage_alignments, slice_)
        else:
            raise TypeError("Invalid argument type: {}".format(type(key)))

    def __iter__(self: SpanType) -> typing.Iterator[SpanType]:
        return (self.__getitem__(i) for i in range(self.slice.stop - self.slice.start))

    def check_invariants(self):
        """Check datastructure invariants."""
        self.passage.check_invariants()
        assert (
            self.passage_alignments is self.passage.nonalignments
            or self.passage_alignments is self.passage.alignments
        )
        assert self.slice.stop > self.slice.start, "`Span` must have `Alignments`."
        assert self.slice.stop <= len(self.passage_alignments) and self.slice.stop >= 0
        assert self.slice.start < len(self.passage_alignments) and self.slice.start >= 0
        # NOTE: `self.audio_slice_` must partially contain all alignments. This DOES NOT
        # require that alignments are fully contained.
        assert self.audio_slice_ is None or (
            self.audio_slice_.stop > self.audio_slice_.start
            and self.audio_slice_.start <= self._first.audio[1]
            and self.audio_slice_.stop >= self._last.audio[0]
        )
        return self


def _make_nonalignments(passage: Passage) -> Tuple[Alignment]:
    """Get nonalignments in between `data.alignments`, and in between
    `[prev.alignments[-1], data.alignments, next.alignments[0]]`.
    """
    alignments = [passage._prev_alignment()] + list(passage.alignments)
    alignments += [passage._next_alignment()]
    nonalignments = []
    for prev_, next_ in zip(alignments, alignments[1:]):
        assert prev_.script[-1] <= next_.script[0], "Alignments shouldn't overlap."
        assert prev_.transcript[-1] <= next_.transcript[0], "Alignments shouldn't overlap."
        nonalignment = Alignment(
            script=(prev_.script[-1], next_.script[0]),
            transcript=(prev_.transcript[-1], next_.transcript[0]),
            audio=(prev_.audio[-1], next_.audio[0]),
        )
        nonalignments.append(nonalignment)
    return typing.cast(Tuple[Alignment], nonalignments)


def _filter_non_speech_segments(
    alignments: typing.List[FloatFloat],
    alignments_timeline: Timeline,
    non_speech_segments: typing.Iterable[slice],
) -> typing.Iterable[slice]:
    """Filter out `non_speech_segments` which are not in between alignments.

    NOTE: To better understand the various cases, take a look at the unit tests for this function.
    """
    for slice_ in non_speech_segments:
        indices = list(alignments_timeline.indices(slice_))

        if len(indices) >= 3:
            continue

        # NOTE: Check if any interval is inside any other interval.
        intervals = [alignments[i] for i in indices]
        permutations = itertools.permutations(intervals + [(slice_.start, slice_.stop)], 2)
        if any(
            (a[0] < b[0] and b[1] < a[1]) or (a[0] == b[0] and b[1] == a[1])
            for a, b in permutations
        ):
            continue

        # NOTE: Check if any alignment intervals overlap.
        if any(sum(max(a[0], b[0]) < min(a[1], b[1]) for b in intervals) > 1 for a in intervals):
            continue

        message = "Alignments should be back-to-back."
        assert len(indices) != 2 or abs(indices[0] - indices[1]) == 1, message

        yield slice_


def _make_speech_segments_helper(
    alignments: typing.List[FloatFloat],
    prev_alignment: FloatFloat,
    next_alignment: FloatFloat,
    max_length: float,
    nss_timeline: Timeline,
    pad: float,
) -> typing.Tuple[typing.Tuple[slice, ...], ...]:
    """Make a list of `Span`s that start and end with silence.

    NOTE: Long alignments (more than 1s) can include a pause. Due to this, there may be a pause
          inside a speech segment.

    Args:
        ...
        nss_timeline: Timeline for looking up non-speech segments (NSS) an interval of audio.
        pad: Seconds to add to either side of the speech segment.
    """
    if len(alignments) == 0:
        return tuple()

    alignments_ = [prev_alignment] + alignments + [next_alignment]
    start, stop = alignments_[0][0], alignments_[-1][-1]
    assert stop <= max_length
    alignments_timeline = Timeline(alignments_)

    nss = [slice(s[0], s[1]) for s in nss_timeline[start:stop]]
    nss = list(_filter_non_speech_segments(alignments_, alignments_timeline, nss))
    if len(nss) == 0:
        return tuple()

    speech_segments: typing.List[typing.Tuple[slice, slice]] = []
    pairs = [i for i in zip(nss, nss[1:]) if i[0].stop <= i[1].start]  # NOTE: Pauses may overlap.
    for a, b in pairs:
        idx = list(alignments_timeline.indices(slice(a.stop, b.start)))
        if (
            len(idx) != 0
            # NOTE: The pauses must contain all the alignments fully, not just partially.
            and (a.start <= alignments_[idx[0]][0] and alignments_[idx[-1]][1] <= b.stop)
            # NOTE: The speech segment must only contain `alignments`.
            and (0 not in idx and len(alignments_) - 1 not in idx)
        ):
            idx = [i - 1 for i in idx]
            audio_slice = slice(max(a.stop - pad, 0.0), min(b.start + pad, max_length))
            speech_segments.append((slice(idx[0], idx[-1] + 1), audio_slice))

    return tuple(speech_segments)


def _normalize_non_standard_characters(text: str) -> str:
    """Google STT transcripts occasionally utilizes unexpected symbols that haven't been normalized.
    If the transcripts are normalized during training, the alignments get out of sync due to the
    normalization (coming from `unidecode`) using more characters than the nonstandard character.
        Examples: ° would be normalized to deg
                  € would be normalized to eur

    TODO: Normalize Google STT transcripts before syncing and aligning.
    TODO: Remove this function once all datasets have been preprocessed on latest code.
    """
    text = text.replace("¹", "'")
    text = text.replace("°", "d")
    text = text.replace("€", "e")
    return text


def _maybe_normalize_vo_script(script: str, language: Language) -> str:
    """Normalize a script if it's not normalized."""
    script = _normalize_non_standard_characters(script)
    if not run._config.is_normalized_vo_script(script, language):
        return run._config.normalize_vo_script(script, language)
    return script


def _check_updated_script_helper(label: str, attr: str, original: str, updated: str):
    """Helper function for `_check_updated_script`."""
    diff = [o for o, u in zip(original, updated) if o != u]
    lib.utils.call_once(logger.error, f"[{label}] `{attr}` was not normalized: {diff}")
    assert len(original) == len(updated), "Alignments and script are out-of-sync."


def _check_updated_script(
    label: str, passage: UnprocessedPassage, updated_script: str, updated_transcript: str
):
    """Check if updated script and transcript is compatible with `passage.alignments`."""
    updates = (
        ("script", passage.script, updated_script),
        ("transcript", passage.transcript, updated_transcript),
    )
    for attr, original, updated in updates:
        if passage.alignments is not None and original != updated:
            lib.utils.call_once(_check_updated_script_helper, label, attr, original, updated)


# NOTE: There are some abbreviations we consider non-standard like "t-shirt", "PhD", or "Big C".
# This makes no attempt at detecting these.
# TODO: Add support for non-English and for accented characters, using
# https://pypi.org/project/regex/
STANDARD_ABBREV = re.compile(
    r"("
    # GROUP 2: Abbr separated with dots like "a.m.".
    r"\b"
    r"([A-Za-z]\.){2,}"
    r"\B"
    r"|"
    # GROUP 3: Upper-case abbr maybe separated other punctuation that starts on a word break
    #          like "PCI-DSS", "U. S." or "W-USA".
    r"\b"
    r"((?:[A-Z0-9]\s?[&\-\.\s*]?\s?)+(?:[A-Z0-9]-?)*[A-Z0-9])"
    r"(?=\b|[0-9])"
    r"|"
    # GROUP 4: Upper-case abbr like "MiniUSA.com", "fMRI" or "DirecTV".
    r"([A-Z0-9]{2,})"
    r"(?=\b|[a-z0-9])"
    r")"
)


def _get_abbrev_letters(text: str):
    """Get all letters for the abbreviations in `text`."""
    return tuple(c.lower() for m in STANDARD_ABBREV.findall(text) for c in m[0] if c.isalpha())


def _is_stand_abbrev_consistent(script: str, transcript: str):
    """Check that the abbreviations in the script are in fact abbreviations in the transcript, also.

    This can help filter out capitalized words or ambiguous abbreviations that will not have the
    same casing in `script` and `transcript`.

    NOTE: It is possible for non-standard abbreviations to pass this test if both the script and
          transcript agree, for example "PhD" or "t-shirt".
    """
    return _get_abbrev_letters(script) == _get_abbrev_letters(transcript)


def _remove_abbrev_helper(passage: UnprocessedPassage, i: int) -> typing.Tuple[bool, str, str]:
    assert passage.alignments is not None
    script_token = passage.script[slice(*passage.alignments[i].script)]
    transcript_token = passage.transcript[slice(*passage.alignments[i].transcript)]
    tokens = (script_token, transcript_token)
    if script_token == transcript_token:
        return False, *tokens
    return not _is_stand_abbrev_consistent(*tokens), *tokens


def _remove_ambiguous_abbrev(label: str, passage: UnprocessedPassage):
    """Remove any alignments where the script has a capitalized word or an ambiguous abbreviation.

    TODO: Add this to `sync_script_with_audio.py`.
    TODO: We'd still need to add an additional filter to remove acronyms like NASDAQ or NASA, in
          order to stay consistent with our language invariants.
    """
    if passage.alignments is None or passage.speaker.language is not Language.ENGLISH:
        return passage

    ambiguous = [_remove_abbrev_helper(passage, i) for i in range(len(passage.alignments))]
    alignments = [a for a, (i, _, _) in zip(passage.alignments, ambiguous) if not i]
    if len(alignments) != len(passage.alignments):
        tokens = ", ".join(str((s, t)) for (i, s, t) in ambiguous if i)
        num_removed = len(passage.alignments) - len(alignments)
        logger.warning(
            f"[{label}][{passage.audio_path.name}] Removed {num_removed}/{len(passage.alignments)}"
            f" alignments due to ambiguous abbreviation: {tokens}"
        )

    return dataclasses.replace(passage, alignments=tuple(alignments))


def _check_alignments(label: str, passage: UnprocessedPassage):
    """Check that the alignments between the script and transcript make sense."""
    if passage.alignments is None:
        return passage

    pairs = []
    for alignment in passage.alignments:
        script_token = passage.script[slice(*alignment.script)]
        transcript_token = passage.transcript[slice(*alignment.transcript)]
        if not run._config.is_sound_alike(script_token, transcript_token, passage.speaker.language):
            pairs.append((script_token, transcript_token))

    if len(pairs) > 0:
        num_pairs = len(pairs)
        distance = Levenshtein.distance  # type: ignore
        pairs = sorted(((distance(*p), p) for p in set(pairs)), reverse=True, key=lambda k: k[0])
        pairs = ", ".join([str(p) for _, p in pairs][:25])
        prefix = f"[{label}][{passage.audio_path.name}]"
        logger.warning(f"{prefix} Found {num_pairs} tokens that don't sound-a-like, like: {pairs}")


# NOTE: A `Dataset` has a list of `Document`s which has a list of `Passage`s. A `Document` is
# list of `Passage`s that are all in sequence. They could additionally have shared attributes
# like a script, transcript, or audio file.
UnprocessedDocument = typing.List[UnprocessedPassage]
UnprocessedDataset = typing.List[UnprocessedDocument]


def _filter_existing_paths(audio_paths: typing.Set[Path]) -> typing.Set[Path]:
    logger.info(f"Checking if {len(audio_paths)} audio files exist...")
    all_parents = set(p.parent for p in audio_paths)
    all_audio_paths = set(f for p in all_parents for f in p.iterdir() if f.is_file())
    not_existant = [p.name for p in audio_paths - all_audio_paths]
    if len(not_existant) > 0:
        logger.warning(f"Unable to find {len(not_existant)} audio paths:\n{not_existant}")
    return audio_paths.intersection(all_audio_paths)


def _normalize_audio_files(
    dataset: UnprocessedDataset, no_tqdm: bool
) -> typing.Tuple[UnprocessedDataset, typing.Dict[Path, AudioMetadata]]:
    """Map every audio file to a normalized audio file.

    TODO: In order to encourage parallelism, the longest files should be run through
    `maybe_normalize_audio_and_cache` first.
    """
    get_audio_metadata_ = partial(get_audio_metadata, add_tqdm=not no_tqdm)
    audio_paths = set(p.audio_path for l in dataset for p in l)
    audio_paths = _filter_existing_paths(audio_paths)
    new_dataset = [[p for p in d if p.audio_path in audio_paths] for d in dataset]
    audio_paths = list(audio_paths)
    audio_files = get_audio_metadata_(audio_paths)
    with ThreadPool() as pool:
        logger.info(f"Normalizing and caching {len(audio_files)} audio files...")
        maybe_norm = cf.partial(_loader.utils.maybe_normalize_audio_and_cache)
        iter_ = pool.imap(maybe_norm, audio_files)
        normal_audio_paths = list(tqdm_(iter_, total=len(audio_files), disable=no_tqdm))
    normalized = {a: n for a, n in zip(audio_paths, get_audio_metadata_(normal_audio_paths))}
    return new_dataset, normalized


def _get_non_speech_segments(
    dataset: UnprocessedDataset,
    normalized_audio_files: typing.Dict[Path, AudioMetadata],
    no_tqdm: bool,
    threshold: int = 5 * 60,
) -> typing.Dict[AudioMetadata, Timeline]:
    """Map every audio file to a non speech segments `Timeline`.

    Args:
        ...
        threshold: If all `audio_file`s are smaller than `threshold`, use multithreading.
            This is a naive method for controlling memory usage.
    """
    audio_paths = list(set(p.audio_path for l in dataset for p in l))
    audio_files = [normalized_audio_files[p] for p in audio_paths if p in normalized_audio_files]
    get_nss_and_cache = cf.partial(_loader.utils.get_non_speech_segments_and_cache)
    if max([f.length for f in audio_files]) > threshold:
        iterator = tqdm_(audio_files, disable=no_tqdm)
        return {a: get_nss_and_cache(a) for a in iterator}

    with ThreadPool() as pool:
        generator = pool.imap(get_nss_and_cache, audio_files)
        non_speech_segments = list(tqdm_(generator, total=len(audio_files), disable=no_tqdm))
    return {a: n for a, n in zip(audio_files, non_speech_segments)}


def _process_sessions(
    dataset: UnprocessedDataset,
    meta: typing.Dict[Path, AudioMetadata],
    get_loudness: typing.Callable[[typing.List[np.ndarray]], float],
    get_tempo: typing.Callable[[str, float], float],
    cache_dir: typing.Union[Path, str],
    no_tqdm: bool,
) -> typing.Dict[UnprocessedSession, Session]:
    """Process `UnprocessedSession` by calculating and caching some stats.

    TODO: This is largely glue code, so it isn't tested much. In the future, let's refactor
          `structures` to avoid having glue code for, caching, filtering, coalescing, etc. How
          can we pipeline this better?
    TODO: The cache could be further parameterized by `get_loudess` or `get_tempo` params, so it's
          invalidated correctly.
    TODO: The cache path should be created using `_config/environment.py` to prevent collisions.
    TODO: The progress bar should take into account the number of audio files, not just sessions.

    Args:
        ...
        meta: A lookup from audio path to the audio metadata.
        get_loudness: A callable for getting the average loudness for a list of audio files.
        get_tempo: A callable for getting the average tempo given text and audio length.
        cache_dir: A directory name to store cache'd results.
        ...

    Returns: A lookup from unprocessed session to the processed session.
    """
    all_psgs = [p for psgs in dataset for p in psgs]

    message = "There must be one session per audio file."
    pairs = set((p.session, p.audio_path) for p in all_psgs)
    assert len(pairs) == len(set(p.audio_path for p in all_psgs)), message

    SeshToPsg = typing.Dict[UnprocessedSession, typing.List[UnprocessedPassage]]
    spkr_to_psg: typing.Dict[Speaker, SeshToPsg] = defaultdict(lambda: defaultdict(list))
    for psg in all_psgs:
        spkr_to_psg[psg.session.spkr][psg.session].append(psg)

    processed: typing.Dict[UnprocessedSession, Session] = {}
    for spkr, sesh_to_psg in spkr_to_psg.items():
        spkr_psgs = [p for psgs in sesh_to_psg.values() for p in psgs]

        cache_name = f"{_process_sessions.__name__}_{spkr.label}.pickle"
        cache_path = Path(os.path.commonpath(list(set(p.audio_path for p in spkr_psgs))))
        cache_path = cache_path.parent if cache_path.is_file() else cache_path
        cache_path = cache_path / cache_dir / cache_name
        if cache_path.exists():
            processed.update(pickle.loads(cache_path.read_bytes()))
            continue

        total_audio_len = 0
        full_script = []
        updates: typing.Dict[UnprocessedSession, Session] = {}
        for sesh, sesh_psgs in tqdm_(sesh_to_psg.items(), disable=no_tqdm):
            audio_paths = list(set(p.audio_path for p in sesh_psgs))
            audio_meta = [meta[p] for p in audio_paths]
            audios = [_loader.utils._read_audio_cached(f, memmap=True) for f in audio_meta]
            # TODO: This tempo estimate assumes that the entire aligned script was read with
            # no mistranscriptions. How can we make it easy to just get the aligned script
            # and audio data?
            audio_len = sum(
                (m.len for m in audio_meta)
                if any(p.alignments is None for p in sesh_psgs)
                else (p.aligned_audio_length for p in sesh_psgs)
            )
            script = " ".join(
                (p.script for p in sesh_psgs)
                if any(p.alignments is None for p in sesh_psgs)
                else (p.aligned_script for p in sesh_psgs)
            )
            tempo = get_tempo(script, audio_len)
            updates[sesh] = Session(*sesh, get_loudness(audios), tempo, 0)
            total_audio_len += audio_len
            full_script.append(script)
        spkr_tempo = get_tempo(" ".join(full_script), total_audio_len)
        updates = {a: b._replace(spkr_tempo=spkr_tempo) for a, b in updates.items()}

        cache_path.parent.mkdir(exist_ok=True)
        cache_path.write_bytes(pickle.dumps(updates))
        processed.update(updates)

    return processed


def _normalize_scripts(
    label: str, dataset: UnprocessedDataset, no_tqdm: bool
) -> UnprocessedDataset:
    """Normalize `transcript` and `script` in `dataset`.

    TODO: Support `Passage`s with no content. At the moment `Passage` requires some content.
    """
    scripts = set(
        (script, passage.speaker.language)
        for document in dataset
        for passage in document
        for script in (passage.script, passage.transcript)
    )
    new_scripts = {
        (script, language): _maybe_normalize_vo_script(script, language)
        for script, language in tqdm_(scripts, disable=no_tqdm)
    }
    new_dataset: UnprocessedDataset = [[] for _ in range(len(dataset))]
    iterator = tqdm_([(p, n) for d, n in zip(dataset, new_dataset) for p in d], disable=no_tqdm)
    for passage, new_document in iterator:
        name = passage.audio_path.name
        if len(passage.script) == 0 and len(passage.transcript) == 0:
            logger.error(f"[{label}] Skipping, passage ({name}) has no content.")
            continue
        if passage.speaker.style is not Style.DICT and passage.script.isupper():
            message = f"[{label}] Skipping, passage ({name}) it doesn't have lower case characters."
            logger.warn(message)
            continue
        if (
            passage.alignments is None
            and passage.speaker.style is not Style.DICT
            and passage.speaker.language is Language.ENGLISH
            and len(_get_abbrev_letters(passage.script)) > 0
        ):
            # NOTE: Datasets like M-AILABS has hundreds of passages like this...
            # "WHY do you think a mermaid is like an automobile?"
            # "CHAPTER ten THE UNDISCOVERED ISLAND."
            # "L. FRANK BAUM."
            # The transcript and script are both the same, so we would be unable to filter them out.
            message = f"[{label}] Skipping, passage ({name}) it may have ambiguous abbreviations."
            logger.warn(message)
            continue

        script = new_scripts[(passage.script, passage.speaker.language)]
        transcript = new_scripts[(passage.transcript, passage.speaker.language)]
        _check_updated_script(label, passage, script, transcript)
        new_passage = dataclasses.replace(passage, script=script, transcript=transcript)
        new_passage = _remove_ambiguous_abbrev(label, new_passage)
        _check_alignments(label, new_passage)
        new_document.append(new_passage)
    return new_dataset


def _normalize_alignments(
    passage: UnprocessedPassage, audio_file: AudioMetadata
) -> Tuple[Alignment]:
    """Normalize `passage.alignments`."""
    alignments = passage.alignments
    args = ((0, len(passage.script)), (0.0, audio_file.length), (0, len(passage.transcript)))
    default_alignments = (Alignment(*args),)
    return typing.cast(Tuple[Alignment], default_alignments if alignments is None else alignments)


def _make_speech_segments(passage: Passage) -> typing.List[Span]:
    """Make `speech_segments` for `passage`."""
    length = passage.audio_file.length
    # TODO: Speech segments are intended to be speech segments and some of the conventional
    # datasets are not trimmed, they have unessecary pausing at the beginning and end. We need to
    # either remove them or trim them to continue using them, at least.
    if len(passage.alignments) == 1 and passage.alignments[0].audio == (0, length):
        return [passage[:]]
    speech_segments = _make_speech_segments_helper(
        [a.audio for a in passage.alignments],
        passage._prev_alignment().audio,
        passage._next_alignment().audio,
        passage.audio_file.length,
        passage.non_speech_segments,
        **cf.get(),
    )
    return [passage.span(*s) for s in speech_segments]


@lib.utils.log_runtime
def make_passages(
    label: str, dataset: UnprocessedDataset, add_tqdm: bool = False, **kwargs
) -> typing.List[Passage]:
    """Process `UnprocessedPassage` and return a list of `Passage`s.

    NOTE: This function processes passages in a batch; therefore, it is ideal to pass as many
    items at once as possible.

    Args:
        dataset: Dataset with a list of documents each with a list of passsages.
        **kwargs: Keyword arguments passed to `Passage`.
    """
    no_tqdm = not add_tqdm
    tqdm = partial(tqdm_, disable=no_tqdm)

    logger.info(f"[{label}] Normalizing scripts...")
    dataset = _normalize_scripts(label, dataset, no_tqdm)

    logger.info(f"[{label}] Normalizing audio files...")
    dataset, updated_audio_files = _normalize_audio_files(dataset, no_tqdm)

    logger.info(f"[{label}] Processing sessions, gathering statistics...")
    sessions = cf.partial(_process_sessions)(dataset, updated_audio_files, no_tqdm=no_tqdm)

    logger.info(f"[{label}] Getting non-speech segments...")
    non_speech_segments = _get_non_speech_segments(dataset, updated_audio_files, no_tqdm)

    # NOTE: This cache would have a lot after running the above.
    _loader.utils._read_audio_cached.cache_clear()

    logger.info(f"[{label}] Making passages...")
    documents: typing.List[typing.List[Passage]] = [[] for _ in range(len(dataset))]
    iterator = tqdm([(i, p) for i, d in enumerate(dataset) for p in d])
    for i, item in iterator:
        attrs = ("script", "transcript", "other_metadata", "is_linked")
        kwargs = {**kwargs, **{a: getattr(item, a) for a in attrs}}
        audio_file = updated_audio_files[item.audio_path]
        alignments = _normalize_alignments(item, audio_file)
        session = sessions[item.session]
        passage = Passage(session=session, audio_file=audio_file, alignments=alignments, **kwargs)
        documents[i].append(passage)

    logger.info(f"[{label}] Linking passages...")
    for doc in tqdm(documents):
        for i, passage in enumerate(doc):
            object.__setattr__(passage, "passages", doc)
            object.__setattr__(passage, "index", i)

    flat = flatten_2d(documents)
    logger.info(f"[{label}] Making nonalignments and speech segments...")
    for passage in tqdm(flat):
        object.__setattr__(passage, "nonalignments", _make_nonalignments(passage))
        object.__setattr__(passage, "non_speech_segments", non_speech_segments[passage.audio_file])
        object.__setattr__(passage, "speech_segments", _make_speech_segments(passage))

    logger.info(f"[{label}] Checking invariants and packing...")
    for passage in tqdm(flat):
        passage.check_invariants()
        object.__setattr__(passage, "alignments", Alignment.stow(passage.alignments))
        object.__setattr__(passage, "nonalignments", Alignment.stow(passage.nonalignments))
        for span in passage.speech_segments:
            object.__setattr__(span, "passage_alignments", passage.alignments)

    logger.info(f"[{label}] Done! {lib.utils.mazel_tov()}")
    return flat<|MERGE_RESOLUTION|>--- conflicted
+++ resolved
@@ -271,13 +271,9 @@
         )
 
 
-class UnprocessedSession(typing.NamedTuple):
-    spkr: Speaker
-    label: str
-
-
 # TODO: Implement `__str__` so that we have a more succinct string representation for logging
-<<<<<<< HEAD
+
+
 class Session(typing.NamedTuple):
     spkr: Speaker
     label: str
@@ -287,13 +283,11 @@
     # TODO: We should consider adding `spkr_tempo` to the `Speaker` object, instead. It makes
     # more sense there.
     spkr_tempo: float
-=======
-
-
-class Session(typing.NamedTuple):
+
+
+class UnprocessedSession(typing.NamedTuple):
     spkr: Speaker
     label: str
->>>>>>> c9148144
 
 
 class IsLinked(typing.NamedTuple):
@@ -378,7 +372,6 @@
     @property
     def speaker(self):
         return self.session.spkr
-<<<<<<< HEAD
 
     @property
     def aligned_audio_length(self) -> float:
@@ -396,8 +389,6 @@
 
     def check_invariants(self):
         _check_passage_invariants(self)
-=======
->>>>>>> c9148144
 
 
 @dataclasses.dataclass(frozen=True)
@@ -644,50 +635,12 @@
             get_ = lambda i, f: getattr(self.alignments[i], f)
             assert any(get_(0, f)[0] != get_(-1, f)[1] for f in fields)
 
-<<<<<<< HEAD
-        # NOTE: `self.speech_segments` must be sorted.
-        pairs = zip(self.speech_segments, self.speech_segments[1:])
-        assert all(a.slice.stop <= b.slice.start for a, b in pairs)
-
-=======
-        assert all(a.script[0] <= a.script[1] for a in self.alignments)
-        assert all(a.audio[0] <= a.audio[1] for a in self.alignments)
-        assert all(a.transcript[0] <= a.transcript[1] for a in self.alignments)
-
-        # NOTE: `self.alignments` must not have extra whitespaces on it's edges.
-        slices = (self.script[a.script_slice] for a in self.alignments)
-        assert all(lib.text.is_stripped(s) for s in slices)
-        slices = (self.transcript[a.transcript_slice] for a in self.alignments)
-        assert all(lib.text.is_stripped(s) for s in slices)
-
         # NOTE: `self.speech_segments` must be sorted, and do not overlap. Specifically,
         # `speech_segments` are defined by `Alignment`s, and two speech segments may not share
         # an `Alignment`.
         pairs = zip(self.speech_segments, self.speech_segments[1:])
         assert all(a.slice.stop <= b.slice.start for a, b in pairs)
 
-        for alignments in (self.nonalignments, self.alignments):
-            # NOTE: Consecutive `Alignment`s may overlap since there is no distinct boundaries
-            # between words, the script and transcript may not overlap between two consecutive
-            # `Alignment`s.
-            # NOTE: `self.alignments`, and `self.nonalignments` must be sorted.
-            pairs = zip(alignments, alignments[1:])
-            assert all(a.script[1] <= b.script[0] for a, b in pairs)
-            assert all(a.transcript[1] <= b.transcript[0] for a, b in pairs)
-            # NOTE: The `audio` alignments may overlap by a little bit, at the edges.
-            assert all(a.audio[0] < b.audio[1] for a, b in pairs)
-
-            if len(alignments) != 0:
-                dtype = alignment_dtype["audio"]["stop"].type
-                max_length = max(dtype(self.audio_file.length), self.audio_file.length)
-                assert max(Alignment._get(alignments, "audio")) <= max_length
-                assert max(Alignment._get(alignments, "script")) <= len(self.script)
-                assert max(Alignment._get(alignments, "transcript")) <= len(self.transcript)
-                assert min(Alignment._get(alignments, "audio")) >= 0
-                assert min(Alignment._get(alignments, "script")) >= 0
-                assert min(Alignment._get(alignments, "transcript")) >= 0
-
->>>>>>> c9148144
         return self
 
 
