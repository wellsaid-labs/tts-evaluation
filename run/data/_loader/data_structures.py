# Learn more:
# https://stackoverflow.com/questions/33533148/how-do-i-specify-that-the-return-type-of-a-method-is-the-same-as-the-class-itsel
from __future__ import annotations

import dataclasses
import itertools
import logging
import typing
from concurrent import futures
from dataclasses import field
from enum import Enum
from functools import partial
from pathlib import Path

import numpy as np
from hparams import HParam, configurable

import lib
import run
from lib.audio import AudioMetadata, get_audio_metadata
from lib.utils import Timeline, Tuple, flatten_2d, tqdm_
from run.data import _loader

logger = logging.getLogger(__name__)

FloatFloat = typing.Tuple[float, float]
IntInt = typing.Tuple[int, int]
Slice = slice  # NOTE: `pylance` is buggy if we use `slice` directly for typing.
Session = typing.NewType("Session", str)


class NonalignmentSpans(typing.NamedTuple):
    """Nonalignments for a `Passage` or `Span`.

    Args:
        passage: The passage for `spans`.
        spans: Nonalignments from the current passage, or span.
        prev: The last nonalignment from the previous passage.
        next: The first nonalignment from the next passage.
    """

    passage: Passage
    spans: typing.List[Span]
    prev: typing.Optional[Span]
    next: typing.Optional[Span]


def voiced_nonalignment_spans(
    span: typing.Union[Passage, Span]
) -> typing.Tuple[NonalignmentSpans, typing.List[bool]]:
    """In addition to `NonalignmentSpans`, this returns if a nonalignment should be voiced,
    probably.

    NOTE: This assumes that the `transcript` and `script` from the previous and next passage
    affect mistranscriptions in the current passage if their `transcript`s are linked.
    """
    spans = span.nonalignment_spans()
    text = [s.script + s.transcript for s in spans.spans]
    if spans.passage.is_linked.transcript:
        text[0] += "" if spans.prev is None else spans.prev.script + spans.prev.transcript
        text[-1] += "" if spans.next is None else spans.next.script + spans.next.transcript
    return spans, [run._config.is_voiced(t, span.speaker.language) for t in text]


def _is_alignment_voiced(passage: Passage, alignment: Alignment) -> bool:
    """Return `True` if a `passage` voiced at `alignment`."""
    for attr in ("script", "transcript"):
        interval = getattr(alignment, attr)
        if interval[0] < interval[-1] and run._config.is_voiced(
            getattr(passage, attr)[interval[0] : interval[-1]], passage.speaker.language
        ):
            return True
    return False


def has_a_mistranscription(span: typing.Union[Passage, Span]) -> bool:
    """Return `True` if `span` contains a mistranscription, probably.

    NOTE: This is equivalent and ~3x faster than: `any(voiced_nonalignment_spans(span)[1])`
    """
    # NOTE: Use duck typing because of this issue:
    # https://github.com/streamlit/streamlit/issues/2379
    is_span = hasattr(span, "passage")
    if is_span:
        span = typing.cast(Span, span)
        slice_ = span.nonalignments_slice
        span = span.passage
    else:
        span = typing.cast(Passage, span)
        slice_ = slice(0, len(span.nonalignments))

    slices = [(span, slice_)]
    is_linked = span.is_linked.transcript
    if is_linked and span.prev is not None and slice_.start == 0:
        slices.append((span.prev, slice(-1, None)))
    if is_linked and span.next is not None and slice_.stop == len(span.nonalignments):
        slices.append((span.next, slice(0, 1)))

    return any(_is_alignment_voiced(p, a) for p, s in slices for a in p.nonalignments[s])


_alignment_dtype = [
    ("script", np.dtype([("start", np.uint32), ("stop", np.uint32)])),
    ("audio", np.dtype([("start", np.float32), ("stop", np.float32)])),
    ("transcript", np.dtype([("start", np.uint32), ("stop", np.uint32)])),
]
alignment_dtype = np.dtype(_alignment_dtype)


class Alignment(typing.NamedTuple):
    """An aligned `script`, `audio` and `transcript` slice.

    Args:
        script: The start and end of a script slice in characters.
        audio: The start and end of a audio recording slice in seconds.
        transcript: The start and end of a trasnscript slice in characters.
    """

    script: IntInt
    audio: FloatFloat
    transcript: IntInt

    def to_json(self):
        return [list(self.script), list(self.audio), list(self.transcript)]

    @classmethod
    def from_json(cls, args: typing.List[typing.List[float]]):
        return cls(
            script=typing.cast(IntInt, tuple(args[0])),
            audio=typing.cast(FloatFloat, tuple(args[1])),
            transcript=typing.cast(IntInt, tuple(args[2])),
        )

    @staticmethod
    def stow(alignments: typing.Sequence[Alignment]) -> Tuple[Alignment]:
        return lib.utils.stow(alignments, dtype=alignment_dtype)


class Language(Enum):
    ENGLISH: typing.Final = "English"
    GERMAN: typing.Final = "German"
    PORTUGUESE_BR: typing.Final = "Portuguese"
    SPANISH_CO: typing.Final = "Spanish"


class Speaker(typing.NamedTuple):
    # TODO: Move style, language, post processing attributes to `Passage` because the same speaker
    # could have multiple styles, languages, and filters applied.
    label: str
    language: Language
    name: typing.Optional[str] = None
    gender: typing.Optional[str] = None


make_en_speaker = lambda label, *a, **kw: Speaker(label, Language.ENGLISH, *a, **kw)
make_de_speaker = lambda label, *a, **kw: Speaker(label, Language.GERMAN, *a, **kw)
make_es_speaker = lambda label, *a, **kw: Speaker(label, Language.SPANISH_CO, *a, **kw)
make_pt_speaker = lambda label, *a, **kw: Speaker(label, Language.PORTUGUESE_BR, *a, **kw)


@dataclasses.dataclass(frozen=True)
class UnprocessedPassage:
    """Raw data for a voiced passage.

    Args:
        audio_path: Audio file corresponding to a voice-over of the `script`.
        speaker: An identifier of the voice.
        script: The `script` the `speaker` was reading from.
        transcript: The `transcript` of the `audio`.
        alignments: Alignments (sorted) that align the `script`, `transcript` and `audio`.
        other_metadata: Additional metadata associated with this passage.
    """

    audio_path: Path
    speaker: Speaker
    script: str
    transcript: str
    alignments: typing.Optional[typing.Tuple[Alignment, ...]] = None
    other_metadata: typing.Dict = field(default_factory=dict)


class IsLinked(typing.NamedTuple):
    script: bool = False
    transcript: bool = False
    audio: bool = False


@dataclasses.dataclass(frozen=True)
class Passage:
    """A voiced passage.

    TODO: Create a `ConventionalPassage` or `ConventionalSpan` for storing tens of thousands
    of single alignment pre-cut spans. We could more efficiently and accurately handle script
    and audio updates. We could more efficiently create a `ConventionalSpan`.

    Args:
        audio_file: A voice-over of the `script`.
        session: A label used to group passages recorded together.
        speaker: An identifier of the voice.
        script: The `script` the `speaker` was reading from.
        transcript: The `transcript` of the `audio`.
        alignments: Alignments (sorted) that align the `script`, `transcript` and `audio`.
        nonalignments: Nonalignments are alignments, in between, alignments. For example,
            in between two valid alignments, there may be a misalignment between the script
            and transcript. Also, a nonalignment may strech beyond the edges of the `Passage`.
        speech_segments: Speech segments represented by `Span`s with pauses on either
            end. In normal speech, one typically finds many consecutive words being said with no
            pauses between them. Learn more:
            https://en.wikipedia.org/wiki/Speech_segmentation
            https://english.stackexchange.com/questions/365470/do-you-take-a-break-between-words-when-pronouncing
            https://en.wikipedia.org/wiki/detect_voice_activity
        other_metadata: Additional metadata associated with this passage.
    """

    audio_file: AudioMetadata
    session: Session
    speaker: Speaker
    script: str
    transcript: str
    alignments: Tuple[Alignment]
    other_metadata: typing.Dict = field(default_factory=dict, compare=False)
    is_linked: IsLinked = field(default_factory=IsLinked)
    nonalignments: Tuple[Alignment] = field(init=False, repr=False, compare=False)
    speech_segments: typing.Tuple[Span, ...] = field(init=False, repr=False, compare=False)
    non_speech_segments: Timeline = field(init=False, repr=False, compare=False)
    first: Alignment = field(init=False, repr=False, compare=False)
    last: Alignment = field(init=False, repr=False, compare=False)
    passages: typing.List[Passage] = field(init=False, repr=False, compare=False)
    index: int = field(init=False, repr=False, compare=False)

    def __post_init__(self):
        if len(self.alignments) > 0:  # NOTE: Cache `first` and `last`, if they exist.
            object.__setattr__(self, "first", self.alignments[0])
            object.__setattr__(self, "last", self.alignments[-1])

        # NOTE: Error if `dataclasses.replace` is run on a linked `Passage`.
        if hasattr(self, "passages"):
            assert self is self.passages[self.index]

    @property
    def prev(self):
        # NOTE: Our linked list uses a underlying `list` because recursive data structures are hard
        # to pickle, learn more:
        # https://stackoverflow.com/questions/2912841/python-pickling-highly-recursive-objects-without-using-setrecursionlimit
        return None if self.index == 0 else self.passages[self.index - 1]

    @property
    def next(self):
        return None if self.index == len(self.passages) - 1 else self.passages[self.index + 1]

    @property
    def audio_start(self) -> float:
        return self.speech_segments[0].audio_start

    @property
    def audio_stop(self) -> float:
        return self.speech_segments[-1].audio_stop

    def audio(self):
        return _loader.utils.read_audio(self.audio_file)

    def segmented_audio_length(self) -> float:
        return self.audio_stop - self.audio_start

    def aligned_audio_length(self) -> float:
        return self.last.audio[-1] - self.first.audio[0]

    def span(self, *args, **kwargs) -> Span:
        return Span(self, self.alignments, *args, **kwargs)

    def nonalignment_span(self, *args, **kwargs) -> Span:
        return Span(self, self.nonalignments, *args, **kwargs)

    def nonalignment_spans(self) -> NonalignmentSpans:
        """Get a `Span` for every `nonalignment`.

        NOTE: Additionally, this returns two `Span`s from the neighboring `Passage`s. For example,
        the last `nonalignment` of the previous passage overlaps with the first `nonalignment`
        in this passage.
        """
        cut = lambda x: slice(x, x + 1)
        prev = self.prev
        return NonalignmentSpans(
            self,
            [self.nonalignment_span(cut(i)) for i in range(len(self.nonalignments))],
            None if prev is None else prev.nonalignment_span(cut(len(prev.nonalignments) - 1)),
            None if self.next is None else self.next.nonalignment_span(cut(0)),
        )

    def _first_alignment(self) -> Alignment:
        """Get the zero length first alignment iff this is the first `Passage`."""
        return Alignment(script=(0, 0), audio=(0.0, 0.0), transcript=(0, 0))

    def _last_alignment(self) -> Alignment:
        """Get the zero length last alignment iff this is the last `Passage`."""
        return Alignment(
            script=(len(self.script), len(self.script)),
            audio=(self.audio_file.length, self.audio_file.length),
            transcript=(len(self.transcript), len(self.transcript)),
        )

    def _merge(self, a: Alignment, b: Alignment) -> Alignment:
        """Merge alignments `a` and `b` iff they are linked."""
        if all(not getattr(self.is_linked, f) for f in IsLinked._fields):
            return a

        return a._replace(
            script=(b if self.is_linked.script else a).script,
            transcript=(b if self.is_linked.transcript else a).transcript,
            audio=(b if self.is_linked.audio else a).audio,
        )

    def _prev_alignment(self) -> Alignment:
        """Get an alignment representing a left boundary.

        NOTE: The aligned `transcript`, `script`, and `audio` may not match due to the constraints
        of `is_linked`.
        """
        if self.prev is None:
            return self._first_alignment()
        prev = self.prev
        alignment = prev.alignments[-1] if len(prev.alignments) > 0 else prev._prev_alignment()
        return self._merge(self._first_alignment(), alignment)

    def _next_alignment(self) -> Alignment:
        """Get an alignment representing a right boundary.

        NOTE: The aligned `transcript`, `script`, and `audio` may not match due to the constraints
        of `is_linked`.
        """
        if self.next is None:
            return self._last_alignment()
        next = self.next
        alignment = next.alignments[0] if len(next.alignments) > 0 else next._next_alignment()
        return self._merge(self._last_alignment(), alignment)

    def __getitem__(self, key) -> Span:
        if isinstance(key, int):
            key = len(self.alignments) + key if key < 0 else key
            key = slice(key, key + 1)
        if isinstance(key, slice):
            start, stop, step = key.indices(len(self.alignments))
            assert step == 1, f"Step size {step} is not supported."
            return self.span(slice(start, stop))
        else:
            raise TypeError("Invalid argument type: {}".format(type(key)))

    @staticmethod
    def _get(alignments: Tuple[Alignment], field: str) -> typing.List[float]:
        """Get the values for `field` in `self.alignments`."""
        return [typing.cast(float, v) for a in alignments for v in getattr(a, field)]

    @staticmethod
    def _no_white_space(s: str) -> bool:
        return s.strip() == s

    def check_invariants(self):
        """Check datastructure invariants."""
        assert hasattr(self, "nonalignments")
        assert hasattr(self, "speech_segments")
        assert hasattr(self, "passages")
        assert hasattr(self, "index")

        assert self is self.passages[self.index]
        assert self.prev is None or self == self.prev.next
        assert self.next is None or self == self.next.prev
        assert self.prev is None or self.is_linked == self.prev.is_linked
        assert self.next is None or self.is_linked == self.next.is_linked
        assert len(self.nonalignments) == len(self.alignments) + 1

        # NOTE: `self` must align some `transcript` or `script`.
        fields = ("transcript", "script")
        if len(self.alignments) == 0:
            get_ = lambda f: getattr(self.nonalignments[0], f)
            assert any(get_(f)[0] != get_(f)[1] for f in fields)
        else:
            get_ = lambda i, f: getattr(self.alignments[i], f)
            assert any(get_(0, f)[0] != get_(-1, f)[1] for f in fields)

        assert all(a.script[0] <= a.script[1] for a in self.alignments)
        assert all(a.audio[0] <= a.audio[1] for a in self.alignments)
        assert all(a.transcript[0] <= a.transcript[1] for a in self.alignments)

        # NOTE: `self.alignments` must not have extra whitespaces on it's edges.
        slices = (self.script[a.script[0] : a.script[1]] for a in self.alignments)
        assert all(self._no_white_space(s) for s in slices)
        slices = (self.transcript[a.transcript[0] : a.transcript[1]] for a in self.alignments)
        assert all(self._no_white_space(s) for s in slices)

        # NOTE: `self.speech_segments` must be sorted.
        pairs = zip(self.speech_segments, self.speech_segments[1:])
        assert all(a.slice.start <= b.slice.start for a, b in pairs)

        for alignments in (self.nonalignments, self.alignments):
            # NOTE: `self.alignments`, and `self.nonalignments` must be sorted.
            pairs = zip(alignments, alignments[1:])
            assert all(a.script[1] <= b.script[0] for a, b in pairs)
            assert all(a.transcript[1] <= b.transcript[0] for a, b in pairs)
            # NOTE: The `audio` alignments may overlap by a little bit, at the edges.
            assert all(a.audio[0] < b.audio[1] for a, b in pairs)

            if len(alignments) != 0:
                dtype = alignment_dtype["audio"]["stop"].type
                max_length = max(dtype(self.audio_file.length), self.audio_file.length)
                assert max(self._get(alignments, "audio")) <= max_length
                assert max(self._get(alignments, "script")) <= len(self.script)
                assert max(self._get(alignments, "transcript")) <= len(self.transcript)
                assert min(self._get(alignments, "audio")) >= 0
                assert min(self._get(alignments, "script")) >= 0
                assert min(self._get(alignments, "transcript")) >= 0

        return self


SpanType = typing.TypeVar("SpanType", bound="Span")


@dataclasses.dataclass(frozen=True)
class Span:
    """A span of the voiced passage.

    NOTE: The first and last `Alignment`s are cached for performance. The goal is to avoid
    accessing `self.passage_alignments` due to it's mediocre performance.
    TODO: Instead of storing `passage_alignments` and `slice`, consolidate into a `ListView` class,
    similar to: https://stackoverflow.com/questions/3485475/can-i-create-a-view-on-a-python-list

    Args:
        passage: The original passage, for context.
        passage_alignments: The original passage alignments, for context.
        slice: A `slice` of `passage.alignments`.
        audio_slice_: By default, the `audio_slice` is based on `passage_alignments[slice]`. This
            allows `audio_slice_` to be customized.
    """

    passage: Passage = field(repr=False)
    passage_alignments: Tuple[Alignment] = field(repr=False)
    slice: Slice
    audio_slice_: typing.Optional[Slice] = None
    _first_cache: Alignment = field(init=False, repr=False, compare=False)
    _last_cache: Alignment = field(init=False, repr=False, compare=False)

    @property
    def _first(self) -> Alignment:
        """NOTE: This property is private because it's not offset correctly similar to
        `self.alignments`.
        """
        if not hasattr(self, "_first_cache"):
            object.__setattr__(self, "_first_cache", self.passage_alignments[self.slice.start])
        return self._first_cache

    @property
    def _last(self) -> Alignment:
        if self.slice.stop - 1 == self.slice.start:
            return self._first
        if not hasattr(self, "_last_cache"):
            object.__setattr__(self, "_last_cache", self.passage_alignments[self.slice.stop - 1])
        return self._last_cache

    @property
    def audio_start(self) -> float:
        """Start of audio span in `self.audio_file`."""
        return self._first.audio[0] if self.audio_slice_ is None else self.audio_slice_.start

    @property
    def audio_stop(self) -> float:
        """End of audio span in `self.audio_file`."""
        return self._last.audio[-1] if self.audio_slice_ is None else self.audio_slice_.stop

    @property
    def speaker(self):
        return self.passage.speaker

    @property
    def session(self) -> Session:
        return self.passage.session

    @property
    def audio_file(self):
        return self.passage.audio_file

    @property
    def alignment(self):
        """Get `Span` as an `Alignment` for `self.passage`."""
        return Alignment(
            script=(self._first.script[0], self._last.script[-1]),
            audio=(self.audio_start, self.audio_stop),
            transcript=(self._first.transcript[0], self._last.transcript[-1]),
        )

    @property
    def other_metadata(self):
        return self.passage.other_metadata

    @property
    def script_slice(self):
        """Slice of script in `self.passage.script`."""
        return slice(self._first.script[0], self._last.script[-1])

    @property
    def audio_slice(self):
        """Slice of audio in `self.audio_file`."""
        return slice(self.audio_start, self.audio_stop)

    @property
    def transcript_slice(self):
        """Slice of transcript in `self.passage.transcript`."""
        return slice(self._first.transcript[0], self._last.transcript[-1])

    @property
    def nonalignments_slice(self):
        """Slice of `Alignment`s in `self.passage.nonalignments`."""
        assert self.passage_alignments is self.passage.alignments
        return slice(self.slice.start, self.slice.stop + 1)

    @property
    def script(self):
        return self.passage.script[self.script_slice]

    @property
    def transcript(self):
        return self.passage.transcript[self.transcript_slice]

    @staticmethod
    def _offset_helper(a: FloatFloat, b: float):
        return (a[0] - b, a[1] - b)

    def _offset(self, alignment: Alignment):
        return alignment._replace(
            script=self._offset_helper(alignment.script, self._first.script[0]),
            transcript=self._offset_helper(alignment.transcript, self._first.transcript[0]),
            audio=self._offset_helper(alignment.audio, self.audio_start),
        )

    @property
    def alignments(self):
        return Alignment.stow([self._offset(a) for a in self.passage_alignments[self.slice]])

    @property
    def audio_length(self):
        return self.audio_stop - self.audio_start

    def audio(self) -> np.ndarray:
        return _loader.utils.read_audio(
            self.passage.audio_file, self.audio_start, self.audio_length
        )

    def nonalignment_spans(self) -> NonalignmentSpans:
        """See `self.passage.nonalignment_spans()` docs."""
        assert self.passage_alignments is self.passage.alignments
        spans = self.passage.nonalignment_spans()
        return NonalignmentSpans(
            passage=self.passage,
            spans=spans.spans[self.nonalignments_slice],
            prev=spans.prev if self.slice.start == 0 else None,
            next=spans.next if self.slice.stop == len(self.passage_alignments) else None,
        )

    def __len__(self) -> int:
        return self.slice.stop - self.slice.start

    def __getitem__(self: SpanType, key) -> SpanType:
        if isinstance(key, int):
            key = len(self) + key if key < 0 else key
            key = slice(key, key + 1)
        if isinstance(key, slice):
            offset = self.slice.start
            start, stop, step = key.indices(len(self))
            assert step == 1, f"Step size {step} is not supported."
            slice_ = slice(offset + start, offset + stop)
            return self.__class__(self.passage, self.passage_alignments, slice_)
        else:
            raise TypeError("Invalid argument type: {}".format(type(key)))

    def __iter__(self: SpanType) -> typing.Iterator[SpanType]:
        return (self.__getitem__(i) for i in range(self.slice.stop - self.slice.start))

    def check_invariants(self):
        """Check datastructure invariants."""
        self.passage.check_invariants()
        assert (
            self.passage_alignments is self.passage.nonalignments
            or self.passage_alignments is self.passage.alignments
        )
        assert self.slice.stop > self.slice.start, "`Span` must have `Alignments`."
        assert self.slice.stop <= len(self.passage_alignments) and self.slice.stop >= 0
        assert self.slice.start < len(self.passage_alignments) and self.slice.start >= 0
        # NOTE: `self.audio_slice_` must partially contain all alignments.
        assert self.audio_slice_ is None or (
            self.audio_slice_.stop > self.audio_slice_.start
            and self.audio_slice_.start <= self._first.audio[1]
            and self.audio_slice_.stop >= self._last.audio[0]
        )
        return self


def _make_nonalignments(passage: Passage) -> Tuple[Alignment]:
    """Get nonalignments in between `data.alignments`, and in between
    `[prev.alignments[-1], data.alignments, next.alignments[0]]`.
    """
    alignments = [passage._prev_alignment()] + list(passage.alignments)
    alignments += [passage._next_alignment()]
    nonalignments = []
    for prev_, next_ in zip(alignments, alignments[1:]):
        assert prev_.script[-1] <= next_.script[0], "Alignments shouldn't overlap."
        assert prev_.transcript[-1] <= next_.transcript[0], "Alignments shouldn't overlap."
        nonalignment = Alignment(
            script=(prev_.script[-1], next_.script[0]),
            transcript=(prev_.transcript[-1], next_.transcript[0]),
            audio=(prev_.audio[-1], next_.audio[0]),
        )
        nonalignments.append(nonalignment)
    return typing.cast(Tuple[Alignment], nonalignments)


def _exists(path: Path) -> bool:
    """Helper function for `make_passages` that can be easily mocked."""
    return path.exists() and path.is_file()


def _filter_non_speech_segments(
    alignments: typing.List[FloatFloat],
    alignments_timeline: Timeline,
    non_speech_segments: typing.Iterable[slice],
) -> typing.Iterable[slice]:
    """Filter out `non_speech_segments` which are not in between alignments.

    NOTE: To better understand the various cases, take a look at the unit tests for this function.
    """
    for slice_ in non_speech_segments:
        indicies = list(alignments_timeline.indicies(slice_))

        if len(indicies) >= 3:
            continue

        # NOTE: Check if any interval is inside any other interval.
        intervals = [alignments[i] for i in indicies]
        permutations = itertools.permutations(intervals + [(slice_.start, slice_.stop)], 2)
        if any(
            (a[0] < b[0] and b[1] < a[1]) or (a[0] == b[0] and b[1] == a[1])
            for a, b in permutations
        ):
            continue

        # NOTE: Check if any alignment intervals overlap.
        if any(sum(max(a[0], b[0]) < min(a[1], b[1]) for b in intervals) > 1 for a in intervals):
            continue

        message = "Alignments should be back-to-back."
        assert len(indicies) != 2 or abs(indicies[0] - indicies[1]) == 1, message

        yield slice_


@configurable
def _make_speech_segments_helper(
    alignments: typing.List[FloatFloat],
    prev_alignment: FloatFloat,
    next_alignment: FloatFloat,
    max_length: float,
    nss_timeline: Timeline,
    pad: float = HParam(),
) -> typing.Tuple[typing.Tuple[slice, ...], ...]:
    """Make a list of `Span`s that start and end with silence.

    NOTE: Long alignments (more than 1s) can include a pause. Due to this, there may be a pause
    inside a speech segment.

    Args:
        ...
        nss_timeline: Timeline for looking up non-speech segments (NSS) an interval of audio.
        pad: Seconds to add to either side of the speech segment.
    """
    if len(alignments) == 0:
        return tuple()

    alignments_ = [prev_alignment] + alignments + [next_alignment]
    start, stop = alignments_[0][0], alignments_[-1][-1]
    assert stop <= max_length
    alignments_timeline = Timeline(alignments_)

    nss = [slice(s[0], s[1]) for s in nss_timeline[start:stop]]
    nss = list(_filter_non_speech_segments(alignments_, alignments_timeline, nss))
    if len(nss) == 0:
        return tuple()

    speech_segments: typing.List[typing.Tuple[slice, ...]] = []
    pairs = [i for i in zip(nss, nss[1:]) if i[0].stop <= i[1].start]  # NOTE: Pauses may overlap.
    for a, b in pairs:
        idx = list(alignments_timeline.indicies(slice(a.stop, b.start)))
        if (
            len(idx) != 0
            # NOTE: The pauses must contain all the alignments fully, not just partially.
            and (a.start <= alignments_[idx[0]][0] or b.stop >= alignments_[idx[-1]][1])
            # NOTE: The speech segment must only contain `alignments`.
            and (0 not in idx and len(alignments_) - 1 not in idx)
        ):
            idx = [i - 1 for i in idx]
            audio_slice = slice(max(a.stop - pad, 0.0), min(b.start + pad, max_length))
            speech_segments.append((slice(idx[0], idx[-1] + 1), audio_slice))

    return tuple(speech_segments)


def _normalize_non_standard_characters(text: str) -> str:
    """Google STT transcripts occasionally utilizes unexpected symbols that haven't been normalized.
    If the transcripts are normalized during training, the alignments get out of sync due to the
    normalization (coming from `unidecode`) using more characters than the nonstandard character.
        Examples: ° would be normalized to deg
                  € would be normalized to eur

    TODO: Normalize Google STT transcripts before syncing and aligning.
    TODO: Remove this function once all datasets have been preprocessed on latest code.
    """
    text = text.replace("¹", "'")
    text = text.replace("°", "d")
    text = text.replace("€", "e")
    return text


def _maybe_normalize_vo_script(script: str, language: Language) -> str:
    """Normalize a script if it's not normalized."""
<<<<<<< HEAD
    if not run._config.is_normalized_vo_script(script, language):
        return run._config.normalize_vo_script(script, language)
=======
    script = _normalize_non_standard_characters(script)
    if not run._lang_config.is_normalized_vo_script(script, language):
        return run._lang_config.normalize_vo_script(script, language)
>>>>>>> 889e670e
    return script


def _check_updated_script_helper(label: str, attr: str, original: str, updated: str):
    """Helper function for `_check_updated_script`."""
    diff = [o for o, u in zip(original, updated) if o != u]
    lib.utils.call_once(logger.error, f"[{label}] `{attr}` was not normalized: {diff}")
    assert len(original) == len(updated), "Alignments and script are out-of-sync."


def _check_updated_script(
    label: str, passage: UnprocessedPassage, updated_script: str, updated_transcript: str
):
    """Check if updated script and transcript is compatible with `passage.alignments`."""
    updates = (
        ("script", passage.script, updated_script),
        ("transcript", passage.transcript, updated_transcript),
    )
    for attr, original, updated in updates:
        if passage.alignments is not None and original != updated:
            lib.utils.call_once(_check_updated_script_helper, label, attr, original, updated)


UnprocessedDataset = typing.List[typing.List[UnprocessedPassage]]


def _normalize_audio_files(
    dataset: UnprocessedDataset, no_tqdm: bool
) -> typing.Dict[Path, AudioMetadata]:
    """Map every audio file to a normalized audio file.

    TODO: In order to encourage parallelism, the longest files should be run through
    `maybe_normalize_audio_and_cache` first.
    """
    executor = futures.ThreadPoolExecutor()
    get_audio_metadata_ = partial(get_audio_metadata, add_tqdm=not no_tqdm)
    audio_paths = list(set(p.audio_path for l in dataset for p in l))
    audio_paths = [a for a, e in zip(audio_paths, executor.map(_exists, audio_paths)) if e]
    audio_files = get_audio_metadata_(audio_paths)
    generator = executor.map(_loader.utils.maybe_normalize_audio_and_cache, audio_files)
    normal_audio_paths = list(tqdm_(generator, total=len(audio_files), disable=no_tqdm))
    return {a: n for a, n in zip(audio_paths, get_audio_metadata_(normal_audio_paths))}


def _get_non_speech_segments(
    dataset: UnprocessedDataset,
    normalized_audio_files: typing.Dict[Path, AudioMetadata],
    no_tqdm: bool,
    threshold: int = 5 * 60,
) -> typing.Dict[AudioMetadata, Timeline]:
    """Map every audio file to a non speech segments `Timeline`.

    Args:
        ...
        threshold: If all `audio_file`s are smaller than `threshold`, use multithreading.
            This is a naive method for controlling memory usage.
    """
    audio_paths = list(set(p.audio_path for l in dataset for p in l))
    audio_files = [normalized_audio_files[p] for p in audio_paths if p in normalized_audio_files]
    if max([f.length for f in audio_files]) > threshold:
        iterator = tqdm_(audio_files, disable=no_tqdm)
        return {a: _loader.utils.get_non_speech_segments_and_cache(a) for a in iterator}

    executor = futures.ThreadPoolExecutor()
    generator = executor.map(_loader.utils.get_non_speech_segments_and_cache, audio_files)
    non_speech_segments = list(tqdm_(generator, total=len(audio_files), disable=no_tqdm))
    return {a: n for a, n in zip(audio_files, non_speech_segments)}


def _normalize_scripts(
    label: str, dataset: UnprocessedDataset, no_tqdm: bool
) -> UnprocessedDataset:
    """Normalize `transcript` and `script` in `dataset`.

    TODO: Support `Passage`s with no content. At the moment `Passage` requires some content.
    """
    scripts = set(
        (script, passage.speaker.language)
        for document in dataset
        for passage in document
        for script in (passage.script, passage.transcript)
    )
    new_scripts = {
        (script, language): _maybe_normalize_vo_script(script, language)
        for script, language in tqdm_(scripts, disable=no_tqdm)
    }
    new_dataset: UnprocessedDataset = [[] for _ in range(len(dataset))]
    iterator = tqdm_([(p, n) for d, n in zip(dataset, new_dataset) for p in d], disable=no_tqdm)
    for passage, new_document in iterator:
        if len(passage.script) == 0 and len(passage.transcript) == 0:
            message = f"[{label}] Skipping, passage ({passage.audio_path.name}) has no content."
            logger.error(message)
            continue
        script = new_scripts[(passage.script, passage.speaker.language)]
        transcript = new_scripts[(passage.transcript, passage.speaker.language)]
        _check_updated_script(label, passage, script, transcript)
        new_document.append(dataclasses.replace(passage, script=script, transcript=transcript))
    return new_dataset


def _normalize_alignments(
    passage: UnprocessedPassage, audio_file: AudioMetadata
) -> Tuple[Alignment]:
    """Normalize `passage.alignments`."""
    alignments = passage.alignments
    args = ((0, len(passage.script)), (0.0, audio_file.length), (0, len(passage.transcript)))
    default_alignments = (Alignment(*args),)
    return typing.cast(Tuple[Alignment], default_alignments if alignments is None else alignments)


def _make_speech_segments(passage: Passage) -> typing.List[Span]:
    """Make `speech_segments` for `passage`."""
    length = passage.audio_file.length
    if len(passage.alignments) == 1 and passage.alignments[0].audio == (0, length):
        return [passage[:]]
    speech_segments = _make_speech_segments_helper(
        [a.audio for a in passage.alignments],
        passage._prev_alignment().audio,
        passage._next_alignment().audio,
        passage.audio_file.length,
        passage.non_speech_segments,
    )
    return [passage.span(*s) for s in speech_segments]


def _default_session(passage: UnprocessedPassage) -> Session:
    """By default, this assumes that each audio file was recorded, individually."""
    return Session(passage.audio_path.stem)


@lib.utils.log_runtime
def make_passages(
    label: str,
    dataset: UnprocessedDataset,
    add_tqdm: bool = False,
    get_session: typing.Callable[[UnprocessedPassage], Session] = _default_session,
    **kwargs,
) -> typing.List[Passage]:
    """Process `UnprocessedPassage` and return a list of `Passage`s.

    NOTE: This function processes passages in a batch; therefore, it'd be ideal to pass as many
    items at once as possible.
    TODO: Add `check_invariants` to `UnprocessedPassage`, so that, we can enforce invariants
    that this code relies on.

    Args:
        dataset: Dataset with a list of documents each with a list of passsages.
        **kwargs: Keyword arguments passed to `Passage`.
    """
    no_tqdm = not add_tqdm
    tqdm = partial(tqdm_, disable=no_tqdm)

    logger.info(f"[{label}] Normalizing audio files...")
    normalized_audio_files = _normalize_audio_files(dataset, no_tqdm)

    logger.info(f"[{label}] Getting non-speech segments...")
    non_speech_segments = _get_non_speech_segments(dataset, normalized_audio_files, no_tqdm)

    logger.info(f"[{label}] Normalizing scripts...")
    dataset = _normalize_scripts(label, dataset, no_tqdm)

    logger.info(f"[{label}] Making passages...")
    documents: typing.List[typing.List[Passage]] = [[] for _ in range(len(dataset))]
    iterator = tqdm([(i, p) for i, d in enumerate(dataset) for p in d])
    for i, item in iterator:
        if item.audio_path not in normalized_audio_files:
            logger.warning(f"[{label}] Skipping, audio path ({item.audio_path.name}) isn't a file.")
            continue
        kwargs = {**kwargs, "speaker": item.speaker, "script": item.script}
        kwargs = {**kwargs, "transcript": item.transcript, "other_metadata": item.other_metadata}
        kwargs = {**kwargs, "session": get_session(item)}
        audio_file = normalized_audio_files[item.audio_path]
        alignments = _normalize_alignments(item, audio_file)
        documents[i].append(Passage(audio_file=audio_file, alignments=alignments, **kwargs))

    logger.info(f"[{label}] Linking passages...")
    for doc in tqdm(documents):
        for i, passage in enumerate(doc):
            object.__setattr__(passage, "passages", doc)
            object.__setattr__(passage, "index", i)

    flat = flatten_2d(documents)
    logger.info(f"[{label}] Making nonalignments and speech segments...")
    for passage in tqdm(flat):
        object.__setattr__(passage, "nonalignments", _make_nonalignments(passage))
        object.__setattr__(passage, "non_speech_segments", non_speech_segments[passage.audio_file])
        object.__setattr__(passage, "speech_segments", _make_speech_segments(passage))

    logger.info(f"[{label}] Checking invariants and packing...")
    for passage in tqdm(flat):
        passage.check_invariants()
        object.__setattr__(passage, "alignments", Alignment.stow(passage.alignments))
        object.__setattr__(passage, "nonalignments", Alignment.stow(passage.nonalignments))
        for span in passage.speech_segments:
            object.__setattr__(span, "passage_alignments", passage.alignments)

    logger.info(f"[{label}] Done! {lib.utils.mazel_tov()}")
    return flat<|MERGE_RESOLUTION|>--- conflicted
+++ resolved
@@ -719,14 +719,9 @@
 
 def _maybe_normalize_vo_script(script: str, language: Language) -> str:
     """Normalize a script if it's not normalized."""
-<<<<<<< HEAD
+    script = _normalize_non_standard_characters(script)
     if not run._config.is_normalized_vo_script(script, language):
         return run._config.normalize_vo_script(script, language)
-=======
-    script = _normalize_non_standard_characters(script)
-    if not run._lang_config.is_normalized_vo_script(script, language):
-        return run._lang_config.normalize_vo_script(script, language)
->>>>>>> 889e670e
     return script
 
 
