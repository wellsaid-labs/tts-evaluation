--- conflicted
+++ resolved
@@ -628,13 +628,8 @@
     assert len(audio_blobs) == len(stt_blobs), "Expected the same number of blobs."
     assert len(audio_blobs) == len(alignment_blobs), "Expected the same number of blobs."
 
-<<<<<<< HEAD
     logger.info("Downloading voice-over scripts...")
     scripts_ = [s.download_as_bytes().decode("utf-8") for s in script_blobs]
-=======
-    logger.info("Downloading voice-over script(s)...")
-    scripts_ = [s.download_as_string().decode("utf-8") for s in script_blobs]
->>>>>>> 08d63a96
     scripts: typing.List[typing.List[str]] = [
         typing.cast(pandas.DataFrame, pandas.read_csv(StringIO(s)))[text_column].tolist()
         for s in scripts_
