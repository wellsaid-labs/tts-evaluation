--- conflicted
+++ resolved
@@ -183,7 +183,6 @@
     script: XMLType,
     session: Session,
 ) -> typing.Tuple[Inputs, PreprocessedInputs]:
-<<<<<<< HEAD
     """Process TTS `script` and `session` for use with the model(s) in `package`."""
     token_vocab = set(package.spec_model.token_embed.vocab.keys())
     session_vocab = package.session_vocab()
@@ -198,11 +197,7 @@
     session: Session,
 ) -> typing.Tuple[Inputs, PreprocessedInputs]:
     """Process TTS `script` and `session` for use with the model(s)."""
-    normalized = normalize_and_verbalize_text(script, session[0].language)
-=======
-    """Process TTS `script`, `speaker` and `session` for use with the model(s)."""
     normalized = normalize_and_verbalize_text(script, session.spkr.language)
->>>>>>> 9d17a6f8
     if len(normalized) == 0:
         raise PublicTextValueError("Text cannot be empty.")
 
@@ -227,7 +222,7 @@
     spec_model: SpectrogramModel, script: XMLType, session: Session
 ) -> numpy.ndarray:
     """Run TTS with griffin-lim."""
-    nlp = load_spacy_nlp(session[0].language)
+    nlp = load_spacy_nlp(session.spkr.language)
     session_vocab = set(spec_model.session_embed.vocab.keys())
     token_vocab = set(spec_model.token_embed.vocab.keys())
     _, preprocessed = _process_tts_inputs(nlp, session_vocab, token_vocab, script, session)
@@ -242,15 +237,9 @@
     split_size: int = 32,
 ) -> numpy.ndarray:
     """Run TTS end-to-end with friendly errors."""
-<<<<<<< HEAD
-    nlp = load_spacy_nlp(session[0].language)
+    nlp = load_spacy_nlp(session.spkr.language)
     inputs, preprocessed = process_tts_inputs(package, nlp, script, session)
     preds = package.spec_model(inputs=preprocessed, mode=Mode.INFER)
-=======
-    nlp = load_spacy_nlp(session.spkr.language)
-    inputs, preprocessed_inputs = process_tts_inputs(nlp, package, script, session)
-    preds = package.spec_model(inputs=preprocessed_inputs, mode=Mode.INFER)
->>>>>>> 9d17a6f8
     splits = preds.frames.transpose(0, 1).split(split_size)
     generator = generate_waveform(package.signal_model, splits, inputs.session)
     wave = typing.cast(torch.Tensor, torch.cat(list(generator), dim=-1))
@@ -284,23 +273,14 @@
     """
     logger.info(f"Processing {len(inputs)} examples with spaCy...")
     seshs = [s for _, s in inputs]
-<<<<<<< HEAD
     xmls = [x for x, _ in inputs]
-    langs = set(s[0].language for s in seshs)
-    result: typing.List[typing.Optional[spacy.tokens.doc.Doc]] = [None] * len(inputs)
-    for lang in langs:
-        nlp = load_spacy_nlp(lang)
-        scripts = [(i, s) for i, (s, sesh) in enumerate(inputs) if sesh[0].language is lang]
-        normalized = (xml_to_text(XMLType(normalize_vo_script(s, lang))) for _, s in scripts)
-        docs = nlp.pipe(normalized)
-=======
     langs = set(s.spkr.language for s in seshs)
     result: typing.List[typing.Optional[spacy.tokens.doc.Doc]] = [None] * len(inputs)
     for lang in langs:
         nlp = load_spacy_nlp(lang)
         scripts = [(i, s) for i, (s, sesh) in enumerate(inputs) if sesh.spkr.language is lang]
-        docs = nlp.pipe(s for _, s in scripts)
->>>>>>> 9d17a6f8
+        normalized = (xml_to_text(XMLType(normalize_vo_script(s, lang))) for _, s in scripts)
+        docs = nlp.pipe(normalized)
         for (i, _), doc in zip(scripts, docs):
             result[i] = doc
     return list(zip(xmls, typing.cast(typing.List[spacy.tokens.doc.Doc], result), seshs))
@@ -312,16 +292,9 @@
     batch_size: int = 8,
 ) -> typing.List[TTSInputOutput]:
     """Run TTS end-to-end quickly with a verbose output."""
-<<<<<<< HEAD
     inputs_ = _process_input_batch(inputs)
     inputs_ = sorted(enumerate(inputs_), key=lambda i: len(str(i[1][0])))
     batches = list(get_chunks(inputs_, batch_size))
-=======
-    inputs = [(normalize_vo_script(script, sesh.spkr.language), sesh) for script, sesh in inputs]
-    logger.info(f"Processing {len(inputs)} examples with spaCy...")
-    inputs_ = list(enumerate(_multilingual_spacy_pipe(inputs)))
-    inputs_ = sorted(inputs_, key=lambda i: len(str(i[1][0])))
->>>>>>> 9d17a6f8
     results: typing.Dict[int, TTSInputOutput] = {}
     logger.info(f"Processing {len(inputs)} examples with TTS models...")
     for batch in tqdm_(batches):
@@ -331,29 +304,11 @@
         spectrogram = preds.frames.transpose(0, 1)
         signals = package.signal_model(spectrogram, batch_input.session, preds.frames_mask)
         num_samples = preds.num_frames * package.signal_model.upscale_factor
-<<<<<<< HEAD
         for i, (j, _) in zip(range(len(batch)), batch):
             idx = slice(i, i + 1)
             input_ = batch_input.get(i)
-            preds_ = Preds(
-                frames=preds.frames[: preds.num_frames[i], idx],
-                stop_tokens=preds.stop_tokens[: preds.num_frames[i], idx],
-                alignments=preds.alignments[: preds.num_frames[i], idx, : preds.num_tokens[i]],
-                num_frames=preds.num_frames[idx],
-                frames_mask=preds.frames_mask[idx, : preds.num_frames[i]],
-                num_tokens=preds.num_tokens[idx],
-                tokens_mask=preds.tokens_mask[idx, : preds.num_frames[i]],
-                reached_max=preds.reached_max[idx],
-=======
-        more_results = {
-            j: TTSInputOutput(
-                inputs=Inputs(doc=[batch_input.doc[i]], session=[batch_input.session[i]]),
-                spec_model=preds[i : i + 1],
-                sig_model=signals[0][i : i + 1, : num_samples[i]].detach().numpy(),
->>>>>>> 9d17a6f8
-            )
             sig = signals[0][idx, : num_samples[i]].detach().numpy()
-            results[j] = TTSInputOutput(inputs=input_, spec_model=preds_, sig_model=sig)
+            results[j] = TTSInputOutput(inputs=input_, spec_model=preds[idx], sig_model=sig)
     return [results[i] for i in range(len(inputs))]
 
 
