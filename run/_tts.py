--- conflicted
+++ resolved
@@ -234,31 +234,21 @@
     pass
 
 
-<<<<<<< HEAD
 def _process_tts_inputs(
     nlp: spacy.language.Language,
     session_vocab: typing.Set[Session],
     token_vocab: typing.Set[str],
     script: XMLType,
     session: Session,
-    **kwargs,
-=======
-def process_tts_inputs(
-    nlp: spacy.language.Language, package: TTSPackage, script: str, session: Session, **kw
->>>>>>> af4b1e01
+    **kw,
 ) -> typing.Tuple[Inputs, PreprocessedInputs]:
     """Process TTS `script` and `session` for use with the model(s)."""
     normalized = normalize_and_verbalize_text(script, session.spkr.language)
     if len(normalized) == 0:
         raise PublicTextValueError("Text cannot be empty.")
 
-<<<<<<< HEAD
     inputs = Inputs.from_xml(normalized, nlp(xml_to_text(normalized)), session)
-    preprocessed = cf.call(preprocess, inputs, **kwargs)
-=======
-    inputs = Inputs([session], [nlp(norm_respellings(normalized))])
-    preprocessed = preprocess_inputs(inputs, **kw)
->>>>>>> af4b1e01
+    preprocessed = cf.call(preprocess, inputs, **kw)
 
     tokens = typing.cast(typing.List[str], set(preprocessed.tokens[0]))
     excluded = [t for t in tokens if t not in token_vocab]
