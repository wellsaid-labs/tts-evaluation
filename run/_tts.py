--- conflicted
+++ resolved
@@ -232,20 +232,6 @@
     nlp = load_en_core_web_md(disable=("parser", "ner"))
     encoded = encode_tts_inputs(nlp, package.input_encoder, script, speaker, session)
     params = Params(tokens=encoded.phonemes, speaker=encoded.speaker, session=encoded.session)
-<<<<<<< HEAD
-
-    results = []
-    for _ in range(num_clips):
-        preds = typing.cast(Infer, package.spectrogram_model(params=params, mode=Mode.INFER))
-        splits = preds.frames.split(split_size)
-        predicted = list(
-            generate_waveform(package.signal_model, splits, encoded.speaker, encoded.session)
-        )
-        predicted = typing.cast(torch.Tensor, torch.cat(predicted, dim=-1))
-        results.append(predicted.detach().numpy())
-
-    return results
-=======
     preds = typing.cast(Infer, package.spectrogram_model(params=params, mode=Mode.INFER))
     splits = preds.frames.split(split_size)
     predicted = list(
@@ -253,7 +239,6 @@
     )
     predicted = typing.cast(torch.Tensor, torch.cat(predicted, dim=-1))
     return predicted.detach().numpy()
->>>>>>> 188ed686
 
 
 class TTSInputOutput(typing.NamedTuple):
