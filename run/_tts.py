"""
TODO: Add tests for every function.
"""

import enum
import functools
import logging
import pathlib
import subprocess
import sys
import threading
import typing
from queue import SimpleQueue
from subprocess import PIPE

import numpy
import torch
from hparams import HParam, configurable
from spacy.lang.en import English
from third_party import LazyLoader

from lib.environment import PT_EXTENSION, load
from lib.text import grapheme_to_phoneme, load_en_core_web_md
from lib.utils import get_chunks, tqdm_
from run import train
<<<<<<< HEAD
from run._config import CHECKPOINTS_PATH
from run._lang_config import GRAPHEME_TO_PHONEME_RESTRICTED, PHONEME_SEPARATOR, normalize_vo_script
=======
from run._config import CHECKPOINTS_PATH, GRAPHEME_TO_PHONEME_RESTRICTED, normalize_vo_script
>>>>>>> 366b6c51
from run.data._loader import Language, Session, Span, Speaker
from run.train.signal_model._model import SignalModel, generate_waveform
from run.train.spectrogram_model._model import Inputs, Mode, Preds, SpectrogramModel

if typing.TYPE_CHECKING:  # pragma: no cover
    import spacy.tokens
else:
    spacy = LazyLoader("spacy", globals(), "spacy")

logger = logging.getLogger(__name__)


def load_checkpoints(
    directory: pathlib.Path,
    root_directory_name: str,
    gcs_path: str,
    sig_model_dir_name: str = "signal_model",
    spec_model_dir_name: str = "spectrogram_model",
    link_template: str = "https://www.comet.ml/api/experiment/redirect?experimentKey={key}",
    **kwargs,
) -> typing.Tuple[
    train.spectrogram_model._worker.Checkpoint, train.signal_model._worker.Checkpoint
]:
    """Load checkpoints from GCP.

    Args:
        directory: Directory to cache the dataset.
        root_directory_name: Name of the directory inside `directory` to store data.
        gcs_path: The base GCS path storing the data.
        sig_model_dir_name: The name of the signal model directory on GCS.
        spec_model_dir_name: The name of the spectrogram model directory on GCS.
        link_template: Template string for formating a Comet experiment link.
        kwargs: Additional key-word arguments passed to `load`.
    """
    logger.info("Loading `%s` checkpoints.", root_directory_name)

    root = (pathlib.Path(directory) / root_directory_name).absolute()
    root.mkdir(exist_ok=True)
    directories = [root / d for d in (spec_model_dir_name, sig_model_dir_name)]

    checkpoints: typing.List[train._utils.Checkpoint] = []
    for directory in directories:
        directory.mkdir(exist_ok=True)
        command = ["gsutil", "cp", "-n"]
        command += [f"{gcs_path}/{directory.name}/*{PT_EXTENSION}", f"{directory}/"]
        subprocess.run(command, check=True)
        files_ = [p for p in directory.iterdir() if p.suffix == PT_EXTENSION]
        assert len(files_) == 1
        checkpoints.append(load(files_[0], **kwargs))
        link = link_template.format(key=checkpoints[-1].comet_experiment_key)
        logger.info("Loaded `%s` checkpoint from experiment %s", directory.name, link)

    spec_chkpt, sig_chkpt = tuple(checkpoints)
    spec_chkpt = typing.cast(train.spectrogram_model._worker.Checkpoint, spec_chkpt)
    sig_chkpt = typing.cast(train.signal_model._worker.Checkpoint, sig_chkpt)
    spec_chkpt.check_invariants()
    sig_chkpt.check_invariants()
    return spec_chkpt, sig_chkpt


class Checkpoints(enum.Enum):
    """
    Catalog of checkpoints uploaded to "wellsaid_labs_checkpoints".

    You can upload a new checkpoint, for example, like so:

        $ gsutil -m cp -r disk/checkpoints/2021_7_30_custom_voices \
                        gs://wellsaid_labs_checkpoints/v9_2021_6_30_custom_voices
    """

    """
    These checkpoints were deployed into production as Version 9.

    Pull Request: https://github.com/wellsaid-labs/Text-to-Speech/pull/302
    Spectrogram Model Experiment (Step: 569,580):
    https://www.comet.ml/wellsaid-labs/1-stft-mike-2020-12/f52cc3ca9a394367a13bd06f26d78832
    Signal Model Experiment (Step: 770,733):
    https://www.comet.ml/wellsaid-labs/1-wav-mike-2021-03/0f4a4de9937c445bb7292d2a8f719fe1
    """

    V9: typing.Final = "v9"

    """
    These checkpoints include the Energy Industry Academy and The Explanation Company custom voices.

    Pull Request: https://github.com/wellsaid-labs/Text-to-Speech/pull/334
    Spectrogram Model Experiment (Step: 649,128):
    https://www.comet.ml/wellsaid-labs/1-stft-mike-2020-12/881cea24682e470480786d1b2e20596b
    Signal Model Experiment (Step: 1,030,968):
    https://www.comet.ml/wellsaid-labs/1-wav-mike-2021-03/07a194f3bb99489d83061d3f2331536d
    """

    V9_2021_6_30_CUSTOM_VOICES: typing.Final = "v9_2021_6_30_custom_voices"

    """
    These checkpoints include V9 versions of the following custom voices:
    Energy Industry Academy, Happify, Super HiFi, The Explanation Company, US Pharmacopeia, Veritone

    Pull Request: https://github.com/wellsaid-labs/Text-to-Speech/pull/356
    Spectrogram Model Experiment (Step: 597,312):
    https://www.comet.ml/wellsaid-labs/v9-custom-voices/17289f19e0294d919bad9267cab4d5a0
    Signal Model Experiment (Step: 1,054,080):
    https://www.comet.ml/wellsaid-labs/v9-custom-voices/03ca7b7191c84fc7bd6bd348343e3d9e
    """

    V9_2021_8_03_CUSTOM_VOICES: typing.Final = "v9_2021_8_03_custom_voices"

    """

    These checkpoints include the Viacom custom voice.

    Pull Request: https://github.com/wellsaid-labs/Text-to-Speech/pull/357
    Spectrogram Model Experiment (Step: 722,352):
    https://www.comet.ml/wellsaid-labs/v9-custom-voices/abf7e103ef824b7ab45bdfb35d07d6b3
    Signal Model Experiment (Step: 722,352):
    https://www.comet.ml/wellsaid-labs/v9-custom-voices/b8f3a52f181f4d67b245a85476fe5b0c
    """

    V9_2021_8_09_UPDATE_EIA_TEC_CUSTOM_VOICES: typing.Final = (
        "v9_2021_8_09_update_eia_tec_custom_voices"
    )

    """
    These checkpoints include the Viacom custom voice.

    Pull Request: https://github.com/wellsaid-labs/Text-to-Speech/pull/355
    Spectrogram Model Experiment (Step: 590,423):
    https://www.comet.ml/wellsaid-labs/train-v9-viacom/eb24e3fb70f74f9c9a9490aa96d96f55
    Signal Model Experiment (Step: 734,542):
    https://www.comet.ml/wellsaid-labs/train-v9-viacom/df670689773b48608dd1ebb3dd6d7ea0
    """

    V9_2021_8_05_VIACOM_CUSTOM_VOICE: typing.Final = "v9_2021_8_05_viacom_custom_voice"

    """

    These checkpoints include the Hour One X NBC custom voice.

    Pull Request: https://github.com/wellsaid-labs/Text-to-Speech/pull/358
    Spectrogram Model Experiment (Step: 901,518):
    https://www.comet.ml/wellsaid-labs/v9-custom-voices/17289f19e0294d919bad9267cab4d5a0
    Signal Model Experiment (Step: 868,989):
    https://www.comet.ml/wellsaid-labs/v9-custom-voices/e016a01e44904fe083401e0bf83eaf36
    """

    V9_2021_8_11_HOUR_ONE_X_NBC_CUSTOM_VOICE: typing.Final = (
        "v9_2021_8_11_hour_one_x_nbc_custom_voice"
    )

    """

    These checkpoints include the 2021 Q4 Marketplace Expansion voices:
    Steve B., Paul B., Eric S., Marcus G., Chase J., Jude D., Charlie Z., Bella B., Tilda C.

    Pull Request: https://github.com/wellsaid-labs/Text-to-Speech/pull/374
    Spectrogram Model Experiment (Step: 703,927):
    https://www.comet.ml/wellsaid-labs/v9-marketplace-voices/011893b50e4947ba9480cd0bc6d4dd1e
    Signal Model Experiment (Step: 958,209):
    https://www.comet.ml/wellsaid-labs/v9-marketplace-voices/90a55cdfc1174a9d8399e014fcee5fc8
    """

    V9_2021_Q4_MARKETPLACE_EXPANSION: typing.Final = "v9_2021_q4_marketplace_expansion"


_GCS_PATH = "gs://wellsaid_labs_checkpoints/"
CHECKPOINTS_LOADERS = {
    e: functools.partial(load_checkpoints, CHECKPOINTS_PATH, e.value, _GCS_PATH + e.value)
    for e in Checkpoints
}


class TTSPackage(typing.NamedTuple):
    """A package of Python objects required to run TTS in inference mode.

    Args:
        ...
        spectrogram_model_comet_experiment_key: In order to identify the model origin, the
            comet ml experiment key is required.
        spectrogram_model_step: In order to identify the model origin, the checkpoint step which
            corresponds to the comet ml experiment is required.
        ...
    """

    spectrogram_model: SpectrogramModel
    signal_model: SignalModel
    spectrogram_model_comet_experiment_key: typing.Optional[str] = None
    spectrogram_model_step: typing.Optional[int] = None
    signal_model_comet_experiment_key: typing.Optional[str] = None
    signal_model_step: typing.Optional[int] = None


def package_tts(
    spectrogram_checkpoint: train.spectrogram_model._worker.Checkpoint,
    signal_checkpoint: train.signal_model._worker.Checkpoint,
):
    """Package together objects required for running TTS inference."""
    return TTSPackage(
        spectrogram_checkpoint.export(),
        signal_checkpoint.export(),
        spectrogram_model_comet_experiment_key=spectrogram_checkpoint.comet_experiment_key,
        spectrogram_model_step=spectrogram_checkpoint.step,
        signal_model_comet_experiment_key=signal_checkpoint.comet_experiment_key,
        signal_model_step=signal_checkpoint.step,
    )


class PublicTextValueError(ValueError):
    pass


class PublicSpeakerValueError(ValueError):
    pass


# TODO: Remove
encode_tts_inputs = None


def process_tts_inputs(
    nlp: English, script: str, speaker: Speaker, session: Session
) -> typing.Tuple[typing.List[str], Speaker, Session]:
    """Process TTS `script`, `speaker` and `session` for use with the model(s)."""
    normalized = normalize_vo_script(script, speaker.language)
    if len(normalized) == 0:
        raise PublicTextValueError("Text cannot be empty.")

    if speaker.language == Language.ENGLISH:
        for substring in GRAPHEME_TO_PHONEME_RESTRICTED:
            if substring in normalized:
                raise PublicTextValueError(f"Text cannot contain these characters: {substring}")
        tokens = typing.cast(str, grapheme_to_phoneme(nlp(normalized)))
        tokens = tokens.split(PHONEME_SEPARATOR)
    else:
        tokens = list(normalized)

    if len(tokens) == 0:
        raise PublicTextValueError(f'Invalid text: "{script}"')

    return tokens, speaker, session


def make_tts_inputs(
    package: TTSPackage, tokens: typing.List[str], speaker: Speaker, session: Session
) -> Inputs:
    """Create TTS `Inputs` and check compatibility."""
    excluded = [t for t in tokens if t not in package.spectrogram_model.token_vocab]
    if len(excluded) > 0:
        difference = ", ".join([repr(c)[1:-1] for c in sorted(set(excluded))])
        raise PublicTextValueError("Text cannot contain these characters: %s" % difference)

    if (
        speaker not in package.spectrogram_model.speaker_vocab
        or speaker not in package.signal_model.speaker_vocab
        or session not in package.spectrogram_model.session_vocab
        or session not in package.signal_model.session_vocab
    ):
        # NOTE: We do not expose speaker information in the `ValueError` because this error
        # is passed on to the public via the API.
        raise PublicSpeakerValueError("Speaker is not available.")

    return Inputs(speaker=[speaker], session=[session], tokens=[tokens])


def text_to_speech(
    package: TTSPackage,
    script: str,
    speaker: Speaker,
    session: Session,
    split_size: int = 32,
) -> numpy.ndarray:
    """Run TTS end-to-end with friendly errors."""
    nlp = load_en_core_web_md(disable=("parser", "ner"))
    tokens, speaker, session = process_tts_inputs(nlp, script, speaker, session)
    inputs = make_tts_inputs(package, tokens, speaker, session)
    preds = typing.cast(Preds, package.spectrogram_model(inputs=inputs, mode=Mode.INFER))
    splits = preds.frames.split(split_size)
    generator = generate_waveform(package.signal_model, splits, inputs.speaker, inputs.session)
    predicted = typing.cast(torch.Tensor, torch.cat(list(generator), dim=-1))
    return predicted.squeeze(0).detach().numpy()


class TTSInputOutput(typing.NamedTuple):
    """Text-to-speech input and output."""

    inputs: Inputs
    spec_model: Preds
    sig_model: numpy.ndarray


def batch_span_to_speech(
    package: TTSPackage, spans: typing.List[Span], **kwargs
) -> typing.List[TTSInputOutput]:
    """
    NOTE: This method doesn't consider `Span` context for TTS generation.
    """
    inputs = [(s.script, s.speaker, s.session) for s in spans]
    return batch_text_to_speech(package, inputs, **kwargs)


def batch_text_to_speech(
    package: TTSPackage,
    inputs: typing.List[typing.Tuple[str, Speaker, Session]],
    batch_size: int = 8,
) -> typing.List[TTSInputOutput]:
    """Run TTS end-to-end quickly with a verbose output."""
    nlp = load_en_core_web_md(disable=("parser", "ner"))
    inputs = [(normalize_vo_script(sc, sp.language), sp, se) for sc, sp, se in inputs]

    en_inputs = [(i, t) for i, t in enumerate(inputs) if t[1].language == Language.ENGLISH]
    en_tokens = []
    if len(en_inputs) > 0:
        docs: typing.List[spacy.tokens.Doc] = list(nlp.pipe([i[1][0] for i in en_inputs]))
        en_tokens = typing.cast(typing.List[str], grapheme_to_phoneme(docs))
        en_tokens = [t.split(PHONEME_SEPARATOR) for t in en_tokens]

    inputs_ = [(i, (list(t), sp, sh)) for i, (t, sp, sh) in enumerate(inputs)]
    for (i, (_, speaker, session)), en_tokens_ in zip(en_inputs, en_tokens):
        inputs_[i] = (i, (en_tokens_, speaker, session))
    inputs_ = sorted(inputs_, key=lambda i: len(i[1][0]))

    results: typing.Dict[int, TTSInputOutput] = {}
    for batch in tqdm_(list(get_chunks(inputs_, batch_size))):
        model_inputs = Inputs(
            speaker=[i[1][1] for i in batch],
            session=[i[1][2] for i in batch],
            tokens=[i[1][0] for i in batch],
        )
        preds = typing.cast(Preds, package.spectrogram_model(inputs=model_inputs, mode=Mode.INFER))
        spectrogram = preds.frames.transpose(0, 1)
        signals = package.signal_model(
            spectrogram, model_inputs.speaker, model_inputs.session, preds.frames_mask
        )
        lengths = preds.num_frames * package.signal_model.upscale_factor
        more_results = {
            j: TTSInputOutput(
                Inputs(
                    tokens=[model_inputs.tokens[i]],
                    speaker=[model_inputs.speaker[i]],
                    session=[model_inputs.session[i]],
                ),
                Preds(
                    frames=preds.frames[: preds.num_frames[i], i],
                    stop_tokens=preds.stop_tokens[: preds.num_frames[i], i],
                    alignments=preds.alignments[: preds.num_frames[i], i, : preds.num_tokens[i]],
                    num_frames=preds.num_frames[i],
                    frames_mask=preds.frames_mask[i, : preds.num_frames[i]],
                    num_tokens=preds.num_tokens[i],
                    tokens_mask=preds.tokens_mask[i, : preds.num_tokens[i]],
                    reached_max=preds.reached_max[i],
                ),
                signals[i][: lengths[:, i]].detach().numpy(),
            )
            for i, (j, _) in zip(range(len(batch)), batch)
        }
        results.update(more_results)
    return [results[i] for i in range(len(inputs))]


def _enqueue(out: typing.IO[bytes], queue: SimpleQueue):
    """Enqueue all lines from a file-like object to `queue`."""
    for line in iter(out.readline, b""):
        queue.put(line)


def _dequeue(queue: SimpleQueue) -> typing.Generator[bytes, None, None]:
    """Dequeue all items from `queue`."""
    while not queue.empty():
        yield queue.get_nowait()


@configurable
def text_to_speech_ffmpeg_generator(
    package: TTSPackage,
    inputs: Inputs,
    logger_: logging.Logger = logger,
    sample_rate: int = HParam(),
    input_flags: typing.Tuple[str, ...] = ("-f", "f32le", "-acodec", "pcm_f32le", "-ac", "1"),
    output_flags: typing.Tuple[str, ...] = ("-f", "mp3", "-b:a", "192k"),
) -> typing.Generator[bytes, None, None]:
    """Make a TTS generator.

    This implementation was inspired by:
    https://stackoverflow.com/questions/375427/non-blocking-read-on-a-subprocess-pipe-in-python

    TODO: Consider adding a retry mechanism if the TTS makes a mistake.
    TODO: Consider adding support for event tracking mechanism, like stackdriver or mixpanel.
    TODO: Consider adding a support for a timeout, in case, the user isn't consuming the data.

    NOTE: `Exception` does not catch `GeneratorExit`.
    https://stackoverflow.com/questions/18982610/difference-between-except-and-except-exception-as-e-in-python

    Returns: A generator that generates an audio file as defined by `output_flags`.
    """

    def get_spectrogram():
        for pred in package.spectrogram_model(inputs=inputs, mode=Mode.GENERATE):
            # [num_frames, batch_size, num_frame_channels] →
            # [batch_size, num_frames, num_frame_channels]
            yield pred.frames.transpose(0, 1)

    command = (
        ["ffmpeg", "-hide_banner", "-loglevel", "error", "-ar", str(sample_rate)]
        + list(input_flags)
        + ["-i", "pipe:"]
    )
    command += list(output_flags) + ["pipe:"]
    pipe = subprocess.Popen(command, stdin=PIPE, stdout=PIPE, stderr=sys.stdout.buffer)
    queue: SimpleQueue = SimpleQueue()
    thread = threading.Thread(target=_enqueue, args=(pipe.stdout, queue), daemon=True)

    def close():
        assert pipe.stdin is not None
        pipe.stdin.close()
        pipe.wait()
        thread.join()
        assert pipe.stdout is not None
        pipe.stdout.close()

    try:
        thread.start()
        logger_.info("Generating waveform...")
        generator = get_spectrogram()
        for waveform in generate_waveform(
            package.signal_model, generator, inputs.speaker, inputs.session
        ):
            assert pipe.stdin is not None
            pipe.stdin.write(waveform.squeeze(0).cpu().numpy().tobytes())
            yield from _dequeue(queue)
        close()
        yield from _dequeue(queue)
        logger_.info("Finished waveform generation.")
    except BaseException:
        close()
        logger_.exception("Abrupt stop to waveform generation...")<|MERGE_RESOLUTION|>--- conflicted
+++ resolved
@@ -23,12 +23,12 @@
 from lib.text import grapheme_to_phoneme, load_en_core_web_md
 from lib.utils import get_chunks, tqdm_
 from run import train
-<<<<<<< HEAD
-from run._config import CHECKPOINTS_PATH
-from run._lang_config import GRAPHEME_TO_PHONEME_RESTRICTED, PHONEME_SEPARATOR, normalize_vo_script
-=======
-from run._config import CHECKPOINTS_PATH, GRAPHEME_TO_PHONEME_RESTRICTED, normalize_vo_script
->>>>>>> 366b6c51
+from run._config import (
+    CHECKPOINTS_PATH,
+    GRAPHEME_TO_PHONEME_RESTRICTED,
+    PHONEME_SEPARATOR,
+    normalize_vo_script,
+)
 from run.data._loader import Language, Session, Span, Speaker
 from run.train.signal_model._model import SignalModel, generate_waveform
 from run.train.spectrogram_model._model import Inputs, Mode, Preds, SpectrogramModel
