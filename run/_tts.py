"""
TODO: Add tests for every function.
"""

import enum
import functools
import logging
import pathlib
import subprocess
import sys
import threading
import typing
from queue import SimpleQueue
from subprocess import PIPE

import config as cf
import numpy
import torch
<<<<<<< HEAD
from hparams import HParam, configurable
=======
from spacy.lang.en import English
from third_party import LazyLoader
>>>>>>> 41801a77

from lib.environment import PT_EXTENSION, load
from lib.utils import get_chunks, tqdm_
from run import train
<<<<<<< HEAD
from run._config import CHECKPOINTS_PATH, normalize_vo_script
from run.data._loader import Session, Span, Speaker
from run.train.signal_model._model import SignalModel, generate_waveform
from run.train.spectrogram_model._model import Inputs, Mode, Preds, SpectrogramModel
=======
from run._config import (
    CHECKPOINTS_PATH,
    GRAPHEME_TO_PHONEME_RESTRICTED,
    PHONEME_SEPARATOR,
    normalize_vo_script,
)
from run._models.signal_model import SignalModel, generate_waveform
from run._models.spectrogram_model import Inputs, Mode, Preds, SpectrogramModel
from run.data._loader import Language, Session, Span, Speaker
>>>>>>> 41801a77

logger = logging.getLogger(__name__)


def load_checkpoints(
    directory: pathlib.Path,
    root_directory_name: str,
    gcs_path: str,
    sig_model_dir_name: str = "signal_model",
    spec_model_dir_name: str = "spectrogram_model",
    link_template: str = "https://www.comet.ml/api/experiment/redirect?experimentKey={key}",
    **kwargs,
) -> typing.Tuple[
    train.spectrogram_model._worker.Checkpoint, train.signal_model._worker.Checkpoint
]:
    """Load checkpoints from GCP.

    Args:
        directory: Directory to cache the dataset.
        root_directory_name: Name of the directory inside `directory` to store data.
        gcs_path: The base GCS path storing the data.
        sig_model_dir_name: The name of the signal model directory on GCS.
        spec_model_dir_name: The name of the spectrogram model directory on GCS.
        link_template: Template string for formating a Comet experiment link.
        kwargs: Additional key-word arguments passed to `load`.
    """
    logger.info("Loading `%s` checkpoints.", root_directory_name)

    root = (pathlib.Path(directory) / root_directory_name).absolute()
    root.mkdir(exist_ok=True)
    directories = [root / d for d in (spec_model_dir_name, sig_model_dir_name)]

    checkpoints: typing.List[train._utils.Checkpoint] = []
    for directory in directories:
        directory.mkdir(exist_ok=True)
        command = ["gsutil", "cp", "-n"]
        command += [f"{gcs_path}/{directory.name}/*{PT_EXTENSION}", f"{directory}/"]
        subprocess.run(command, check=True)
        files_ = [p for p in directory.iterdir() if p.suffix == PT_EXTENSION]
        assert len(files_) == 1
        checkpoints.append(load(files_[0], **kwargs))
        link = link_template.format(key=checkpoints[-1].comet_experiment_key)
        logger.info("Loaded `%s` checkpoint from experiment %s", directory.name, link)

    spec_chkpt, sig_chkpt = tuple(checkpoints)
    spec_chkpt = typing.cast(train.spectrogram_model._worker.Checkpoint, spec_chkpt)
    sig_chkpt = typing.cast(train.signal_model._worker.Checkpoint, sig_chkpt)
    spec_chkpt.check_invariants()
    sig_chkpt.check_invariants()
    return spec_chkpt, sig_chkpt


class Checkpoints(enum.Enum):
    """
    Catalog of checkpoints uploaded to "wellsaid_labs_checkpoints".

    You can upload a new checkpoint, for example, like so:

        $ gsutil -m cp -r disk/checkpoints/2021_7_30_custom_voices \
                        gs://wellsaid_labs_checkpoints/v9_2021_6_30_custom_voices
    """

    """
    These checkpoints were deployed into production as Version 9.

    Pull Request: https://github.com/wellsaid-labs/Text-to-Speech/pull/302
    Spectrogram Model Experiment (Step: 569,580):
    https://www.comet.ml/wellsaid-labs/1-stft-mike-2020-12/f52cc3ca9a394367a13bd06f26d78832
    Signal Model Experiment (Step: 770,733):
    https://www.comet.ml/wellsaid-labs/1-wav-mike-2021-03/0f4a4de9937c445bb7292d2a8f719fe1
    """

    V9: typing.Final = "v9"

    """
    These checkpoints include the Energy Industry Academy and The Explanation Company custom voices.

    Pull Request: https://github.com/wellsaid-labs/Text-to-Speech/pull/334
    Spectrogram Model Experiment (Step: 649,128):
    https://www.comet.ml/wellsaid-labs/1-stft-mike-2020-12/881cea24682e470480786d1b2e20596b
    Signal Model Experiment (Step: 1,030,968):
    https://www.comet.ml/wellsaid-labs/1-wav-mike-2021-03/07a194f3bb99489d83061d3f2331536d
    """

    V9_2021_6_30_CUSTOM_VOICES: typing.Final = "v9_2021_6_30_custom_voices"

    """
    These checkpoints include V9 versions of the following custom voices:
    Energy Industry Academy, Happify, Super HiFi, The Explanation Company, US Pharmacopeia, Veritone

    Pull Request: https://github.com/wellsaid-labs/Text-to-Speech/pull/356
    Spectrogram Model Experiment (Step: 597,312):
    https://www.comet.ml/wellsaid-labs/v9-custom-voices/17289f19e0294d919bad9267cab4d5a0
    Signal Model Experiment (Step: 1,054,080):
    https://www.comet.ml/wellsaid-labs/v9-custom-voices/03ca7b7191c84fc7bd6bd348343e3d9e
    """

    V9_2021_8_03_CUSTOM_VOICES: typing.Final = "v9_2021_8_03_custom_voices"

    """
    These checkpoints include the Viacom custom voice.

    Pull Request: https://github.com/wellsaid-labs/Text-to-Speech/pull/357
    Spectrogram Model Experiment (Step: 722,352):
    https://www.comet.ml/wellsaid-labs/v9-custom-voices/abf7e103ef824b7ab45bdfb35d07d6b3
    Signal Model Experiment (Step: 722,352):
    https://www.comet.ml/wellsaid-labs/v9-custom-voices/b8f3a52f181f4d67b245a85476fe5b0c
    """

    V9_2021_8_09_UPDATE_EIA_TEC_CUSTOM_VOICES: typing.Final = (
        "v9_2021_8_09_update_eia_tec_custom_voices"
    )

    """
    These checkpoints include the Viacom custom voice.

    Pull Request: https://github.com/wellsaid-labs/Text-to-Speech/pull/355
    Spectrogram Model Experiment (Step: 590,423):
    https://www.comet.ml/wellsaid-labs/train-v9-viacom/eb24e3fb70f74f9c9a9490aa96d96f55
    Signal Model Experiment (Step: 734,542):
    https://www.comet.ml/wellsaid-labs/train-v9-viacom/df670689773b48608dd1ebb3dd6d7ea0
    """

    V9_2021_8_05_VIACOM_CUSTOM_VOICE: typing.Final = "v9_2021_8_05_viacom_custom_voice"

    """
    These checkpoints include the Hour One X NBC custom voice.

    Pull Request: https://github.com/wellsaid-labs/Text-to-Speech/pull/358
    Spectrogram Model Experiment (Step: 901,518):
    https://www.comet.ml/wellsaid-labs/v9-custom-voices/17289f19e0294d919bad9267cab4d5a0
    Signal Model Experiment (Step: 868,989):
    https://www.comet.ml/wellsaid-labs/v9-custom-voices/e016a01e44904fe083401e0bf83eaf36
    """

    V9_2021_8_11_HOUR_ONE_X_NBC_CUSTOM_VOICE: typing.Final = (
        "v9_2021_8_11_hour_one_x_nbc_custom_voice"
    )

    """
    These checkpoints include the UneeQ X ASB [updated] custom voice.
    Pull Request: https://github.com/wellsaid-labs/Text-to-Speech/pull/386
    Spectrogram Model Experiment (Step: 163,722):
    https://www.comet.ml/wellsaid-labs/v9-custom-voices/c9b857ba7d2f4cce9545bec429bd52be
    Signal Model Experiment (Step: 944,550):
    https://www.comet.ml/wellsaid-labs/v9-custom-voices/a9261ebef9d04f85b069365a049123e6
    """

    V9_2021_10_06_UNEEQ_X_ASB_CUSTOM_VOICE: typing.Final = "v9_2021_10_06_uneeq_x_asb_custom_voice"

    """
    These checkpoints include the StudySync custom voice.
    Pull Request: https://github.com/wellsaid-labs/Text-to-Speech/pull/386
    Spectrogram Model Experiment (Step: 681, 340):
    https://www.comet.ml/wellsaid-labs/v9-custom-voices/db8d706b02e14d47be79d9966c57b959
    Signal Model Experiment (Step: 1,191,300):
    https://www.comet.ml/wellsaid-labs/v9-custom-voices/fbb56cfd643e416699047c7383eee9cf
    """

    V9_2021_11_04_STUDYSYNC_CUSTOM_VOICE: typing.Final = "v9_2021_11_04_studysync_custom_voice"

    """
    These checkpoints include the Five9 custom voice.
    Pull Request: https://github.com/wellsaid-labs/Text-to-Speech/pull/386
    Spectrogram Model Experiment (Step: 830,467):
    https://www.comet.ml/wellsaid-labs/v9-custom-voices/d38734aa992a414db482f36fb5e8a961
    Signal Model Experiment (Step: 1,114,691):
    https://www.comet.ml/wellsaid-labs/v9-custom-voices/86c687102eba456da504a11093ee7366
    """

    V9_2021_11_09_FIVENINE_CUSTOM_VOICE: typing.Final = "v9_2021_11_09_fivenine_custom_voice"

    """
    These checkpoints include the StudySync custom voice (version 2).
    Pull Request: https://github.com/wellsaid-labs/Text-to-Speech/pull/386
    Spectrogram Model Experiment (Step: 681, 340):
    https://www.comet.ml/wellsaid-labs/v9-custom-voices/db8d706b02e14d47be79d9966c57b959
    Signal Model Experiment (Step: 748,220):
    https://www.comet.ml/wellsaid-labs/v9-custom-voices/7e5aef579ce54539aff1668bfb4a9022
    """

    V9_2021_12_01_STUDYSYNC_CUSTOM_VOICE: typing.Final = "v9_2021_12_01_studysync_custom_voice"

    """
    These checkpoints include the UneeQ X ASB (V3) final custom voice.
    Pull Request: https://github.com/wellsaid-labs/Text-to-Speech/pull/386
    Spectrogram Model Experiment (Step: 861,875):
    https://www.comet.ml/wellsaid-labs/uneeq-asb-experiments/360480297ec9416dbefec838c508c139
    Signal Model Experiment (Step: 796,250):
    https://www.comet.ml/wellsaid-labs/uneeq-asb-experiments/cf02f0011fcb44438be5a363721a991e
    """

    V9_2021_12_16_UNEEQ_X_ASB_CUSTOM_VOICE: typing.Final = "v9_2021_12_16_uneeq_x_asb_custom_voice"

    """
    These checkpoints include the 2021 Q4 Marketplace Expansion voices:
    Steve B, Paul B, Eric S, Marcus G, Chase J, Jude D, Charlie Z, Bella B, Tilda C

    Pull Request: https://github.com/wellsaid-labs/Text-to-Speech/pull/374
    Spectrogram Model Experiment (Step: 703,927):
    https://www.comet.ml/wellsaid-labs/v9-marketplace-voices/011893b50e4947ba9480cd0bc6d4dd1e
    Signal Model Experiment (Step: 958,209):
    https://www.comet.ml/wellsaid-labs/v9-marketplace-voices/90a55cdfc1174a9d8399e014fcee5fc8
    """

    V9_2021_Q4_MARKETPLACE_EXPANSION: typing.Final = "v9_2021_q4_marketplace_expansion"

    """
    These checkpoints include the 2022 Q1 Marketplace Expansion voices:
    Conversational: Patrick K, Kai M, Nicole L, Ava M, Vanessa N, Wade C, Sofia H
    Narration:      Jodi P, Gia V, Antony A, Raine B, Owen C, Genevieve M, Jarvis H, Theo K, James B
    Promo:          Zach E

    Pull Request: https://github.com/wellsaid-labs/Text-to-Speech/pull/386
    Spectrogram Model Experiment (Step: 736,392):
    https://www.comet.ml/wellsaid-labs/v9-marketplace-voices/d17cdb86c9314b678468d20921e5f4f2
    Signal Model Experiment (Step: 746,452):
    https://www.comet.ml/wellsaid-labs/v9-marketplace-voices/4d87bd1990c648baa9ba9d9340ca41dc
    """

    V9_2022_Q1_MARKETPLACE_EXPANSION: typing.Final = "v9_2022_q1_marketplace_expansion"


_GCS_PATH = "gs://wellsaid_labs_checkpoints/"
CHECKPOINTS_LOADERS = {
    e: functools.partial(load_checkpoints, CHECKPOINTS_PATH, e.value, _GCS_PATH + e.value)
    for e in Checkpoints
}


class TTSPackage(typing.NamedTuple):
    """A package of Python objects required to run TTS in inference mode.

    Args:
        ...
        spectrogram_model_comet_experiment_key: In order to identify the model origin, the
            comet ml experiment key is required.
        spectrogram_model_step: In order to identify the model origin, the checkpoint step which
            corresponds to the comet ml experiment is required.
        ...
    """

    spectrogram_model: SpectrogramModel
    signal_model: SignalModel
    spectrogram_model_comet_experiment_key: typing.Optional[str] = None
    spectrogram_model_step: typing.Optional[int] = None
    signal_model_comet_experiment_key: typing.Optional[str] = None
    signal_model_step: typing.Optional[int] = None


def package_tts(
    spectrogram_checkpoint: train.spectrogram_model._worker.Checkpoint,
    signal_checkpoint: train.signal_model._worker.Checkpoint,
):
    """Package together objects required for running TTS inference."""
    return TTSPackage(
        spectrogram_checkpoint.export(),
        signal_checkpoint.export(),
        spectrogram_model_comet_experiment_key=spectrogram_checkpoint.comet_experiment_key,
        spectrogram_model_step=spectrogram_checkpoint.step,
        signal_model_comet_experiment_key=signal_checkpoint.comet_experiment_key,
        signal_model_step=signal_checkpoint.step,
    )


class PublicTextValueError(ValueError):
    pass


class PublicSpeakerValueError(ValueError):
    pass


# TODO: Remove
encode_tts_inputs = None


def process_tts_inputs(
    script: str, speaker: Speaker, session: Session
) -> typing.Tuple[typing.List[str], Speaker, Session]:
    """Process TTS `script`, `speaker` and `session` for use with the model(s)."""
    normalized = normalize_vo_script(script, speaker.language)
    if len(normalized) == 0:
        raise PublicTextValueError("Text cannot be empty.")

<<<<<<< HEAD
    tokens = list(normalized)
=======
    if speaker.language == Language.ENGLISH:
        for substring in GRAPHEME_TO_PHONEME_RESTRICTED:
            if substring in normalized:
                raise PublicTextValueError(f"Text cannot contain these characters: {substring}")
        tokens = typing.cast(str, grapheme_to_phoneme(nlp(normalized), **cf.get()))
        tokens = tokens.split(PHONEME_SEPARATOR)
    else:
        tokens = list(normalized)
>>>>>>> 41801a77

    if len(tokens) == 0:
        raise PublicTextValueError(f'Invalid text: "{script}"')

    return tokens, speaker, session


def make_tts_inputs(
    package: TTSPackage, tokens: typing.List[str], speaker: Speaker, session: Session
) -> Inputs:
    """Create TTS `Inputs` and check compatibility."""
    excluded = [t for t in tokens if t not in package.spectrogram_model.token_vocab]
    if len(excluded) > 0:
        difference = ", ".join([repr(c)[1:-1] for c in sorted(set(excluded))])
        raise PublicTextValueError("Text cannot contain these characters: %s" % difference)

    if (
        speaker not in package.spectrogram_model.speaker_vocab
        or speaker not in package.signal_model.speaker_vocab
        or session not in package.spectrogram_model.session_vocab
        or session not in package.signal_model.session_vocab
    ):
        # NOTE: We do not expose speaker information in the `ValueError` because this error
        # is passed on to the public via the API.
        raise PublicSpeakerValueError("Speaker is not available.")

    return Inputs(speaker=[speaker], session=[session], tokens=[tokens])


def text_to_speech(
    package: TTSPackage,
    script: str,
    speaker: Speaker,
    session: Session,
    split_size: int = 32,
) -> numpy.ndarray:
    """Run TTS end-to-end with friendly errors."""
    tokens, speaker, session = process_tts_inputs(script, speaker, session)
    inputs = make_tts_inputs(package, tokens, speaker, session)
    preds = typing.cast(Preds, package.spectrogram_model(inputs=inputs, mode=Mode.INFER))
    splits = preds.frames.split(split_size)
    generator = generate_waveform(package.signal_model, splits, inputs.speaker, inputs.session)
    predicted = typing.cast(torch.Tensor, torch.cat(list(generator), dim=-1))
    return predicted.squeeze(0).detach().numpy()


class TTSInputOutput(typing.NamedTuple):
    """Text-to-speech input and output."""

    inputs: Inputs
    spec_model: Preds
    sig_model: numpy.ndarray


def batch_span_to_speech(
    package: TTSPackage, spans: typing.List[Span], **kwargs
) -> typing.List[TTSInputOutput]:
    """
    NOTE: This method doesn't consider `Span` context for TTS generation.
    """
    inputs = [(s.script, s.speaker, s.session) for s in spans]
    return batch_text_to_speech(package, inputs, **kwargs)


def batch_text_to_speech(
    package: TTSPackage,
    inputs: typing.List[typing.Tuple[str, Speaker, Session]],
    batch_size: int = 8,
) -> typing.List[TTSInputOutput]:
    """Run TTS end-to-end quickly with a verbose output."""
    inputs = [(normalize_vo_script(sc, sp.language), sp, se) for sc, sp, se in inputs]
<<<<<<< HEAD
=======

    en_inputs = [(i, t) for i, t in enumerate(inputs) if t[1].language == Language.ENGLISH]
    en_tokens = []
    if len(en_inputs) > 0:
        docs: typing.List[spacy.tokens.Doc] = list(nlp.pipe([i[1][0] for i in en_inputs]))
        en_tokens = typing.cast(typing.List[str], grapheme_to_phoneme(docs, **cf.get()))
        en_tokens = [t.split(PHONEME_SEPARATOR) for t in en_tokens]

>>>>>>> 41801a77
    inputs_ = [(i, (list(t), sp, sh)) for i, (t, sp, sh) in enumerate(inputs)]
    inputs_ = sorted(inputs_, key=lambda i: len(i[1][0]))
    results: typing.Dict[int, TTSInputOutput] = {}
    for batch in tqdm_(list(get_chunks(inputs_, batch_size))):
        model_inputs = Inputs(
            speaker=[i[1][1] for i in batch],
            session=[i[1][2] for i in batch],
            tokens=[i[1][0] for i in batch],
        )
        preds = typing.cast(Preds, package.spectrogram_model(inputs=model_inputs, mode=Mode.INFER))
        spectrogram = preds.frames.transpose(0, 1)
        signals = package.signal_model(
            spectrogram, model_inputs.speaker, model_inputs.session, preds.frames_mask
        )
        lengths = preds.num_frames * package.signal_model.upscale_factor
        more_results = {
            j: TTSInputOutput(
                Inputs(
                    tokens=[model_inputs.tokens[i]],
                    speaker=[model_inputs.speaker[i]],
                    session=[model_inputs.session[i]],
                ),
                Preds(
                    frames=preds.frames[: preds.num_frames[i], i],
                    stop_tokens=preds.stop_tokens[: preds.num_frames[i], i],
                    alignments=preds.alignments[: preds.num_frames[i], i, : preds.num_tokens[i]],
                    num_frames=preds.num_frames[i],
                    frames_mask=preds.frames_mask[i, : preds.num_frames[i]],
                    num_tokens=preds.num_tokens[i],
                    tokens_mask=preds.tokens_mask[i, : preds.num_tokens[i]],
                    reached_max=preds.reached_max[i],
                ),
                signals[i][: lengths[:, i]].detach().numpy(),
            )
            for i, (j, _) in zip(range(len(batch)), batch)
        }
        results.update(more_results)
    return [results[i] for i in range(len(inputs))]


def _enqueue(out: typing.IO[bytes], queue: SimpleQueue):
    """Enqueue all lines from a file-like object to `queue`."""
    for line in iter(out.readline, b""):
        queue.put(line)


def _dequeue(queue: SimpleQueue) -> typing.Generator[bytes, None, None]:
    """Dequeue all items from `queue`."""
    while not queue.empty():
        yield queue.get_nowait()


def text_to_speech_ffmpeg_generator(
    package: TTSPackage,
    inputs: Inputs,
    sample_rate: int,
    logger: logging.Logger = logger,
    input_flags: typing.Tuple[str, ...] = ("-f", "f32le", "-acodec", "pcm_f32le", "-ac", "1"),
    output_flags: typing.Tuple[str, ...] = ("-f", "mp3", "-b:a", "192k"),
) -> typing.Generator[bytes, None, None]:
    """Make a TTS generator.

    This implementation was inspired by:
    https://stackoverflow.com/questions/375427/non-blocking-read-on-a-subprocess-pipe-in-python

    TODO: Consider adding a retry mechanism if the TTS makes a mistake.
    TODO: Consider adding support for event tracking mechanism, like stackdriver or mixpanel.
    TODO: Consider adding a support for a timeout, in case, the user isn't consuming the data.

    NOTE: `Exception` does not catch `GeneratorExit`.
    https://stackoverflow.com/questions/18982610/difference-between-except-and-except-exception-as-e-in-python

    Returns: A generator that generates an audio file as defined by `output_flags`.
    """

    def get_spectrogram():
        for pred in package.spectrogram_model(inputs=inputs, mode=Mode.GENERATE):
            # [num_frames, batch_size, num_frame_channels] →
            # [batch_size, num_frames, num_frame_channels]
            yield pred.frames.transpose(0, 1)

    command = (
        ["ffmpeg", "-hide_banner", "-loglevel", "error", "-ar", str(sample_rate)]
        + list(input_flags)
        + ["-i", "pipe:"]
    )
    command += list(output_flags) + ["pipe:"]
    pipe = subprocess.Popen(command, stdin=PIPE, stdout=PIPE, stderr=sys.stdout.buffer)
    queue: SimpleQueue = SimpleQueue()
    thread = threading.Thread(target=_enqueue, args=(pipe.stdout, queue), daemon=True)

    def close():
        assert pipe.stdin is not None
        pipe.stdin.close()
        pipe.wait()
        thread.join()
        assert pipe.stdout is not None
        pipe.stdout.close()

    try:
        thread.start()
        logger.info("Generating waveform...")
        generator = get_spectrogram()
        for waveform in generate_waveform(
            package.signal_model, generator, inputs.speaker, inputs.session
        ):
            assert pipe.stdin is not None
            pipe.stdin.write(waveform.squeeze(0).cpu().numpy().tobytes())
            yield from _dequeue(queue)
        close()
        yield from _dequeue(queue)
        logger.info("Finished waveform generation.")
    except BaseException:
        close()
        logger.exception("Abrupt stop to waveform generation...")<|MERGE_RESOLUTION|>--- conflicted
+++ resolved
@@ -13,35 +13,16 @@
 from queue import SimpleQueue
 from subprocess import PIPE
 
-import config as cf
 import numpy
 import torch
-<<<<<<< HEAD
-from hparams import HParam, configurable
-=======
-from spacy.lang.en import English
-from third_party import LazyLoader
->>>>>>> 41801a77
 
 from lib.environment import PT_EXTENSION, load
 from lib.utils import get_chunks, tqdm_
 from run import train
-<<<<<<< HEAD
 from run._config import CHECKPOINTS_PATH, normalize_vo_script
-from run.data._loader import Session, Span, Speaker
-from run.train.signal_model._model import SignalModel, generate_waveform
-from run.train.spectrogram_model._model import Inputs, Mode, Preds, SpectrogramModel
-=======
-from run._config import (
-    CHECKPOINTS_PATH,
-    GRAPHEME_TO_PHONEME_RESTRICTED,
-    PHONEME_SEPARATOR,
-    normalize_vo_script,
-)
 from run._models.signal_model import SignalModel, generate_waveform
 from run._models.spectrogram_model import Inputs, Mode, Preds, SpectrogramModel
-from run.data._loader import Language, Session, Span, Speaker
->>>>>>> 41801a77
+from run.data._loader import Session, Span, Speaker
 
 logger = logging.getLogger(__name__)
 
@@ -327,18 +308,7 @@
     if len(normalized) == 0:
         raise PublicTextValueError("Text cannot be empty.")
 
-<<<<<<< HEAD
     tokens = list(normalized)
-=======
-    if speaker.language == Language.ENGLISH:
-        for substring in GRAPHEME_TO_PHONEME_RESTRICTED:
-            if substring in normalized:
-                raise PublicTextValueError(f"Text cannot contain these characters: {substring}")
-        tokens = typing.cast(str, grapheme_to_phoneme(nlp(normalized), **cf.get()))
-        tokens = tokens.split(PHONEME_SEPARATOR)
-    else:
-        tokens = list(normalized)
->>>>>>> 41801a77
 
     if len(tokens) == 0:
         raise PublicTextValueError(f'Invalid text: "{script}"')
@@ -410,17 +380,6 @@
 ) -> typing.List[TTSInputOutput]:
     """Run TTS end-to-end quickly with a verbose output."""
     inputs = [(normalize_vo_script(sc, sp.language), sp, se) for sc, sp, se in inputs]
-<<<<<<< HEAD
-=======
-
-    en_inputs = [(i, t) for i, t in enumerate(inputs) if t[1].language == Language.ENGLISH]
-    en_tokens = []
-    if len(en_inputs) > 0:
-        docs: typing.List[spacy.tokens.Doc] = list(nlp.pipe([i[1][0] for i in en_inputs]))
-        en_tokens = typing.cast(typing.List[str], grapheme_to_phoneme(docs, **cf.get()))
-        en_tokens = [t.split(PHONEME_SEPARATOR) for t in en_tokens]
-
->>>>>>> 41801a77
     inputs_ = [(i, (list(t), sp, sh)) for i, (t, sp, sh) in enumerate(inputs)]
     inputs_ = sorted(inputs_, key=lambda i: len(i[1][0]))
     results: typing.Dict[int, TTSInputOutput] = {}
