--- conflicted
+++ resolved
@@ -589,23 +589,12 @@
         session=batch.batch.inputs.session[item : item + 1],
     )
     # NOTE: The `spectrogram_model` runs on CPU to conserve GPU memory.
-<<<<<<< HEAD
     preds = state.spectrogram_model_(inputs=inputs, mode=lib.spectrogram_model.Mode.INFER)
     preds = typing.cast(spectrogram_model._model.Preds, preds)
     splits = preds.frames.transpose(0, 1).to(state.device).split(split_size)
     signal_model = typing.cast(SignalModel, state.model.module)
     predicted = list(generate_waveform(signal_model, splits, inputs.speaker, inputs.session))
     predicted = typing.cast(torch.Tensor, torch.cat(predicted, dim=-1)).squeeze(0)
-=======
-    preds = state.spectrogram_model_(params=params, mode=lib.spectrogram_model.Mode.INFER)
-    preds = typing.cast(lib.spectrogram_model.Infer, preds)
-    splits = preds.frames.to(state.device).split(split_size)
-    speaker = batch.batch.encoded_speaker.tensor[:, item].to(state.device)
-    session = batch.batch.encoded_session.tensor[:, item].to(state.device)
-    model = typing.cast(SignalModel, state.model.module)
-    predicted = list(generate_waveform(model, splits, speaker, session))
-    predicted = typing.cast(torch.Tensor, torch.cat(predicted, dim=-1))
->>>>>>> 366b6c51
     target = batch.batch.audio[item]
     model_label_ = partial(get_model_label, cadence=Cadence.STEP)
     dataset_label_ = partial(get_dataset_label, cadence=Cadence.STEP, type_=dataset_type)
