--- conflicted
+++ resolved
@@ -23,12 +23,8 @@
 from lib.audio import sec_to_sample
 from lib.distributed import get_rank, get_world_size, is_initialized
 from lib.samplers import BucketBatchSampler
-<<<<<<< HEAD
-from lib.utils import Tuple, flatten_2d
+from lib.utils import Tuple, flatten_2d, lengths_to_mask
 from run._models.spectrogram_model import Inputs
-=======
-from lib.utils import Tuple, flatten_2d, lengths_to_mask
->>>>>>> 0d40016d
 from run.data._loader import Alignment, Language, Span
 from run.train import _utils
 
