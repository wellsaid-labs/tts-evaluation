--- conflicted
+++ resolved
@@ -383,18 +383,7 @@
 
 
 class DataProcessor(typing.Mapping[int, Batch]):
-<<<<<<< HEAD
-    def __init__(self, dataset: run._config.Dataset, batch_size: int, step: int = 0, **kwargs):
-=======
-    def __init__(
-        self,
-        dataset: run._utils.Dataset,
-        batch_size: int,
-        input_encoder: InputEncoder,
-        step: int = 0,
-        **kwargs,
-    ):
->>>>>>> 366b6c51
+    def __init__(self, dataset: run._utils.Dataset, batch_size: int, step: int = 0, **kwargs):
         """Given an index, generate the appropriate batch indefinitely.
 
         NOTE: Our training procedure is similar to BERT, the examples are randomly sampled
