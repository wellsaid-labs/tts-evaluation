--- conflicted
+++ resolved
@@ -48,106 +48,6 @@
 logger = logging.getLogger(__name__)
 
 
-<<<<<<< HEAD
-=======
-class EncodedInput(typing.NamedTuple):
-    """
-    Args:
-        graphemes (torch.LongTensor [num_graphemes])
-        letter_cases (torch.LongTensor [num_graphemes])
-        tokens (torch.LongTensor [num_tokens])
-        speaker (torch.LongTensor [1])
-        session (torch.LongTensor [1])
-    """
-
-    graphemes: torch.Tensor
-    letter_cases: torch.Tensor
-    tokens: torch.Tensor
-    speaker: torch.Tensor
-    session: torch.Tensor
-
-
-class DecodedInput(typing.NamedTuple):
-
-    graphemes: str
-    tokens: str
-    speaker: Speaker
-    session: typing.Tuple[Speaker, Session]
-
-
-class InputEncoder(Encoder):
-    """Handles encoding and decoding input to the spectrogram model.
-
-    Args:
-        ...
-        tokens: List of token strings that may be encoded.
-        ...
-        token_separator: (Optional) If provided, a DelimiterEncoder will be used to encode `tokens`.
-        **args: Additional arguments passed to `super()`.
-        **kwargs: Additional key-word arguments passed to `super()`.
-    """
-
-    _CASE_LABELS_TYPE = typing.Literal["upper", "lower", "other"]
-    _CASE_LABELS: typing.Final[typing.List[_CASE_LABELS_TYPE]] = [
-        "upper",
-        "lower",
-        "other",
-    ]
-
-    def __init__(
-        self,
-        graphemes: typing.List[str],
-        tokens: typing.List[str],
-        speakers: typing.List[Speaker],
-        sessions: typing.List[typing.Tuple[Speaker, Session]],
-        token_separator: typing.Optional[str] = None,
-        *args,
-        **kwargs,
-    ):
-        super().__init__(*args, **kwargs)
-        graphemes = [g.lower() for g in graphemes]
-        self.grapheme_encoder = CharacterEncoder(graphemes, enforce_reversible=True)
-        self.token_separator = token_separator
-        self.token_encoder = (
-            DelimiterEncoder(token_separator, tokens, enforce_reversible=True)
-            if token_separator
-            else CharacterEncoder(tokens, enforce_reversible=True)
-        )
-        self.case_encoder = LabelEncoder(
-            self._CASE_LABELS, reserved_labels=[], enforce_reversible=True
-        )
-        self.speaker_encoder = LabelEncoder(speakers, reserved_labels=[], enforce_reversible=True)
-        self.session_encoder = LabelEncoder(sessions, reserved_labels=[], enforce_reversible=True)
-
-    def _get_case(self, c: str) -> _CASE_LABELS_TYPE:
-        if c.isupper():
-            return self._CASE_LABELS[0]
-        return self._CASE_LABELS[1] if c.islower() else self._CASE_LABELS[2]
-
-    def encode(self, decoded: DecodedInput) -> EncodedInput:
-        assert len(decoded.graphemes) > 0, "Graphemes cannot be empty."
-        assert len(decoded.tokens) > 0, "Tokens cannot be empty."
-        return EncodedInput(
-            self.grapheme_encoder.encode(decoded.graphemes.lower()),
-            self.case_encoder.batch_encode([self._get_case(c) for c in decoded.graphemes]),
-            self.token_encoder.encode(decoded.tokens),
-            self.speaker_encoder.encode(decoded.speaker).view(1),
-            self.session_encoder.encode(decoded.session).view(1),
-        )
-
-    def decode(self, encoded: EncodedInput) -> DecodedInput:
-        graphemes = self.grapheme_encoder.decode(encoded.graphemes)
-        cases = self.case_encoder.batch_decode(encoded.letter_cases)
-        iterator = zip(graphemes, cases)
-        return DecodedInput(
-            "".join([g.upper() if c == self._CASE_LABELS[0] else g for g, c in iterator]),
-            self.token_encoder.decode(encoded.tokens),
-            self.speaker_encoder.decode(encoded.speaker.squeeze()),
-            self.session_encoder.decode(encoded.session.squeeze()),
-        )
-
-
->>>>>>> 00db2d79
 def _random_nonoverlapping_alignments(
     alignments: Tuple[Alignment], max_alignments: int
 ) -> typing.Tuple[Alignment, ...]:
@@ -420,9 +320,6 @@
         return len(self.spans)
 
 
-<<<<<<< HEAD
-def make_batch(spans: typing.List[Span], max_workers: int = 6) -> Batch:
-=======
 def _en_span_to_tokens(spans: typing.List[Span]) -> typing.List[str]:
     """Process English `Span`s of text into a list of tokens."""
     nlp = lib.text.load_en_core_web_md(disable=("parser", "ner"))
@@ -435,10 +332,7 @@
     return typing.cast(typing.List[str], lib.text.grapheme_to_phoneme(en_docs))
 
 
-def make_batch(
-    spans: typing.List[Span], input_encoder: InputEncoder, max_workers: int = 6
-) -> Batch:
->>>>>>> 00db2d79
+def make_batch(spans: typing.List[Span], max_workers: int = 6) -> Batch:
     """
     NOTE: spaCy splits some (not all) words on apostrophes while AmEPD does not; therefore,
     those words will not be found in AmEPD. The options are:
