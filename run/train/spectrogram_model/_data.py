import dataclasses
import functools
import logging
import random
import sys
import typing
from concurrent import futures

import config as cf
import numpy
import torch
import torch.cuda
import torch.distributed
import torch.nn
import torch.optim
import torch.utils
import torch.utils.data
from third_party import LazyLoader
from torchnlp.encoders.text import SequenceBatch, stack_and_pad_tensors
from torchnlp.samplers import DeterministicSampler, DistributedBatchSampler

import lib
import run
from lib.audio import sec_to_sample
from lib.distributed import get_rank, get_world_size, is_initialized
from lib.samplers import BucketBatchSampler
from lib.text import XMLType, load_cmudict_syl, respell
from lib.utils import flatten_2d, lengths_to_mask, random_nonoverlapping_intervals
from run._models.spectrogram_model import (
    Inputs,
    PreprocessedInputs,
    SpanAnnotations,
    TokenAnnotations,
    preprocess,
)
from run.data._loader.structures import Alignment, Span, Speaker
from run.train import _utils

if typing.TYPE_CHECKING:  # pragma: no cover
    import librosa
    from scipy import ndimage
else:
    librosa = LazyLoader("librosa", globals(), "librosa")
    ndimage = LazyLoader("ndimage", globals(), "scipy.ndimage")


logger = logging.getLogger(__name__)


def _random_nonoverlapping_alignments(
    alignments: typing.Iterable[Alignment],
    avg_alignments: int,
    min_no_intervals_prob: float,
    include_annotation: typing.Callable[[Alignment], bool] = lambda a: True,
) -> typing.Tuple[Alignment, ...]:
    """Generate a random set of non-overlapping alignments.

    NOTE: This will undershoot `avg_alignments` for several reasons because the alignments might
          overlap and be filtered out.

    Args:
        alignments
        avg_alignments: The average number of alignments to return when alignments are returned.
        min_no_intervals_prob: The minimum probability for sampling no intervals. In practice,
            no intervals will be sampled at a slightly higher rate due to the implementation
            quirks.

    Returns: A tuple of non-overlapping alignments that start and end on a boundary. This may
        return no intervals in some cases.
    """
    if random.random() < min_no_intervals_prob:
        return tuple()

    get_ = lambda a, i: tuple([getattr(a, f)[i] for f in Alignment._fields])
    # NOTE: Each of these is a synchronization point along which we can match up the script
    # character, transcript character, and audio sample. We can use any of these points for
    # cutting.
    bounds = flatten_2d([[get_(a, 0), get_(a, -1)] for a in alignments])
    # NOTE: Depending on the parameters, this has some probability of generating no intervals.
    indicies = random_nonoverlapping_intervals(len(bounds), avg_alignments)
    intervals = [(bounds[a], bounds[b]) for (a, b) in indicies]
    # NOTE: Alignments may have overlapping audio segments, we remove those. In practice, this
    # doesn't happen that often in our data, as reviewed in:
    # `run/review/dataset_processing/span_annotation_generation.py`
    ret_ = [Alignment((a[0], b[0]), (a[1], b[1]), (a[2], b[2])) for a, b in intervals]
    ret_ = [a for a in ret_ if a.audio[0] < a.audio[1] and include_annotation(a)]
    # NOTE: Intervals should not overlap with respect to the script.
    assert all(a.script_slice.stop <= b.script_slice.start for a, b in zip(ret_, ret_[1:]))
    return tuple(ret_)


def _get_loudness_annotation(
    audio: numpy.ndarray,
    sample_rate: int,
    alignment: Alignment,
    get_anno: typing.Callable[..., typing.Optional[float]],
    **kwargs,
) -> typing.Optional[float]:
    sec_to_sample_ = functools.partial(sec_to_sample, sample_rate=sample_rate)
    slice_ = audio[sec_to_sample_(alignment.audio[0]) : sec_to_sample_(alignment.audio[1])]
    return get_anno(slice_, sample_rate=sample_rate, **kwargs)


<<<<<<< HEAD
def _random_loudness_annotations(span: Span, signal: numpy.ndarray, **kwargs) -> SpanAnnotations:
    """Create random annotations that represent the loudness in `span.script`."""
    annotations: SpanAnnotations = []
    alignments = cf.partial(_random_nonoverlapping_alignments)(span.speech_segments)
    for alignment in alignments:
        slice_ = slice(alignment.script[0], alignment.script[1])
        sample_rate = span.audio_file.sample_rate
        loudness_ = cf.call(_get_loudness_annotation, signal, sample_rate, alignment, **kwargs)
        if loudness_ is not None:
            annotations.append((slice_, loudness_))
    return annotations
=======
def _random_loudness_annotations(
    span: Span, signal: numpy.ndarray, max_annotations: int
) -> typing.Tuple[torch.Tensor, torch.Tensor]:
    """
    Args:
        ...
        max_annotations: The maximum expected loudness intervals within a text segment.
    """
    loudness = torch.zeros(len(span.script))
    loudness_mask = torch.zeros(len(span.script), dtype=torch.bool)
    for alignment in _random_nonoverlapping_alignments(span.alignments, max_annotations):
        loudness_ = _get_loudness(signal, span.audio_file.sample_rate, alignment, **cf.get())
        if loudness_ is not None:
            loudness[alignment.script_slice] = loudness_
            loudness_mask[alignment.script_slice] = True
    return loudness, loudness_mask
>>>>>>> 16514cd4


def _get_tempo_annotation(
    span: Span, alignment: Alignment, get_anno: typing.Callable[..., float], **kwargs
) -> float:
    return get_anno(span.script[alignment.script_slice], alignment.audio_len, **kwargs)


def _random_tempo_annotations(span: Span, **kwargs) -> SpanAnnotations:
    """Create random annotations that represent the speaking tempo in `span.script`.

    TODO: We should investigate a more accurate speech tempo, there are a couple options here:
    https://en.wikipedia.org/wiki/Speech_tempo
    TODO: We should investiage the correlation of speech tempo to audio length depending on the
    audio length. Are there thresholds for which it is more likely to be incorrect?

    Args:
        span
    """
<<<<<<< HEAD
    annotations: SpanAnnotations = []
    alignments = cf.partial(_random_nonoverlapping_alignments)(span.speech_segments)
    for alignment in alignments:
        slice_ = slice(alignment.script[0], alignment.script[1])
        annotation = _get_tempo_annotation(span, alignment, **kwargs)
        annotations.append((slice_, annotation))
    return annotations


def _random_respelling_annotations(span: Span, prob: float, delim: str) -> TokenAnnotations:
    """Create random annotations for different respellings in `span.script`.

    NOTE: We annotate only basic scenarios. A more complex scenario, for example,
          is apostrophes. spaCy, by default, splits some (not all) words on apostrophes while our
          pronunciation dictionary does not; therefore, those words will not be found in it.
    """
    annotations: TokenAnnotations = {}
    tokens = list(span.spacy)
    for prev, token, next_ in zip([None] + tokens[:-1], tokens, tokens[1:] + [None]):
        if random.random() > prob:
            continue
        if prev is not None and len(prev.whitespace_) == 0 and not prev.is_punct:
            continue
        if next_ is not None and len(token.whitespace_) == 0 and not next_.is_punct:
            continue
        respelling = respell(token.text, load_cmudict_syl(), delim)
        if respelling is not None:
            annotations[token] = respelling
    return annotations
=======
    speed = torch.zeros(len(span.script))
    speed_mask = torch.zeros(len(span.script), dtype=torch.bool)
    for alignment in _random_nonoverlapping_alignments(span.alignments, max_annotations):
        # TODO: Instead of using characters per second, we could estimate the number of phonemes
        # with `grapheme_to_phoneme`. This might be slow, so we'd need to do so in a batch.
        # `grapheme_to_phoneme` can only estimate the number of phonemes because we can't
        # incorporate sufficient context to get the actual phonemes pronounced by the speaker.
        second_per_char = alignment.audio_len / alignment.script_len
        speed[alignment.script_slice] = round(second_per_char, precision)
        speed_mask[alignment.script_slice] = True
    return speed, speed_mask
>>>>>>> 16514cd4


def _pad_and_trim_signal(signal: numpy.ndarray) -> torch.Tensor:
    """Pad signal length and trim any extra silence.

    TODO: The RMS function that `librosa.effects.trim` uses mentions that it's likely better to use
    a spectrogram if it's available:
    https://librosa.github.io/librosa/generated/librosa.feature.rms.html?highlight=rms#librosa.feature.rms
    TODO: The RMS function is a naive computation of loudness; therefore, it'd likely
    be more accurate to use our spectrogram for trimming with augmentations like A-weighting.
    TODO: `pad_remainder` could possibly add distortion if it's appended to non-zero samples;
    therefore, it'd likely be beneficial to have a small fade-in and fade-out before
    appending the zero samples.
    TODO: We should consider padding more than just the remainder. We could additionally
    pad a `frame_length` of padding so that further down the pipeline, any additional
    padding does not affect the spectrogram due to overlap between the padding and the
    real audio.
    TODO: Instead of padding with zeros, we should consider padding with real-data.
    TODO: Add some randomness to the audio file trimming so that the stop token cannot overfit.
    """
    signal = lib.audio.pad_remainder(signal, **cf.get())
    _, trim = librosa.effects.trim(signal, **cf.get())
    return torch.tensor(signal[trim[0] : trim[1]], requires_grad=False)


@functools.lru_cache(maxsize=None)
def _get_signal_to_db_mel_spectrogram_helper(**kwargs):
    return lib.audio.SignalTodBMelSpectrogram(**kwargs)


def _get_signal_to_db_mel_spectrogram(**kwargs):
    """Get cached `SignalTodBMelSpectrogram` module."""
    kwargs = {**cf.get(func=lib.audio.SignalTodBMelSpectrogram), **kwargs}
    return _get_signal_to_db_mel_spectrogram_helper(**kwargs)


def _signals_to_spectrograms(
    signals: typing.List[torch.Tensor], **kwargs
) -> typing.Tuple[SequenceBatch, SequenceBatch]:
    """Create a spectrogram batch from a batch of signals.

    Returns:
        spectrogram (SequenceBatch[torch.FloatTensor [num_frames, batch_size, frame_channels],
            torch.LongTensor [1, batch_size]))
        spectrogram_mask (SequenceBatch[torch.BoolTensor [num_frames, batch_size],
            torch.LongTensor [1, batch_size]))
    """
    signal_to_spectrogram = _get_signal_to_db_mel_spectrogram(**kwargs)
    signals_ = stack_and_pad_tensors(signals)
    db_mel_spectrogram = signal_to_spectrogram(signals_.tensor, aligned=True)
    lengths = torch.div(signals_.lengths, signal_to_spectrogram.frame_hop, rounding_mode="floor")
    mask = lengths_to_mask(lengths)
    db_mel_spectrogram = (db_mel_spectrogram * mask.unsqueeze(-1)).transpose(0, 1)
    return (
        SequenceBatch(db_mel_spectrogram, lengths.unsqueeze(0)),
        SequenceBatch(mask.transpose(0, 1), lengths.unsqueeze(0)),
    )


def _get_normalized_half_gaussian(length: int, standard_deviation: float) -> torch.Tensor:
    """Get a normalized half guassian distribution.

    Learn more:
    https://en.wikipedia.org/wiki/Half-normal_distribution
    https://docs.scipy.org/doc/scipy/reference/generated/scipy.ndimage.gaussian_filter1d.html

    Args:
        length: The size of the gaussian filter.
        standard_deviation: The standard deviation of the guassian.

    Returns:
        (torch.FloatTensor [length,])
    """
    kernel = numpy.float_([0] * (length - 1) + [1])  # type: ignore
    kernel = ndimage.gaussian_filter1d(kernel, sigma=standard_deviation)  # type: ignore
    kernel = kernel / kernel.max()
    return torch.tensor(kernel).float()


def _make_stop_token(spectrogram: SequenceBatch, length: int, standard_deviation: float):
    """Create a batch of stop tokens from a spectrogram batch.

    NOTE: The exact stop token distribution is uncertain because there are multiple valid
    stopping points after someone has finished speaking. For example, the audio can be cutoff
    0.1 second or 0.5 seconds after someone has finished speaking. In order to address this
    uncertainty, we naively apply a normal distribution as the stop token ground truth.
    NOTE: This strategy was found to be effective via Comet in January 2020.

    TODO: In the future, it'd likely be more accurate to base the probability for stopping
    based on the loudness of each frame. The maximum loudness is based on a full-scale sine wave
    and the minimum loudness would be -96 Db or so. The probability for stopping is the loudness
    relative to the minimum and maximum loudness. This is assuming that at the end of an audio
    clip it gets progressively quieter.

    TODO: Since some speakers are quieter than others, it might more beneficial to create a
    `stop_token` based on the idea of "voice activity detection". For example, the `stop_token`
    is a 1 if the speaker is speaking and 0 if the speaker isn't speaking. The model will learn
    to stop when the speaker stop speaking. Or we could bake in "voice activity detection" when
    we create the spans, originally.

    Args:
        spectrogram (SequenceBatch[torch.FloatTensor [num_frames, batch_size, frame_channels],
            torch.LongTensor [1, batch_size]))
        length: The range of uncertainty there is in the exact `stop_token` location.
        standard_deviation: The standard deviation of uncertainty there is in the exact
            `stop_token` location.

    Returns:
        stop_token (SequenceBatch[torch.FloatTensor [num_frames, batch_size],
            torch.LongTensor [1, batch_size]))
    """
    # [num_frames, batch_size, frame_channels] → [num_frames, batch_size]
    stop_token = spectrogram.tensor.new_zeros(spectrogram.tensor.shape[0:2])
    gaussian_kernel = _get_normalized_half_gaussian(length, standard_deviation)
    for i in range(spectrogram.tensor.shape[1]):
        stop_token_length = int(spectrogram.lengths[0, i].item())
        min_ = min(stop_token_length, gaussian_kernel.shape[0])
        slice_ = slice(stop_token_length - min_, stop_token_length)
        stop_token[:, i][slice_] = gaussian_kernel[-min_:]
    return SequenceBatch(stop_token, spectrogram.lengths)


@dataclasses.dataclass(frozen=True)
class Batch(_utils.Batch):
    """Batch of preprocessed `Span` used to training or evaluating the spectrogram model."""

    spans: typing.List[Span]

    audio: typing.List[torch.Tensor]

    # SequenceBatch[torch.FloatTensor [num_frames, batch_size, frame_channels],
    #               torch.LongTensor [1, batch_size])
    spectrogram: SequenceBatch

    # NOTE: Mask padding with `False`.
    # SequenceBatch[torch.BoolTensor [num_frames, batch_size], torch.LongTensor [1, batch_size])
    spectrogram_mask: SequenceBatch

    # SequenceBatch[torch.FloatTensor [num_frames, batch_size], torch.LongTensor [1, batch_size])
    stop_token: SequenceBatch

    xmls: typing.List[XMLType]

    processed: PreprocessedInputs

    def apply(self, call: typing.Callable[[torch.Tensor], torch.Tensor]) -> "Batch":
        batch: Batch = super().apply(call)
        token_embed = batch.processed.token_embeddings_padded
        set_ = object.__setattr__
        set_(batch.processed, "token_embeddings_padded", call(token_embed))
        set_(batch.processed, "num_tokens", call(batch.processed.num_tokens))
        set_(batch.processed, "tokens_mask", call(batch.processed.tokens_mask))
        set_(batch.processed, "anno_mask", call(batch.processed.anno_mask))
        set_(batch.processed, "max_audio_len_tensor", call(batch.processed.max_audio_len_tensor))
        return batch

    def __len__(self):
        return len(self.spans)


def make_batch(spans: typing.List[Span], max_workers: int = 6) -> Batch:
    """
    NOTE: In Janurary 2020, this function profiled like so:
    - 27% for `_signals_to_spectrograms`
    - 25% on `nlp.pipe`
    - 13% on `_random_loudness_annotations`
    - 13% on `grapheme_to_phoneme` (Removed in March 2022)
    - 6% for `_pad_and_trim_signal`
    - 5% for `input_encoder.encode` (Removed in Feburary 2022)
    - 4% on `stack_and_pad_tensors` (Removed in Feburary 2022)

    TODO: For `spectrogram_model` training, this function is critical for performance and
    reducing the number of CPUs needed for training. Here are some opportunities for
    performance:
    - Using `jit` or `numpy` or `cuda` for a faster spectrogram calculation.
    - Precomputing `nlp.pipe` and caching the results.
    - Using `multiprocessing` for `grapheme_to_phoneme`.
    - Using the precomputed spectrogram for `_pad_and_trim_signal`.
    """
    assert len(spans) > 0, "Batch must have at least one item."

    with futures.ThreadPoolExecutor(max_workers=min(max_workers, len(spans))) as pool:
        # TODO: Should `audio` be cached so that we do not need to pass it around? It is a slightly
        # redunant to pass it around.
        signals_ = list(pool.map(lambda s: s.audio(), spans))
        signals_ = typing.cast(typing.List[numpy.ndarray], signals_)
    signals = [_pad_and_trim_signal(s) for s in signals_]
    spectrogram, spectrogram_mask = _signals_to_spectrograms(signals)
    inputs = Inputs(
        session=[s.session for s in spans],
        span=[s.spacy for s in spans],
        context=[cf.partial(s.spacy_context)() for s in spans],
        loudness=[_random_loudness_annotations(s, a) for s, a in zip(spans, signals_)],
        tempo=[_random_tempo_annotations(s) for s in spans],
        respellings=[cf.partial(_random_respelling_annotations)(s) for s in spans],
    )
    # NOTE: `inputs` has a spaCy `Span` which is difficult to `pickle`, so instead, we seralize
    # `inputs` into XML.
    xmls = [inputs.to_xml(i, include_context=True) for i in range(len(inputs))]
    processed = cf.partial(preprocess)(inputs)
    # NOTE: These tensors are not needed, and are taking up memory.
    object.__setattr__(processed, "token_embeddings", None)

    return Batch(
        # NOTE: Prune unused attributes from `Passage` by creating a new `Passage`, in order to
        # reduce batch size, which in turn makes it easier to send to other processes, for example.
        spans=[dataclasses.replace(s, passage=dataclasses.replace(s.passage)) for s in spans],
        audio=signals,
        spectrogram=spectrogram,
        spectrogram_mask=spectrogram_mask,
        stop_token=cf.partial(_make_stop_token)(spectrogram),
        xmls=xmls,
        processed=processed,
    )


class DataProcessor(typing.Mapping[int, Batch]):
    def __init__(self, generator: run._utils.SpanGenerator, batch_size: int, step: int = 0):
        """Given an index, generate the appropriate batch indefinitely.

        NOTE: Our training procedure is similar to BERT, the examples are randomly sampled
        from a large corpus of data with `SpanGenerator`.

        TODO: The `DataProcessor`s state is difficult to checkpoint; therefore, the data pipeline
        isn't deterministic. Here are a couple of ideas to make it deterministic:
        - Implement a conditional `DataProcessor`, so that it's output is deterministic based
          on the step. This is doable as long as we can coordinate `BucketBatchSampler` and
          `DeterministicIterator`. Today, the batch generated depends on these random variables:
          random generator state, the bucket, the bucket batch index. Given a step, we'd need
          to generate the correct bucket and batch.
        - Create `DataProcessor` from scratch each time and fast forward the random state
          to the correct step. We'd likely need to implement a faster fast forward method because
          today it'd take 1 hour to generate 100,000 steps.
        - Checkpoint the random state of every worker, and use it to restart those workers. We'd
          likely need to setup a communication channel with workers, in order to implement this.
        """
        iter_ = BucketBatchSampler(generator, batch_size, False, self._data_iterator_sort_key)
        iter_ = DeterministicSampler(iter_, run._config.RANDOM_SEED + step, cuda=False)
        if is_initialized():
            iter_ = DistributedBatchSampler(iter_, num_replicas=get_world_size(), rank=get_rank())
        iter_ = typing.cast(typing.Iterator[typing.List[Span]], iter_)
        self.index_to_spans = lib.utils.MappedIterator(iter_)

    @staticmethod
    def _data_iterator_sort_key(span: Span):
        return span.audio_length

    def __iter__(self):
        return (self[i] for i in range(len(self)))

    def __len__(self) -> int:
        return sys.maxsize

    def __getitem__(self, index) -> Batch:
        return make_batch(self.index_to_spans[index])


def train_get_weight(speaker: Speaker, dataset_size: float):
    # TODO: The dictionary datasets are small, making up, roughly 1/17th of the training dataset;
    # however, they have many new words. In attempt to get the model to better learn pronunciation,
    # give 5x more weight to that dataset, so, it'll come up 5x more times during training.
    return dataset_size


def dev_get_weight(speaker: Speaker, dataset_size: float):
    # NOTE: For the dev set, we evaluate each speaker in production, equally.
    return 1.0<|MERGE_RESOLUTION|>--- conflicted
+++ resolved
@@ -101,36 +101,16 @@
     return get_anno(slice_, sample_rate=sample_rate, **kwargs)
 
 
-<<<<<<< HEAD
 def _random_loudness_annotations(span: Span, signal: numpy.ndarray, **kwargs) -> SpanAnnotations:
     """Create random annotations that represent the loudness in `span.script`."""
     annotations: SpanAnnotations = []
     alignments = cf.partial(_random_nonoverlapping_alignments)(span.speech_segments)
     for alignment in alignments:
-        slice_ = slice(alignment.script[0], alignment.script[1])
         sample_rate = span.audio_file.sample_rate
         loudness_ = cf.call(_get_loudness_annotation, signal, sample_rate, alignment, **kwargs)
         if loudness_ is not None:
-            annotations.append((slice_, loudness_))
+            annotations.append((alignment.script_slice, loudness_))
     return annotations
-=======
-def _random_loudness_annotations(
-    span: Span, signal: numpy.ndarray, max_annotations: int
-) -> typing.Tuple[torch.Tensor, torch.Tensor]:
-    """
-    Args:
-        ...
-        max_annotations: The maximum expected loudness intervals within a text segment.
-    """
-    loudness = torch.zeros(len(span.script))
-    loudness_mask = torch.zeros(len(span.script), dtype=torch.bool)
-    for alignment in _random_nonoverlapping_alignments(span.alignments, max_annotations):
-        loudness_ = _get_loudness(signal, span.audio_file.sample_rate, alignment, **cf.get())
-        if loudness_ is not None:
-            loudness[alignment.script_slice] = loudness_
-            loudness_mask[alignment.script_slice] = True
-    return loudness, loudness_mask
->>>>>>> 16514cd4
 
 
 def _get_tempo_annotation(
@@ -150,13 +130,11 @@
     Args:
         span
     """
-<<<<<<< HEAD
     annotations: SpanAnnotations = []
     alignments = cf.partial(_random_nonoverlapping_alignments)(span.speech_segments)
     for alignment in alignments:
-        slice_ = slice(alignment.script[0], alignment.script[1])
         annotation = _get_tempo_annotation(span, alignment, **kwargs)
-        annotations.append((slice_, annotation))
+        annotations.append((alignment.script_slice, annotation))
     return annotations
 
 
@@ -180,19 +158,6 @@
         if respelling is not None:
             annotations[token] = respelling
     return annotations
-=======
-    speed = torch.zeros(len(span.script))
-    speed_mask = torch.zeros(len(span.script), dtype=torch.bool)
-    for alignment in _random_nonoverlapping_alignments(span.alignments, max_annotations):
-        # TODO: Instead of using characters per second, we could estimate the number of phonemes
-        # with `grapheme_to_phoneme`. This might be slow, so we'd need to do so in a batch.
-        # `grapheme_to_phoneme` can only estimate the number of phonemes because we can't
-        # incorporate sufficient context to get the actual phonemes pronounced by the speaker.
-        second_per_char = alignment.audio_len / alignment.script_len
-        speed[alignment.script_slice] = round(second_per_char, precision)
-        speed_mask[alignment.script_slice] = True
-    return speed, speed_mask
->>>>>>> 16514cd4
 
 
 def _pad_and_trim_signal(signal: numpy.ndarray) -> torch.Tensor:
