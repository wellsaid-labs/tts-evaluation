import dataclasses
import functools
import logging
import random
import sys
import typing
from concurrent import futures

import config as cf
import numpy
import torch
import torch.cuda
import torch.distributed
import torch.nn
import torch.optim
import torch.utils
import torch.utils.data
from third_party import LazyLoader
from torchnlp.encoders.text import SequenceBatch, stack_and_pad_tensors
from torchnlp.samplers import DeterministicSampler, DistributedBatchSampler

import lib
import run
from lib.audio import sec_to_sample
from lib.distributed import get_rank, get_world_size, is_initialized
from lib.samplers import BucketBatchSampler
from lib.spectrogram_model import Inputs
from lib.utils import Tuple, flatten_2d, lengths_to_mask
<<<<<<< HEAD
from run.data._loader import Alignment, Span
from run.train import _utils
from run.train.spectrogram_model._model import preprocess_spans
=======
from run._models.spectrogram_model import Inputs
from run.data._loader import Alignment, Language, Span
from run.train import _utils
>>>>>>> 41801a77

if typing.TYPE_CHECKING:  # pragma: no cover
    import librosa
    from scipy import ndimage
else:
    librosa = LazyLoader("librosa", globals(), "librosa")
    ndimage = LazyLoader("ndimage", globals(), "scipy.ndimage")


logger = logging.getLogger(__name__)

# TODO: Remove
InputEncoder = None
DecodedInput = None
EncodedInput = None


def _random_nonoverlapping_alignments(
    alignments: Tuple[Alignment], max_alignments: int
) -> typing.Tuple[Alignment, ...]:
    """Generate a random set of non-overlapping alignments, such that every point in the
    time-series has an equal probability of getting sampled inside an alignment.

    NOTE: The length of the sampled alignments is non-uniform.

    Args:
        alignments
        max_alignments: The maximum number of alignments to generate.
    """
    get_ = lambda a, i: tuple([getattr(a, f)[i] for f in Alignment._fields])
    # NOTE: Each of these is a synchronization point along which we can match up the script
    # character, transcript character, and audio sample. We can use any of these points for
    # cutting.
    bounds = flatten_2d([[get_(a, 0), get_(a, -1)] for a in alignments])
    num_cuts = random.randint(0, int(lib.utils.clamp(max_alignments, min_=0, max_=len(bounds) - 1)))

    if num_cuts == 0:
        return tuple()

    if num_cuts == 1:
        tuple_ = lambda i: (bounds[0][i], bounds[-1][i])
        alignment = Alignment(tuple_(0), tuple_(1), tuple_(2))
        return tuple([alignment]) if random.choice((True, False)) else tuple()

    # NOTE: Functionally, this is similar to a 50% dropout on intervals.
    # NOTE: Each alignment is expected to be included half of the time.
    intervals = bounds[:1] + random.sample(bounds[1:-1], num_cuts - 1) + bounds[-1:]
    return_ = [
        Alignment((a[0], b[0]), (a[1], b[1]), (a[2], b[2]))
        for a, b in zip(intervals, intervals[1:])
        if random.choice((True, False))
    ]
    return tuple(return_)


def _get_loudness(
    audio: numpy.ndarray,
    sample_rate: int,
    alignment: Alignment,
    block_size: float,
    precision: int,
    **kwargs,
) -> typing.Optional[float]:
    """Get the loudness in LUFS for an `alignment` in `audio`.

    TODO: `integrated_loudness` filters our quiet sections from the loudness computations.
    Should this be disabled?

    Args:
        ...
        precision: The number of decimal places to round LUFS.
        ...
    """
    meter = lib.audio.get_pyloudnorm_meter(sample_rate, block_size=block_size, **kwargs)
    sec_to_sample_ = functools.partial(sec_to_sample, sample_rate=sample_rate)
    slice_ = audio[sec_to_sample_(alignment.audio[0]) : sec_to_sample_(alignment.audio[1])]
    if slice_.shape[0] >= sec_to_sample_(block_size):
        return round(meter.integrated_loudness(slice_), precision)
    return None


def _random_loudness_annotations(
    span: Span, signal: numpy.ndarray, max_annotations: int
) -> typing.Tuple[torch.Tensor, torch.Tensor]:
    """
    Args:
        ...
        max_annotations: The maximum expected loudness intervals within a text segment.
    """
    loudness = torch.zeros(len(span.script))
    loudness_mask = torch.zeros(len(span.script), dtype=torch.bool)
    for alignment in _random_nonoverlapping_alignments(span.alignments, max_annotations):
        slice_ = slice(alignment.script[0], alignment.script[1])
        loudness_ = _get_loudness(signal, span.audio_file.sample_rate, alignment, **cf.get())
        if loudness_ is not None:
            loudness[slice_] = loudness_
            loudness_mask[slice_] = True
    return loudness, loudness_mask


def _random_speed_annotations(
    span: Span, max_annotations: int, precision: int
) -> typing.Tuple[torch.Tensor, torch.Tensor]:
    """
    Args:
        span
        max_annotations: The maximum expected speed intervals within a text segment.
        precision: The number of decimal places to round phonemes per second.
    """
    speed = torch.zeros(len(span.script))
    speed_mask = torch.zeros(len(span.script), dtype=torch.bool)
    for alignment in _random_nonoverlapping_alignments(span.alignments, max_annotations):
        slice_ = slice(alignment.script[0], alignment.script[1])
        # TODO: Instead of using characters per second, we could estimate the number of phonemes
        # with `grapheme_to_phoneme`. This might be slow, so we'd need to do so in a batch.
        # `grapheme_to_phoneme` can only estimate the number of phonemes because we can't
        # incorporate sufficient context to get the actual phonemes pronounced by the speaker.
        second_per_char = (alignment.audio[1] - alignment.audio[0]) / (slice_.stop - slice_.start)
        speed[slice_] = round(second_per_char, precision)
        speed_mask[slice_] = True
    return speed, speed_mask


def _pad_and_trim_signal(signal: numpy.ndarray) -> torch.Tensor:
    """Pad signal length and trim any extra silence.

    TODO: The RMS function that `librosa.effects.trim` uses mentions that it's likely better to use
    a spectrogram if it's available:
    https://librosa.github.io/librosa/generated/librosa.feature.rms.html?highlight=rms#librosa.feature.rms
    TODO: The RMS function is a naive computation of loudness; therefore, it'd likely
    be more accurate to use our spectrogram for trimming with augmentations like A-weighting.
    TODO: `pad_remainder` could possibly add distortion if it's appended to non-zero samples;
    therefore, it'd likely be beneficial to have a small fade-in and fade-out before
    appending the zero samples.
    TODO: We should consider padding more than just the remainder. We could additionally
    pad a `frame_length` of padding so that further down the pipeline, any additional
    padding does not affect the spectrogram due to overlap between the padding and the
    real audio.
    TODO: Instead of padding with zeros, we should consider padding with real-data.
    TODO: Add some randomness to the audio file trimming so that the stop token cannot overfit.
    """
    signal = lib.audio.pad_remainder(signal, **cf.get())
    _, trim = librosa.effects.trim(signal, **cf.get())
    return torch.tensor(signal[trim[0] : trim[1]], requires_grad=False)


@functools.lru_cache(maxsize=None)
def _get_signal_to_db_mel_spectrogram_helper(**kwargs):
    return lib.audio.SignalTodBMelSpectrogram(**kwargs)


def _get_signal_to_db_mel_spectrogram(**kwargs):
    """Get cached `SignalTodBMelSpectrogram` module."""
    kwargs = {**cf.get(func=lib.audio.SignalTodBMelSpectrogram), **kwargs}
    return _get_signal_to_db_mel_spectrogram_helper(**kwargs)


def _signals_to_spectrograms(
    signals: typing.List[torch.Tensor], **kwargs
) -> typing.Tuple[SequenceBatch, SequenceBatch]:
    """Create a spectrogram batch from a batch of signals.

    Returns:
        spectrogram (SequenceBatch[torch.FloatTensor [num_frames, batch_size, frame_channels],
            torch.LongTensor [1, batch_size]))
        spectrogram_mask (SequenceBatch[torch.BoolTensor [num_frames, batch_size],
            torch.LongTensor [1, batch_size]))
    """
    signal_to_spectrogram = _get_signal_to_db_mel_spectrogram(**kwargs)
    signals_ = stack_and_pad_tensors(signals)
    db_mel_spectrogram = signal_to_spectrogram(signals_.tensor, aligned=True)
    lengths = signals_.lengths // signal_to_spectrogram.frame_hop
    mask = lengths_to_mask(lengths)
    db_mel_spectrogram = (db_mel_spectrogram * mask.unsqueeze(-1)).transpose(0, 1)
    return (
        SequenceBatch(db_mel_spectrogram, lengths.unsqueeze(0)),
        SequenceBatch(mask.transpose(0, 1), lengths.unsqueeze(0)),
    )


def _get_normalized_half_gaussian(length: int, standard_deviation: float) -> torch.Tensor:
    """Get a normalized half guassian distribution.

    Learn more:
    https://en.wikipedia.org/wiki/Half-normal_distribution
    https://docs.scipy.org/doc/scipy/reference/generated/scipy.ndimage.gaussian_filter1d.html

    Args:
        length: The size of the gaussian filter.
        standard_deviation: The standard deviation of the guassian.

    Returns:
        (torch.FloatTensor [length,])
    """
    kernel = numpy.float_([0] * (length - 1) + [1])  # type: ignore
    kernel = ndimage.gaussian_filter1d(kernel, sigma=standard_deviation)  # type: ignore
    kernel = kernel / kernel.max()
    return torch.tensor(kernel).float()


def _make_stop_token(spectrogram: SequenceBatch, length: int, standard_deviation: float):
    """Create a batch of stop tokens from a spectrogram batch.

    NOTE: The exact stop token distribution is uncertain because there are multiple valid
    stopping points after someone has finished speaking. For example, the audio can be cutoff
    0.1 second or 0.5 seconds after someone has finished speaking. In order to address this
    uncertainty, we naively apply a normal distribution as the stop token ground truth.
    NOTE: This strategy was found to be effective via Comet in January 2020.

    TODO: In the future, it'd likely be more accurate to base the probability for stopping
    based on the loudness of each frame. The maximum loudness is based on a full-scale sine wave
    and the minimum loudness would be -96 Db or so. The probability for stopping is the loudness
    relative to the minimum and maximum loudness. This is assuming that at the end of an audio
    clip it gets progressively quieter.

    TODO: Since some speakers are quieter than others, it might more beneficial to create a
    `stop_token` based on the idea of "voice activity detection". For example, the `stop_token`
    is a 1 if the speaker is speaking and 0 if the speaker isn't speaking. The model will learn
    to stop when the speaker stop speaking. Or we could bake in "voice activity detection" when
    we create the spans, originally.

    Args:
        spectrogram (SequenceBatch[torch.FloatTensor [num_frames, batch_size, frame_channels],
            torch.LongTensor [1, batch_size]))
        length: The range of uncertainty there is in the exact `stop_token` location.
        standard_deviation: The standard deviation of uncertainty there is in the exact
            `stop_token` location.

    Returns:
        stop_token (SequenceBatch[torch.FloatTensor [num_frames, batch_size],
            torch.LongTensor [1, batch_size]))
    """
    # [num_frames, batch_size, frame_channels] → [num_frames, batch_size]
    stop_token = spectrogram.tensor.new_zeros(spectrogram.tensor.shape[0:2])
    gaussian_kernel = _get_normalized_half_gaussian(length, standard_deviation)
    for i in range(spectrogram.tensor.shape[1]):
        stop_token_length = int(spectrogram.lengths[0, i].item())
        min_ = min(stop_token_length, gaussian_kernel.shape[0])
        slice_ = slice(stop_token_length - min_, stop_token_length)
        stop_token[:, i][slice_] = gaussian_kernel[-min_:]
    return SequenceBatch(stop_token, spectrogram.lengths)


@dataclasses.dataclass(frozen=True)
class Batch(_utils.Batch):
    """Batch of preprocessed `Span` used to training or evaluating the spectrogram model."""

    spans: typing.List[Span]

    audio: typing.List[torch.Tensor]

    # SequenceBatch[torch.FloatTensor [num_frames, batch_size, frame_channels],
    #               torch.LongTensor [1, batch_size])
    spectrogram: SequenceBatch

    # NOTE: Mask padding with `False`.
    # SequenceBatch[torch.BoolTensor [num_frames, batch_size], torch.LongTensor [1, batch_size])
    spectrogram_mask: SequenceBatch

    # SequenceBatch[torch.FloatTensor [num_frames, batch_size], torch.LongTensor [1, batch_size])
    stop_token: SequenceBatch

    inputs: Inputs

    def apply(self, call: typing.Callable[[torch.Tensor], torch.Tensor]) -> "Batch":
        batch: Batch = super().apply(call)
        assert isinstance(batch.inputs.token_embeddings, torch.Tensor)
        inputs = batch.inputs._replace(token_embeddings=call(batch.inputs.token_embeddings))
        return dataclasses.replace(batch, inputs=inputs)

    def __len__(self):
        return len(self.spans)


<<<<<<< HEAD
=======
def _en_span_to_tokens(spans: typing.List[Span]) -> typing.List[typing.List[str]]:
    """Process English `Span`s of text into a list of tokens."""
    nlp = lib.text.load_en_core_web_md(disable=("parser", "ner"))
    en_docs: typing.List[spacy.tokens.Doc] = list(nlp.pipe([s.passage.script for s in spans]))
    for i in range(len(spans)):
        script_slice = spans[i].script_slice
        span = en_docs[i].char_span(script_slice.start, script_slice.stop)  # type: ignore
        assert span is not None, "Invalid `spacy.tokens.Span` selected."
        en_docs[i] = span.as_doc()
    phonemes = typing.cast(typing.List[str], cf.partial(lib.text.grapheme_to_phoneme)(en_docs))
    return [p.split(run._config.PHONEME_SEPARATOR) for p in phonemes]


>>>>>>> 41801a77
def make_batch(spans: typing.List[Span], max_workers: int = 6) -> Batch:
    """
    NOTE: spaCy splits some (not all) words on apostrophes while AmEPD does not; therefore,
    those words will not be found in AmEPD. The options are:
    1. Return two different sequences with two different character to word mappings.
    2. Merge the words with apostrophes, and merge the related word vectors.
    (Choosen) 3. Keep the apostrophes separate, and miss some pronunciations.

    NOTE: Contextual word-vectors would likely be more informative than word-vectors; however,
    they are likely not as robust in the presence of OOV words due to intentional misspellings.
    Our users intentionally misspell words to adjust the pronunciation. For that reason, we use
    word-vectors.

    NOTE: In Janurary 2020, this function profiled like so:
    - 27% for `_signals_to_spectrograms`
    - 25% on `nlp.pipe`
    - 13% on `_random_loudness_annotations`
    - 13% on `grapheme_to_phoneme` (Removed in March 2022)
    - 6% for `_pad_and_trim_signal`
    - 5% for `input_encoder.encode` (Removed in Feburary 2022)
    - 4% on `stack_and_pad_tensors` (Removed in Feburary 2022)

    TODO: For `spectrogram_model` training, this function is critical for performance and
    reducing the number of CPUs needed for training. Here are some opportunities for
    performance:
    - Using `jit` or `numpy` or `cuda` for a faster spectrogram calculation.
    - Precomputing `nlp.pipe` and caching the results.
    - Using `multiprocessing` for `grapheme_to_phoneme`.
    - Using the precomputed spectrogram for `_pad_and_trim_signal`.
    """
    assert len(spans) > 0, "Batch must have at least one item."

    with futures.ThreadPoolExecutor(max_workers=min(max_workers, len(spans))) as pool:
        signals_ = list(pool.map(lambda s: s.audio(), spans))
        signals_ = typing.cast(typing.List[numpy.ndarray], signals_)
    signals = [_pad_and_trim_signal(s) for s in signals_]
    spectrogram, spectrogram_mask = _signals_to_spectrograms(signals)

    return Batch(
        # NOTE: Prune unused attributes from `Passage` by creating a new `Passage`, in order to
        # reduce batch size, which in turn makes it easier to send to other processes, for example.
        spans=[dataclasses.replace(s, passage=dataclasses.replace(s.passage)) for s in spans],
        audio=signals,
        spectrogram=spectrogram,
        spectrogram_mask=spectrogram_mask,
<<<<<<< HEAD
        stop_token=_make_stop_token(spectrogram),
        inputs=preprocess_spans(spans),
=======
        stop_token=_make_stop_token(spectrogram, **cf.get()),
        inputs=Inputs(tokens=tokens, speaker=speakers, session=sessions),
>>>>>>> 41801a77
    )


class DataProcessor(typing.Mapping[int, Batch]):
    def __init__(self, dataset: run._utils.Dataset, batch_size: int, step: int = 0, **kwargs):
        """Given an index, generate the appropriate batch indefinitely.

        NOTE: Our training procedure is similar to BERT, the examples are randomly sampled
        from a large corpus of data with `SpanGenerator`.

        TODO: The `DataProcessor`s state is difficult to checkpoint; therefore, the data pipeline
        isn't deterministic. Here are a couple of ideas to make it deterministic:
        - Implement a conditional `DataProcessor`, so that it's output is deterministic based
          on the step. This is doable as long as we can coordinate `BucketBatchSampler` and
          `DeterministicIterator`. Today, the batch generated depends on these random variables:
          random generator state, the bucket, the bucket batch index. Given a step, we'd need
          to generate the correct bucket and batch.
        - Create `DataProcessor` from scratch each time and fast forward the random state
          to the correct step. We'd likely need to implement a faster fast forward method because
          today it'd take 1 hour to generate 100,000 steps.
        - Checkpoint the random state of every worker, and use it to restart those workers. We'd
          likely need to setup a communication channel with workers, in order to implement this.
        """
        iter_ = cf.partial(run._utils.SpanGenerator)(dataset, **kwargs)
        iter_ = BucketBatchSampler(iter_, batch_size, False, self._data_iterator_sort_key)
        iter_ = DeterministicSampler(iter_, run._config.RANDOM_SEED + step, cuda=False)
        if is_initialized():
            iter_ = DistributedBatchSampler(iter_, num_replicas=get_world_size(), rank=get_rank())
        iter_ = typing.cast(typing.Iterator[typing.List[Span]], iter_)
        self.index_to_spans = lib.utils.MappedIterator(iter_)

    @staticmethod
    def _data_iterator_sort_key(span: Span):
        return span.audio_length

    def __iter__(self):
        return (self[i] for i in range(len(self)))

    def __len__(self) -> int:
        return sys.maxsize

    def __getitem__(self, index) -> Batch:
        return make_batch(self.index_to_spans[index])<|MERGE_RESOLUTION|>--- conflicted
+++ resolved
@@ -24,17 +24,10 @@
 from lib.audio import sec_to_sample
 from lib.distributed import get_rank, get_world_size, is_initialized
 from lib.samplers import BucketBatchSampler
-from lib.spectrogram_model import Inputs
 from lib.utils import Tuple, flatten_2d, lengths_to_mask
-<<<<<<< HEAD
+from run._models.spectrogram_model import Inputs, preprocess_spans
 from run.data._loader import Alignment, Span
 from run.train import _utils
-from run.train.spectrogram_model._model import preprocess_spans
-=======
-from run._models.spectrogram_model import Inputs
-from run.data._loader import Alignment, Language, Span
-from run.train import _utils
->>>>>>> 41801a77
 
 if typing.TYPE_CHECKING:  # pragma: no cover
     import librosa
@@ -309,22 +302,6 @@
         return len(self.spans)
 
 
-<<<<<<< HEAD
-=======
-def _en_span_to_tokens(spans: typing.List[Span]) -> typing.List[typing.List[str]]:
-    """Process English `Span`s of text into a list of tokens."""
-    nlp = lib.text.load_en_core_web_md(disable=("parser", "ner"))
-    en_docs: typing.List[spacy.tokens.Doc] = list(nlp.pipe([s.passage.script for s in spans]))
-    for i in range(len(spans)):
-        script_slice = spans[i].script_slice
-        span = en_docs[i].char_span(script_slice.start, script_slice.stop)  # type: ignore
-        assert span is not None, "Invalid `spacy.tokens.Span` selected."
-        en_docs[i] = span.as_doc()
-    phonemes = typing.cast(typing.List[str], cf.partial(lib.text.grapheme_to_phoneme)(en_docs))
-    return [p.split(run._config.PHONEME_SEPARATOR) for p in phonemes]
-
-
->>>>>>> 41801a77
 def make_batch(spans: typing.List[Span], max_workers: int = 6) -> Batch:
     """
     NOTE: spaCy splits some (not all) words on apostrophes while AmEPD does not; therefore,
@@ -370,13 +347,8 @@
         audio=signals,
         spectrogram=spectrogram,
         spectrogram_mask=spectrogram_mask,
-<<<<<<< HEAD
-        stop_token=_make_stop_token(spectrogram),
+        stop_token=_make_stop_token(spectrogram, **cf.get()),
         inputs=preprocess_spans(spans),
-=======
-        stop_token=_make_stop_token(spectrogram, **cf.get()),
-        inputs=Inputs(tokens=tokens, speaker=speakers, session=sessions),
->>>>>>> 41801a77
     )
 
 
