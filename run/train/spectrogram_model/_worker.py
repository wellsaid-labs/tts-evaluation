import collections
import contextlib
import copy
import dataclasses
import logging
import math
import pathlib
import random
import types
import typing
from functools import partial
from itertools import chain

import torch
import torch.distributed
import torch.nn
import torch.optim
import torch.utils
import torch.utils.data
from hparams import HParam, configurable
from third_party import get_parameter_norm
from torch.nn.functional import binary_cross_entropy_with_logits, mse_loss
from torchnlp.utils import get_total_parameters, lengths_to_mask

import lib
from lib.distributed import is_master
from run._config import (
    DATASET_PHONETIC_CHARACTERS,
    Cadence,
    Dataset,
    DatasetType,
    configurable_,
    get_dataset_label,
    get_model_label,
)
from run.train import _utils
from run.train._utils import (
    CometMLExperiment,
    Context,
    DataLoader,
    Timer,
    save_checkpoint,
    set_context,
    set_epoch,
    set_run_seed,
    set_train_mode,
)
from run.train.spectrogram_model._data import Batch, DataProcessor, InputEncoder
from run.train.spectrogram_model._metrics import (
    Metrics,
    get_alignment_norm,
    get_average_db_rms_level,
)

logger = logging.getLogger(__name__)
torch.optim.AdamW.__init__ = configurable_(torch.optim.AdamW.__init__)


@dataclasses.dataclass(frozen=True)
class Checkpoint(_utils.Checkpoint):
    """Checkpoint used to checkpoint spectrogram model training."""

    input_encoder: InputEncoder
    model: lib.spectrogram_model.SpectrogramModel
    optimizer: torch.optim.AdamW
    clipper: lib.optimizers.AdaptiveGradientNormClipper
    ema: lib.optimizers.ExponentialMovingParameterAverage
    scheduler: torch.optim.lr_scheduler.LambdaLR

    def check_invariants(self):
        """Check datastructure invariants."""
        assert self.scheduler._step_count == self.step + 1
        assert self.scheduler.last_epoch == self.step
        assert self.scheduler.optimizer == self.optimizer
        assert self.ema.step == self.step + 1
        ptrs = set(p.data_ptr() for p in self.model.parameters() if p.requires_grad)
        assert len(self.optimizer.param_groups) == 2
        assert set(p.data_ptr() for g in self.optimizer.param_groups for p in g["params"]) == ptrs
        assert set(self.scheduler.get_last_lr()) == set(
            g["lr"] for g in self.optimizer.param_groups
        )
        assert set(p.data_ptr() for p in self.clipper.parameters) == ptrs
        assert set(p.data_ptr() for p in self.ema.parameters) == ptrs
        assert self.model.vocab_size == self.input_encoder.phoneme_encoder.vocab_size
        assert self.model.num_speakers == self.input_encoder.speaker_encoder.vocab_size
        assert self.model.num_sessions == self.input_encoder.session_encoder.vocab_size
        assert self.ema.backup == []  # NOTE: Ensure EMA hasn't been applied.
        assert self.model.training  # NOTE: Ensure `model` is in training mode
        # NOTE: Ensure there are no gradients.
        assert all([p.grad is None for p in self.model.parameters()])

    def __post_init__(self):
        self.check_invariants()

    def export(self) -> typing.Tuple[InputEncoder, lib.spectrogram_model.SpectrogramModel]:
        """Export inference ready `InputEncoder` and `SpectrogramModel` without needing additional
        context managers."""
        self.check_invariants()
        self.model.grad_enabled = None  # NOTE: For backwards compatibility
        with contextlib.ExitStack() as stack:
            stack.enter_context(set_train_mode(self.model, False, self.ema))
            model = copy.deepcopy(self.model)
            model.set_grad_enabled(False)
        self.check_invariants()
        return self.input_encoder, model


@dataclasses.dataclass(frozen=True)
class _State:
    input_encoder: InputEncoder
    model: torch.nn.parallel.DistributedDataParallel
    optimizer: torch.optim.AdamW
    clipper: lib.optimizers.AdaptiveGradientNormClipper
    ema: lib.optimizers.ExponentialMovingParameterAverage
    scheduler: torch.optim.lr_scheduler.LambdaLR
    comet: CometMLExperiment
    device: torch.device
    step: torch.Tensor = torch.tensor(0, dtype=torch.long)

    def __post_init__(self):
        """Check datastructure invariants."""
        ptrs = set(p.data_ptr() for p in self.model.parameters() if p.requires_grad)
        assert set(p.data_ptr() for p in self.model.module.parameters() if p.requires_grad) == ptrs
        assert self.model.training
        self.to_checkpoint().check_invariants()

    @staticmethod
    def _get_input_encoder(
        train_dataset: Dataset,
        dev_dataset: Dataset,
        comet: CometMLExperiment,
    ) -> InputEncoder:
        """Initialize an input encoder to encode model input.

        TODO: For some reason, Comet doesn't log: "phoneme_vocab".
        """
        passages = list(chain(*tuple(chain(train_dataset.values(), dev_dataset.values()))))
        input_encoder = InputEncoder(
            [p.script for p in passages],
            DATASET_PHONETIC_CHARACTERS,
            list(train_dataset.keys()) + list(dev_dataset.keys()),
            [(p.speaker, p.session) for p in passages],
        )

        label = partial(get_dataset_label, cadence=Cadence.STATIC, type_=DatasetType.TRAIN)
        stats = {
            label("grapheme_vocab_size"): input_encoder.grapheme_encoder.vocab_size,
            label("grapheme_vocab"): sorted(input_encoder.grapheme_encoder.vocab),
            label("phoneme_vocab_size"): input_encoder.phoneme_encoder.vocab_size,
            label("phoneme_vocab"): sorted(input_encoder.phoneme_encoder.vocab),
            label("num_speakers"): input_encoder.speaker_encoder.vocab_size,
            label("speakers"): sorted([s.label for s in input_encoder.speaker_encoder.vocab]),
            label("num_sessions"): input_encoder.session_encoder.vocab_size,
        }
        comet.log_parameters(stats)

        sessions = collections.defaultdict(set)
        for passage in passages:
            sessions[passage.speaker].add(passage.session)
        for speaker, sessions in sessions.items():
            comet.log_parameter(label("num_sessions", speaker=speaker), len(sessions))
            comet.log_parameter(label("sessions", speaker=speaker), sessions)

        label = partial(label, type_=DatasetType.DEV)
        stats = {
            label("num_speakers"): len(list(dev_dataset.keys())),
            label("speakers"): sorted([s.label for s in dev_dataset.keys()]),
        }
        comet.log_parameters(stats)

        return input_encoder

    @staticmethod
    def _get_model(
        device: torch.device,
        comet: CometMLExperiment,
        input_encoder: InputEncoder,
    ) -> lib.spectrogram_model.SpectrogramModel:
        """Initialize a model onto `device`."""
        model = lib.spectrogram_model.SpectrogramModel(
            vocab_size=input_encoder.phoneme_encoder.vocab_size,
            num_speakers=input_encoder.speaker_encoder.vocab_size,
            num_sessions=input_encoder.session_encoder.vocab_size,
        ).to(device, non_blocking=True)
        comet.set_model_graph(str(model))
        label = get_model_label("num_parameters", Cadence.STATIC)
        comet.log_parameter(label, get_total_parameters(model))
        label = get_model_label("parameter_sum", Cadence.STATIC)
        parameter_sum = torch.stack([param.sum() for param in model.parameters()]).sum().item()
        comet.log_parameter(label, parameter_sum)
        return model

    @staticmethod
    def _make_optimizer_groups(
        model: torch.nn.Module,
        exclude_from_decay: typing.Callable[[str, torch.nn.Parameter, torch.nn.Module], bool],
    ) -> typing.List[typing.Dict[str, typing.Any]]:
        """Create optimizer groups with optimizer options per group.

        Args:
            ...
            exclude_from_decay: Given the paramter name, object, and parent module this returns
                if the parameter should have weight decay.
        """
        param_to_module = {p: m for m in model.modules() for p in m.parameters(recurse=False)}
        named_params = [(n, p) for n, p in model.named_parameters() if p.requires_grad]
        exclude: typing.Callable[[str, torch.nn.Parameter], bool]
        exclude = lambda n, p: exclude_from_decay(n, p, param_to_module[p])
        no_decay_names, no_decay_params = tuple(zip(*[p for p in named_params if exclude(*p)]))
        decay_names, decay_params = tuple(zip(*[p for p in named_params if not exclude(*p)]))
        logger.info("Parameters excluded from weight decay: %s", no_decay_names)
        logger.info("Parameters with weight decay: %s", decay_names)
        return [{"params": no_decay_params, "weight_decay": 0.0}, {"params": decay_params}]

    @staticmethod
    @configurable
    def _get_optimizers(
        model: torch.nn.Module,
        optimizer: typing.Type[torch.optim.AdamW] = HParam(),
        lr_multiplier_schedule: typing.Callable[[int], float] = HParam(),
        exclude_from_decay: typing.Callable[
            [str, torch.nn.Parameter, torch.nn.Module], bool
        ] = HParam(),
    ) -> typing.Tuple[
        torch.optim.AdamW,
        lib.optimizers.AdaptiveGradientNormClipper,
        lib.optimizers.ExponentialMovingParameterAverage,
        torch.optim.lr_scheduler.LambdaLR,
    ]:
        """Initialize model optimizers.

        NOTE: These optimizers cannot be moved easily between devices; therefore, the model weights
        should already be on the appropriate device. Learn more:
        https://github.com/pytorch/pytorch/issues/2830
        """
        params = list(filter(lambda p: p.requires_grad, model.parameters()))
        optimizer_ = optimizer(_State._make_optimizer_groups(model, exclude_from_decay))
        clipper = lib.optimizers.AdaptiveGradientNormClipper(params)
        scheduler = torch.optim.lr_scheduler.LambdaLR(optimizer_, lr_multiplier_schedule)
        ema = lib.optimizers.ExponentialMovingParameterAverage(params)
        return optimizer_, clipper, ema, scheduler

    def to_checkpoint(self):
        """Create a checkpoint to save the spectrogram training state."""
        return Checkpoint(
            comet_experiment_key=self.comet.get_key(),
            input_encoder=self.input_encoder,
            model=typing.cast(lib.spectrogram_model.SpectrogramModel, self.model.module),
            optimizer=self.optimizer,
            clipper=self.clipper,
            ema=self.ema,
            scheduler=self.scheduler,
            step=int(self.step.item()),
        )

    @classmethod
    def from_checkpoint(
        cls,
        checkpoint: Checkpoint,
        comet: CometMLExperiment,
        device: torch.device,
    ):
        """Recreate the spectrogram training state from a `checkpoint`.

        NOTE: `dataclasses.astuple` isn't compatible with PyTorch, learn more:
        https://github.com/pytorch/pytorch/issues/52127
        NOTE: Learn more about `DistributedDataParallel` here:
        https://discuss.pytorch.org/t/proper-distributeddataparallel-usage/74564
        """
        return cls(
            checkpoint.input_encoder,
            torch.nn.parallel.DistributedDataParallel(checkpoint.model, [device], device),
            checkpoint.optimizer,
            checkpoint.clipper,
            checkpoint.ema,
            checkpoint.scheduler,
            comet,
            device,
            torch.tensor(checkpoint.step),
        )

    @classmethod
    def from_dataset(
        cls,
        train_dataset: Dataset,
        dev_dataset: Dataset,
        comet: CometMLExperiment,
        device: torch.device,
    ):
        """Create spectrogram training state from the `train_dataset`."""
        input_encoder = cls._get_input_encoder(train_dataset, dev_dataset, comet)
        model = cls._get_model(device, comet, input_encoder)
        # NOTE: Even if `_get_model` is initialized differently in each process, the parameters
        # will be synchronized. Learn more:
        # https://discuss.pytorch.org/t/proper-distributeddataparallel-usage/74564/2
        model = torch.nn.parallel.DistributedDataParallel(model, [device], device)
        return cls(input_encoder, model, *cls._get_optimizers(model), comet, device)


def _worker_init_fn():
    # NOTE: Each worker needs the same random seed to be in-sync.
    set_run_seed()


@configurable
def _get_data_loaders(
    state: _State,
    train_dataset: Dataset,
    dev_dataset: Dataset,
    train_batch_size: int = HParam(),
    dev_batch_size: int = HParam(),
    train_steps_per_epoch: int = HParam(),
    dev_steps_per_epoch: int = HParam(),
    is_train_balanced: bool = HParam(),
    is_dev_balanced: bool = HParam(),
    num_workers: int = HParam(),
    prefetch_factor: int = HParam(),
) -> typing.Tuple[DataLoader[Batch], DataLoader[Batch]]:
    """Initialize training and development data loaders."""
    input_encoder, step = state.input_encoder, int(state.step.item())
    kwargs = dict(input_encoder=input_encoder, step=step)
    train = DataProcessor(train_dataset, train_batch_size, **kwargs, balanced=is_train_balanced)
    dev = DataProcessor(dev_dataset, dev_batch_size, **kwargs, balanced=is_dev_balanced)
    kwargs = dict(
        num_workers=num_workers,
        device=state.device,
        prefetch_factor=prefetch_factor,
        worker_init_fn=_worker_init_fn,
    )
    train = typing.cast(torch.utils.data.Dataset, train)
    dev = typing.cast(torch.utils.data.Dataset, dev)
    return (
        DataLoader(train, num_steps_per_epoch=train_steps_per_epoch, **kwargs),
        DataLoader(dev, num_steps_per_epoch=dev_steps_per_epoch, **kwargs),
    )


class _HandleBatchArgs(typing.NamedTuple):
    state: _State
    data_loader: DataLoader
    context: Context
    dataset_type: DatasetType
    metrics: Metrics
    timer: Timer
    batch: Batch
    visualize: bool
    cadence: Cadence = Cadence.STEP


def _visualize_source_vs_target(args: _HandleBatchArgs, preds: lib.spectrogram_model.Forward):
    """Visualize predictions as compared to the original `batch`.

    TODO: Add `pick` so that we can find examples which perform poorly in training, and hence are
    probably bad examples. Also, this should log the audio, for analysis.
    """
    if not is_master():
        return

    item = random.randint(0, len(args.batch) - 1)
    spectrogram_length = int(args.batch.spectrogram.lengths[0, item].item())
    text_length = int(args.batch.encoded_phonemes.lengths[0, item].item())

    # predicted_spectrogram, gold_spectrogram [num_frames, frame_channels]
    predicted_spectrogram = preds.frames[:spectrogram_length, item]
    gold_spectrogram = args.batch.spectrogram.tensor[:spectrogram_length, item]

    predicted_delta = abs(gold_spectrogram - predicted_spectrogram)
    predicted_alignments = preds.alignments[:spectrogram_length, item, :text_length]
    predicted_stop_token = preds.stop_tokens[:spectrogram_length, item]
    model = partial(get_model_label, cadence=args.cadence)
    dataset = partial(get_dataset_label, cadence=args.cadence, type_=args.dataset_type)
    figures = {
        model("spectrogram_delta"): lib.visualize.plot_mel_spectrogram(predicted_delta),
        model("predicted_spectrogram"): lib.visualize.plot_mel_spectrogram(predicted_spectrogram),
        model("alignment"): lib.visualize.plot_alignments(predicted_alignments),
        model("stop_token"): lib.visualize.plot_logits(predicted_stop_token),
        dataset("gold_spectrogram"): lib.visualize.plot_mel_spectrogram(gold_spectrogram),
    }
    args.state.comet.log_figures(figures)


@configurable
def _run_step(
    args: _HandleBatchArgs,
    spectrogram_loss_scalar: float = HParam(),
    stop_token_min_loss: float = HParam(),
    average_spectrogram_length: float = HParam(),
):
    """Run the `model` on the next batch from `data_loader`, and maybe update it.

    TODO: Run the model with a dummy batch that's larger than the largest sequence length, learn
    more:
    https://pytorch.org/tutorials/recipes/recipes/tuning_guide.html#pre-allocate-memory-in-case-of-variable-input-length
    TODO: Maybe enable the CUDNN auto tuner:
    https://pytorch.org/tutorials/recipes/recipes/tuning_guide.html#enable-cudnn-auto-tuner
    TODO: Use multithreading to overlap measure, gather, and reduction metrics operations with
    the `backwards` model pass. The metrics overhead takes 21 milliseconds (3% of runtime), on
    average. Learn more:
    https://github.com/NVIDIA/nccl/issues/338
    https://github.com/horovod/horovod/issues/665
    https://discuss.pytorch.org/t/how-to-overlap-h2d-and-training/93635/5
    https://github.com/pytorch/pytorch/issues/23729#issuecomment-518616242
    TODO: Log spectrogram loss per speaker, in order to monitor overfitting.

    Args:
        ...
        visualize: If `True` visualize the results with `comet`.
        spectrogram_loss_scalar: This scales the spectrogram loss by some value.
        stop_token_min_loss: This thresholds the stop token loss to prevent overfitting.
        average_spectrogram_length: The training dataset average spectrogram length. It is used
            to normalize the loss magnitude.
    """
    args.timer.record_event(args.timer.MODEL_FORWARD)
<<<<<<< HEAD
    preds = args.state.model(
        tokens=args.batch.phonemes,
=======
    params = lib.spectrogram_model.Params(
        tokens=args.batch.encoded_phonemes.tensor,
>>>>>>> f26da186
        speaker=args.batch.encoded_speaker.tensor,
        session=args.batch.encoded_session.tensor,
        num_tokens=args.batch.encoded_phonemes.lengths,
        tokens_mask=args.batch.encoded_phonemes_mask.tensor,
    )
    preds = args.state.model(
        params=params,
        target_frames=args.batch.spectrogram.tensor,
        target_mask=args.batch.spectrogram_mask.tensor,
        mode=lib.spectrogram_model.Mode.FORWARD,
    )
    preds = typing.cast(lib.spectrogram_model.Forward, preds)

    # SOURCE: Tacotron 2
    # We minimize the summed mean squared error (MSE) from before and after the post-net to aid
    # convergence.
    spectrogram_loss = mse_loss(preds.frames, args.batch.spectrogram.tensor, reduction="none")
    spectrogram_loss *= args.batch.spectrogram_mask.tensor.unsqueeze(2)

    # SOURCE (Tacotron 2 Author):
    # The author confirmed they used BCE loss in Google Chat.
    target = args.batch.stop_token.tensor
    stop_token_loss = binary_cross_entropy_with_logits(preds.stop_tokens, target, reduction="none")
    stop_token_loss *= args.batch.spectrogram_mask.tensor

    if args.state.model.training:

        # NOTE: We sum over the `num_frames` dimension to ensure that we don't bias based on
        # `num_frames`. For example, a larger `num_frames` means that the denominator is larger;
        # therefore, the loss value for each element is smaller.
        # NOTE: We average accross `batch_size`, `num_frames` and `frame_channels` so that the loss
        # magnitude is invariant to those variables.

        # spectrogram_loss [num_frames, batch_size, frame_channels] → [1]
        spectrogram_loss_ = (spectrogram_loss.sum(dim=0) / average_spectrogram_length).mean()
        spectrogram_loss_ *= spectrogram_loss_scalar

        # stop_token_loss [num_frames, batch_size] → [1]
        stop_token_loss_ = (stop_token_loss.sum(dim=0) / average_spectrogram_length).mean()
        stop_token_loss_ = (stop_token_loss_ - stop_token_min_loss).abs() + stop_token_min_loss

        args.timer.record_event(args.timer.MODEL_BACKWARD)
        params = [p for g in args.state.optimizer.param_groups for p in g["params"]]
        assert all([p.grad is None for p in params])
        (spectrogram_loss_ + stop_token_loss_).backward()

        args.timer.record_event(args.timer.MODEL_STEP)
        # NOTE: `optimizer` will not error if there are no gradients so we check beforehand.
        assert all([p.grad is not None for p in params]), "`None` gradients found."
        # NOTE: Measure the "grad_norm" before `clipper.clip()`.
        norm_inf = get_parameter_norm(params, math.inf) if is_master() else torch.tensor(math.nan)
        assert not is_master() or torch.isfinite(norm_inf), f"Gradient was too large {norm_inf}."
        norm = args.state.clipper.clip()
        args.state.optimizer.step()
        args.state.ema.update()
        args.state.scheduler.step()
        args.timer.record_event(args.timer.LOG_METRICS)
        args.state.step.add_(1)
        args.state.comet.set_step(typing.cast(int, args.state.step.item()))
        args.state.model.zero_grad(set_to_none=True)

        norm_inf_ = float(norm_inf.item())
        args.metrics.log_optim_metrics(
            norm, norm_inf_, args.state.optimizer, args.state.clipper, cadence=args.cadence
        )

    if args.visualize:
        args.timer.record_event(args.timer.VISUALIZE_PREDICTIONS)
        _visualize_source_vs_target(args, preds)

    args.timer.record_event(args.timer.MEASURE_METRICS)
    stop_threshold = typing.cast(float, args.state.model.module.stop_threshold)
    spectrogram_mask = args.batch.spectrogram_mask.tensor
    spectrogram_lengths = args.batch.spectrogram.lengths
    values: _utils.MetricsValues = {
        **args.metrics.get_dataset_values(args.batch),
        **args.metrics.get_alignment_values(
            args.batch, preds.alignments, spectrogram_lengths, spectrogram_mask
        ),
        **args.metrics.get_loudness_values(args.batch, preds.frames, spectrogram_mask),
        **args.metrics.get_data_loader_values(args.data_loader),
        **args.metrics.get_stop_token_values(args.batch, preds.stop_tokens, stop_threshold),
        args.metrics.SPECTROGRAM_LOSS_SUM: float(spectrogram_loss.sum().item()),
        args.metrics.STOP_TOKEN_LOSS_SUM: float(stop_token_loss.sum().item()),
    }
    args.timer.record_event(args.timer.GATHER_METRICS)
    args.metrics.update(values)


def _min_alignment_norm(
    args: _HandleBatchArgs, preds: lib.spectrogram_model.Infer, spectrogram_mask: torch.Tensor
) -> int:
    """Get the index of the prediction that has the smallest alignment norm."""
    tokens_mask = args.batch.encoded_phonemes_mask.tensor
    return int(torch.argmin(get_alignment_norm(preds.alignments, tokens_mask, spectrogram_mask)))


def _max_num_frames_diff(args: _HandleBatchArgs, preds: lib.spectrogram_model.Infer, *_) -> int:
    """Get the index of the prediction that most deviates from the original spectrogram length."""
    return int(torch.argmax((args.batch.spectrogram.lengths - preds.lengths).abs()))


def _random_sequence(args: _HandleBatchArgs, *_) -> int:
    """Get a random batch index."""
    return random.randint(0, len(args.batch) - 1)


class _Pick(typing.Protocol):
    """Get a batch index given the arguments and predictions."""

    def __call__(
        self,
        args: _HandleBatchArgs,
        preds: lib.spectrogram_model.Infer,
        spectrogram_mask: torch.Tensor,
    ) -> int:
        ...


def _visualize_inferred(
    args: _HandleBatchArgs,
    preds: lib.spectrogram_model.Infer,
    spectrogram_mask: torch.Tensor,
    pick: _Pick = _random_sequence,
):
    """Run in inference mode and visualize results.

    TODO: Visualize any related text annotations.
    """
    if not is_master():
        return

    pick_label = typing.cast(types.MethodType, pick).__name__
    item = pick(args, preds, spectrogram_mask)
    num_frames = int(args.batch.spectrogram.lengths[0, item].item())
    num_frames_predicted = int(preds.lengths[0, item].item())
    text_length = int(args.batch.encoded_phonemes.lengths[0, item].item())
    # gold_spectrogram [num_frames, frame_channels]
    gold_spectrogram = args.batch.spectrogram.tensor[:num_frames, item]
    # spectrogram [num_frames, frame_channels]
    predicted_spectrogram = preds.frames[:num_frames_predicted, item]
    predicted_alignments = preds.alignments[:num_frames_predicted, item, :text_length]
    predicted_stop_token = preds.stop_tokens[:num_frames_predicted, item]

    model = lambda n: get_model_label(f"{n}/{pick_label}", cadence=args.cadence)
    dataset = lambda n: get_dataset_label(
        f"{n}/{pick_label}", cadence=args.cadence, type_=args.dataset_type
    )
    figures = (
        (dataset("gold_spectrogram"), lib.visualize.plot_mel_spectrogram, gold_spectrogram),
        (model("predicted_spectrogram"), lib.visualize.plot_mel_spectrogram, predicted_spectrogram),
        (model("alignment"), lib.visualize.plot_alignments, predicted_alignments),
        (model("stop_token"), lib.visualize.plot_logits, predicted_stop_token),
    )
    assets = args.state.comet.log_figures({l: v(n) for l, v, n in figures})
    audio = {
        "predicted_griffin_lim_audio": lib.audio.griffin_lim(predicted_spectrogram.cpu().numpy()),
        "gold_griffin_lim_audio": lib.audio.griffin_lim(gold_spectrogram.cpu().numpy()),
        "gold_audio": args.batch.audio[item].cpu().numpy(),
    }
    log_npy = args.state.comet.log_npy
    npy_urls = {f"{l} Array": log_npy(l, args.batch.spans[item].speaker, a) for l, _, a in figures}
    link = lambda h: "Failed to upload." if h is None else f'<a href="{h}">{h}</a>'
    args.state.comet.log_html_audio(
        audio=audio,
        context=args.state.comet.context,
        text=args.batch.spans[item].script,
        speaker=args.batch.spans[item].speaker,
        session=args.batch.spans[item].session,
        predicted_loudness=get_average_db_rms_level(predicted_spectrogram.unsqueeze(1)).item(),
        gold_loudness=get_average_db_rms_level(gold_spectrogram.unsqueeze(1)).item(),
        pick_function=pick_label,
        **{f"{k} Figure": link(v) for k, v in assets.items()},
        **{k: link(v) for k, v in npy_urls.items()},
    )


def _run_inference(args: _HandleBatchArgs):
    """Run the model in inference mode, and measure it's results.

    TODO: Over multiple steps, track the example with the smallest `_min_alignment_norm` or largest
    `_max_num_frames_diff`, and visualize it.
    """
    args.timer.record_event(args.timer.MODEL_FORWARD)
    params = lib.spectrogram_model.Params(
        tokens=args.batch.encoded_phonemes.tensor,
        speaker=args.batch.encoded_speaker.tensor,
        session=args.batch.encoded_session.tensor,
        num_tokens=args.batch.encoded_phonemes.lengths,
        tokens_mask=args.batch.encoded_phonemes_mask.tensor,
    )
    preds = args.state.model.module(params, mode=lib.spectrogram_model.Mode.INFER)
    preds = typing.cast(lib.spectrogram_model.Infer, preds)
    mask = lengths_to_mask(preds.lengths, device=preds.lengths.device).transpose(0, 1)

    if args.visualize:
        args.timer.record_event(args.timer.VISUALIZE_PREDICTIONS)
        for pick in [_random_sequence, _max_num_frames_diff, _min_alignment_norm]:
            _visualize_inferred(args, preds, mask, pick)

    args.timer.record_event(args.timer.MEASURE_METRICS)
    values: _utils.MetricsValues = {
        **args.metrics.get_dataset_values(args.batch, preds.reached_max),
        **args.metrics.get_alignment_values(
            args.batch, preds.alignments, preds.lengths, mask, preds.reached_max
        ),
        **args.metrics.get_loudness_values(args.batch, preds.frames, mask, preds.reached_max),
        **args.metrics.get_data_loader_values(args.data_loader),
    }
    args.timer.record_event(args.timer.GATHER_METRICS)
    args.metrics.update(values)


_HandleBatch = typing.Callable[[_HandleBatchArgs], None]


@lib.utils.log_runtime
def _run_steps(
    state: _State,
    context: Context,
    dataset_type: DatasetType,
    data_loader: DataLoader,
    handle_batch: _HandleBatch,
    **kwargs,
):
    """Run the `handle_batch` in a loop over `data_loader` batches."""
    make_args = partial(_HandleBatchArgs, state, data_loader, context, dataset_type)
    with contextlib.ExitStack() as stack:
        stack.enter_context(set_context(context, state.comet, state.model, ema=state.ema))
        stack.enter_context(set_epoch(state.comet, step=state.step.item(), **kwargs))

        metrics = Metrics(state.comet, state.input_encoder.speaker_encoder.vocab)
        timer = Timer().record_event(Timer.LOAD_DATA)
        iterator = enumerate(iter(data_loader))
        while True:
            item = next(iterator, None)
            if item is None:
                break

            index, batch = item
            handle_batch(make_args(metrics, timer, batch, index == 0))

            if Context.TRAIN == context:
                metrics.log(lambda l: l[-1:], timer, type_=dataset_type, cadence=Cadence.STEP)
                state.comet.log_metrics(timer.get_timers(cadence=Cadence.STEP))

            timer = Timer().record_event(Timer.LOAD_DATA)

        metrics.log(is_verbose=True, type_=dataset_type, cadence=Cadence.MULTI_STEP)


def exclude_from_decay(param_name: str, param: torch.nn.Parameter, module: torch.nn.Module) -> bool:
    """
    NOTE: Learn more about removing regularization from bias terms or `LayerNorm`:
    https://stats.stackexchange.com/questions/153605/no-regularisation-term-for-bias-unit-in-neural-network/153650
    https://github.com/huggingface/transformers/issues/4360
    https://discuss.pytorch.org/t/weight-decay-in-the-optimizers-is-a-bad-idea-especially-with-batchnorm/16994

    Args:
        param_name: The parameter name as returned by `torch.nn.Module.named_parameters`.
        param: The parameter name as returned by `torch.nn.Module.parameters`.
        module: The parent module for this parameter.
    """
    return ".bias" in param_name or type(module).__name__ in (torch.nn.LayerNorm,)


def run_worker(
    device: torch.device,
    comet: CometMLExperiment,
    checkpoint: typing.Optional[Checkpoint],
    checkpoints_directory: pathlib.Path,
    train_dataset: Dataset,
    dev_dataset: Dataset,
) -> typing.NoReturn:
    """Train and evaluate the spectrogram model in a loop.

    TODO: Should we checkpoint `metrics` so that metrics like `num_frames_per_speaker`,
    `num_spans_per_text_length`, or `max_num_frames` can be computed accross epochs?
    """
    state = (
        _State.from_dataset(train_dataset, dev_dataset, comet, device)
        if checkpoint is None
        else _State.from_checkpoint(checkpoint, comet, device)
    )
    train_loader, dev_loader = _get_data_loaders(state, train_dataset, dev_dataset)
    contexts: typing.List[typing.Tuple[Context, DatasetType, DataLoader, _HandleBatch]] = [
        (Context.TRAIN, DatasetType.TRAIN, train_loader, _run_step),
        (Context.EVALUATE, DatasetType.DEV, dev_loader, _run_step),
        (Context.EVALUATE_INFERENCE, DatasetType.DEV, dev_loader, _run_inference),
    ]
    save_checkpoint(state.to_checkpoint(), checkpoints_directory, f"step_{state.step.item()}")
    while True:
        steps_per_epoch = train_loader.num_steps_per_epoch
        [_run_steps(state, *args, steps_per_epoch=steps_per_epoch) for args in contexts]
        save_checkpoint(state.to_checkpoint(), checkpoints_directory, f"step_{state.step.item()}")<|MERGE_RESOLUTION|>--- conflicted
+++ resolved
@@ -411,13 +411,8 @@
             to normalize the loss magnitude.
     """
     args.timer.record_event(args.timer.MODEL_FORWARD)
-<<<<<<< HEAD
-    preds = args.state.model(
-        tokens=args.batch.phonemes,
-=======
     params = lib.spectrogram_model.Params(
         tokens=args.batch.encoded_phonemes.tensor,
->>>>>>> f26da186
         speaker=args.batch.encoded_speaker.tensor,
         session=args.batch.encoded_session.tensor,
         num_tokens=args.batch.encoded_phonemes.lengths,
