import contextlib
import copy
import dataclasses
import logging
import math
import pathlib
import random
import types
import typing
from functools import partial

import torch
import torch.distributed
import torch.nn
import torch.optim
import torch.utils
import torch.utils.data
from hparams import HParam, configurable
from third_party import get_parameter_norm
from torch.nn.functional import binary_cross_entropy_with_logits, mse_loss
from torchnlp.utils import get_total_parameters

import lib
from lib.distributed import is_master
from lib.utils import PaddingAndLazyEmbedding, log_runtime
from run._config import (
    Cadence,
    Dataset,
    DatasetType,
    configurable_,
    get_dataset_label,
    get_model_label,
)
from run.train import _utils
from run.train._utils import (
    CometMLExperiment,
    Context,
    DataLoader,
    Timer,
    save_checkpoint,
    set_context,
    set_epoch,
    set_run_seed,
    set_train_mode,
)
from run.train.spectrogram_model._data import Batch, DataProcessor
from run.train.spectrogram_model._metrics import (
    Metrics,
    MetricsKey,
    MetricsValues,
    get_alignment_norm,
    get_average_db_rms_level,
)
from run.train.spectrogram_model._model import SpectrogramModel

logger = logging.getLogger(__name__)
torch.optim.AdamW.__init__ = configurable_(torch.optim.AdamW.__init__)


@dataclasses.dataclass(frozen=True)
class Checkpoint(_utils.Checkpoint):
    """Checkpoint used to checkpoint spectrogram model training."""

    model: SpectrogramModel
    optimizer: torch.optim.AdamW
    clipper: lib.optimizers.AdaptiveGradientNormClipper
    ema: lib.optimizers.ExponentialMovingParameterAverage
    scheduler: torch.optim.lr_scheduler.LambdaLR

    def check_invariants(self):
        """Check datastructure invariants."""
        assert self.scheduler._step_count == self.step + 1
        assert self.scheduler.last_epoch == self.step
        assert self.scheduler.optimizer == self.optimizer
        assert self.ema.step == self.step + 1
        ptrs = set(p.data_ptr() for p in self.model.parameters() if p.requires_grad)
        assert len(self.optimizer.param_groups) == 2
        assert set(p.data_ptr() for g in self.optimizer.param_groups for p in g["params"]) == ptrs
        assert set(self.scheduler.get_last_lr()) == set(
            g["lr"] for g in self.optimizer.param_groups
        )
        assert set(p.data_ptr() for p in self.clipper.parameters) == ptrs
        assert set(p.data_ptr() for p in self.ema.parameters) == ptrs
        assert self.ema.backup == []  # NOTE: Ensure EMA hasn't been applied.
        assert self.model.training  # NOTE: Ensure `model` is in training mode
        # NOTE: Ensure there are no gradients.
        assert all([p.grad is None for p in self.model.parameters()])

    def __post_init__(self):
        self.check_invariants()

    def export(self) -> SpectrogramModel:
        """Export inference ready `SpectrogramModel` without needing additional context managers."""
        self.check_invariants()
        self.model.grad_enabled = None  # NOTE: For backwards compatibility
        model = None
        with contextlib.ExitStack() as stack:
            stack.enter_context(set_train_mode(self.model, False, self.ema))
            model = copy.deepcopy(self.model)
            model.set_grad_enabled(False)
            model.allow_unk_on_eval(False)
        self.check_invariants()
        assert model is not None
<<<<<<< HEAD
        return model


ExcludeFromDecay = typing.Callable[[str, torch.nn.parameter.Parameter, torch.nn.Module], bool]
=======
        return self.input_encoder, model
>>>>>>> e359ab01


ExcludeFromDecay = typing.Callable[[str, torch.nn.parameter.Parameter, torch.nn.Module], bool]


@dataclasses.dataclass(frozen=True)
class _State:
    model: torch.nn.parallel.DistributedDataParallel
    optimizer: torch.optim.AdamW
    clipper: lib.optimizers.AdaptiveGradientNormClipper
    ema: lib.optimizers.ExponentialMovingParameterAverage
    scheduler: torch.optim.lr_scheduler.LambdaLR
    comet: CometMLExperiment
    device: torch.device
    step: torch.Tensor = torch.tensor(0, dtype=torch.long)

    def __post_init__(self):
        """Check datastructure invariants."""
        ptrs = set(p.data_ptr() for p in self.model.parameters() if p.requires_grad)
        assert set(p.data_ptr() for p in self.model.module.parameters() if p.requires_grad) == ptrs
        assert self.model.training
        self.to_checkpoint().check_invariants()

    @staticmethod
    def _get_model(comet: CometMLExperiment, device: torch.device) -> SpectrogramModel:
        """Initialize a model onto `device`."""
        model = SpectrogramModel().to(device, non_blocking=True)
        comet.set_model_graph(str(model))
        label = get_model_label("num_parameters", Cadence.STATIC)
        comet.log_parameter(label, get_total_parameters(model))
        label = get_model_label("parameter_sum", Cadence.STATIC)
        parameter_sum = torch.stack([param.sum() for param in model.parameters()]).sum().item()
        comet.log_parameter(label, parameter_sum)
        return model

    @staticmethod
    def _make_optimizer_groups(
        model: torch.nn.Module, exclude_from_decay: ExcludeFromDecay
    ) -> typing.List[typing.Dict[str, typing.Any]]:
        """Create optimizer groups with optimizer options per group.

        Args:
            ...
            exclude_from_decay: Given the paramter name, object, and parent module this returns
                if the parameter should have weight decay.
        """
        param_to_module = {p: m for m in model.modules() for p in m.parameters(recurse=False)}
        named_params = [(n, p) for n, p in model.named_parameters() if p.requires_grad]
        exclude: typing.Callable[[str, torch.nn.parameter.Parameter], bool]
        exclude = lambda n, p: exclude_from_decay(n, p, param_to_module[p])
        no_decay_names, no_decay_params = tuple(zip(*[p for p in named_params if exclude(*p)]))
        decay_names, decay_params = tuple(zip(*[p for p in named_params if not exclude(*p)]))
        logger.info("Parameters excluded from weight decay: %s", no_decay_names)
        logger.info("Parameters with weight decay: %s", decay_names)
        return [{"params": no_decay_params, "weight_decay": 0.0}, {"params": decay_params}]

    @staticmethod
    @configurable
    def _get_optimizers(
        model: torch.nn.Module,
        optimizer: typing.Type[torch.optim.AdamW] = HParam(),
        lr_multiplier_schedule: typing.Callable[[int], float] = HParam(),
        exclude_from_decay: ExcludeFromDecay = HParam(),
    ) -> typing.Tuple[
        torch.optim.AdamW,
        lib.optimizers.AdaptiveGradientNormClipper,
        lib.optimizers.ExponentialMovingParameterAverage,
        torch.optim.lr_scheduler.LambdaLR,
    ]:
        """Initialize model optimizers.

        NOTE: These optimizers cannot be moved easily between devices; therefore, the model weights
        should already be on the appropriate device. Learn more:
        https://github.com/pytorch/pytorch/issues/2830
        """
        params = list(filter(lambda p: p.requires_grad, model.parameters()))
        optimizer_ = optimizer(_State._make_optimizer_groups(model, exclude_from_decay))
        clipper = lib.optimizers.AdaptiveGradientNormClipper(params)
        scheduler = torch.optim.lr_scheduler.LambdaLR(optimizer_, lr_multiplier_schedule)
        ema = lib.optimizers.ExponentialMovingParameterAverage(params)
        return optimizer_, clipper, ema, scheduler

    def to_checkpoint(self):
        """Create a checkpoint to save the spectrogram training state."""
        return Checkpoint(
            comet_experiment_key=self.comet.get_key(),
            model=typing.cast(SpectrogramModel, self.model.module),
            optimizer=self.optimizer,
            clipper=self.clipper,
            ema=self.ema,
            scheduler=self.scheduler,
            step=int(self.step.item()),
        )

    @classmethod
    def from_checkpoint(
        cls,
        checkpoint: Checkpoint,
        comet: CometMLExperiment,
        device: torch.device,
    ):
        """Recreate the spectrogram training state from a `checkpoint`.

        NOTE: `dataclasses.astuple` isn't compatible with PyTorch, learn more:
        https://github.com/pytorch/pytorch/issues/52127
        NOTE: Learn more about `DistributedDataParallel` here:
        https://discuss.pytorch.org/t/proper-distributeddataparallel-usage/74564
        """
        return cls(
            torch.nn.parallel.DistributedDataParallel(checkpoint.model, [device], device),
            checkpoint.optimizer,
            checkpoint.clipper,
            checkpoint.ema,
            checkpoint.scheduler,
            comet,
            device,
            torch.tensor(checkpoint.step),
        )

    @classmethod
    def from_scratch(cls, comet: CometMLExperiment, device: torch.device):
        """Create new spectrogram training state."""
        model = cls._get_model(comet, device)
        # NOTE: Even if `_get_model` is initialized differently in each process, the parameters
        # will be synchronized. Learn more:
        # https://discuss.pytorch.org/t/proper-distributeddataparallel-usage/74564/2
        model = torch.nn.parallel.DistributedDataParallel(model, [device], device)
        return cls(model, *cls._get_optimizers(model), comet, device)


def _worker_init_fn():
    # NOTE: Each worker needs the same random seed to be in-sync.
    set_run_seed()


@configurable
def _get_data_loaders(
    state: _State,
    train_dataset: Dataset,
    dev_dataset: Dataset,
    train_batch_size: int = HParam(),
    dev_batch_size: int = HParam(),
    train_steps_per_epoch: int = HParam(),
    dev_steps_per_epoch: int = HParam(),
    is_train_balanced: bool = HParam(),
    is_dev_balanced: bool = HParam(),
    num_workers: int = HParam(),
    prefetch_factor: int = HParam(),
) -> typing.Tuple[DataLoader[Batch], DataLoader[Batch]]:
    """Initialize training and development data loaders."""
    step = int(state.step.item())
    train = DataProcessor(train_dataset, train_batch_size, step, balanced=is_train_balanced)
    dev = DataProcessor(dev_dataset, dev_batch_size, step, balanced=is_dev_balanced)
    kwargs: typing.Dict[str, typing.Any] = dict(
        num_workers=num_workers,
        device=state.device,
        prefetch_factor=prefetch_factor,
        worker_init_fn=_worker_init_fn,
    )
    train = typing.cast(torch.utils.data.Dataset, train)
    dev = typing.cast(torch.utils.data.Dataset, dev)
    return (
        DataLoader(train, num_steps_per_epoch=train_steps_per_epoch, **kwargs),
        DataLoader(dev, num_steps_per_epoch=dev_steps_per_epoch, **kwargs),
    )


class _HandleBatchArgs(typing.NamedTuple):
    state: _State
    data_loader: DataLoader
    context: Context
    dataset_type: DatasetType
    metrics: Metrics
    timer: Timer
    batch: Batch
    visualize: bool
    cadence: Cadence = Cadence.STEP


def _visualize_source_vs_target(args: _HandleBatchArgs, preds: lib.spectrogram_model.Preds):
    """Visualize predictions as compared to the original `batch`.

    TODO: Add `pick` so that we can find examples which perform poorly in training, and hence are
    probably bad examples. Also, this should log the audio, for analysis.
    """
    if not is_master():
        return

    item = random.randint(0, len(args.batch) - 1)
    spectrogram_length = int(args.batch.spectrogram.lengths[0, item].item())
    text_length = int(preds.num_tokens[item].item())

    # predicted_spectrogram, gold_spectrogram [num_frames, frame_channels]
    predicted_spectrogram = preds.frames[:spectrogram_length, item]
    gold_spectrogram = args.batch.spectrogram.tensor[:spectrogram_length, item]

    predicted_delta = abs(gold_spectrogram - predicted_spectrogram)
    predicted_alignments = preds.alignments[:spectrogram_length, item, :text_length]
    predicted_stop_token = preds.stop_tokens[:spectrogram_length, item]
    model = partial(get_model_label, cadence=args.cadence)
    dataset = partial(get_dataset_label, cadence=args.cadence, type_=args.dataset_type)
    figures = {
        model("spectrogram_delta"): lib.visualize.plot_mel_spectrogram(predicted_delta),
        model("predicted_spectrogram"): lib.visualize.plot_mel_spectrogram(predicted_spectrogram),
        model("alignment"): lib.visualize.plot_alignments(predicted_alignments),
        model("stop_token"): lib.visualize.plot_logits(predicted_stop_token),
        dataset("gold_spectrogram"): lib.visualize.plot_mel_spectrogram(gold_spectrogram),
    }
    args.state.comet.log_figures(figures)


@configurable
def _run_step(
    args: _HandleBatchArgs,
    spectrogram_loss_scalar: float = HParam(),
    stop_token_min_loss: float = HParam(),
    average_spectrogram_length: float = HParam(),
):
    """Run the `model` on the next batch from `data_loader`, and maybe update it.

    TODO: Run the model with a dummy batch that's larger than the largest sequence length, learn
    more:
    https://pytorch.org/tutorials/recipes/recipes/tuning_guide.html#pre-allocate-memory-in-case-of-variable-input-length
    TODO: Maybe enable the CUDNN auto tuner:
    https://pytorch.org/tutorials/recipes/recipes/tuning_guide.html#enable-cudnn-auto-tuner
    TODO: Use multithreading to overlap measure, gather, and reduction metrics operations with
    the `backwards` model pass. The metrics overhead takes 21 milliseconds (3% of runtime), on
    average. Learn more:
    https://github.com/NVIDIA/nccl/issues/338
    https://github.com/horovod/horovod/issues/665
    https://discuss.pytorch.org/t/how-to-overlap-h2d-and-training/93635/5
    https://github.com/pytorch/pytorch/issues/23729#issuecomment-518616242
    TODO: Log spectrogram loss per speaker, in order to monitor overfitting.

    Args:
        ...
        visualize: If `True` visualize the results with `comet`.
        spectrogram_loss_scalar: This scales the spectrogram loss by some value.
        stop_token_min_loss: This thresholds the stop token loss to prevent overfitting.
        average_spectrogram_length: The training dataset average spectrogram length. It is used
            to normalize the loss magnitude.
    """
    args.timer.record_event(args.timer.MODEL_FORWARD)
    preds = args.state.model(
        inputs=args.batch.inputs,
        target_frames=args.batch.spectrogram.tensor,
        target_mask=args.batch.spectrogram_mask.tensor,
        mode=lib.spectrogram_model.Mode.FORWARD,
    )
    preds = typing.cast(lib.spectrogram_model.Preds, preds)

    # SOURCE: Tacotron 2
    # We minimize the summed mean squared error (MSE) from before and after the post-net to aid
    # convergence.
    spectrogram_loss = mse_loss(preds.frames, args.batch.spectrogram.tensor, reduction="none")
    spectrogram_loss *= args.batch.spectrogram_mask.tensor.unsqueeze(2)

    # SOURCE (Tacotron 2 Author):
    # The author confirmed they used BCE loss in Google Chat.
    target = args.batch.stop_token.tensor
    stop_token_loss = binary_cross_entropy_with_logits(preds.stop_tokens, target, reduction="none")
    stop_token_loss *= args.batch.spectrogram_mask.tensor

    if args.state.model.training:

        # NOTE: We sum over the `num_frames` dimension to ensure that we don't bias based on
        # `num_frames`. For example, a larger `num_frames` means that the denominator is larger;
        # therefore, the loss value for each element is smaller.
        # NOTE: We average accross `batch_size`, `num_frames` and `frame_channels` so that the loss
        # magnitude is invariant to those variables.

        # spectrogram_loss [num_frames, batch_size, frame_channels] → [1]
        spectrogram_loss_ = (spectrogram_loss.sum(dim=0) / average_spectrogram_length).mean()
        spectrogram_loss_ *= spectrogram_loss_scalar

        # stop_token_loss [num_frames, batch_size] → [1]
        stop_token_loss_ = (stop_token_loss.sum(dim=0) / average_spectrogram_length).mean()
        stop_token_loss_ = (stop_token_loss_ - stop_token_min_loss).abs() + stop_token_min_loss

        args.timer.record_event(args.timer.MODEL_BACKWARD)
        params = [p for g in args.state.optimizer.param_groups for p in g["params"]]
        assert all([p.grad is None for p in params])
        (spectrogram_loss_ + stop_token_loss_).backward()

        args.timer.record_event(args.timer.MODEL_STEP)
        # NOTE: `optimizer` will not error if there are no gradients so we check beforehand.
        assert all([p.grad is not None for p in params]), "`None` gradients found."
        # NOTE: Measure the "grad_norm" before `clipper.clip()`.
        norm_inf = get_parameter_norm(params, math.inf) if is_master() else torch.tensor(math.nan)
        assert not is_master() or torch.isfinite(norm_inf), f"Gradient was too large {norm_inf}."
        norm = args.state.clipper.clip()
        args.state.optimizer.step()
        args.state.ema.update()
        args.state.scheduler.step()
        args.timer.record_event(args.timer.LOG_METRICS)
        args.state.step.add_(1)
        args.state.comet.set_step(typing.cast(int, args.state.step.item()))
        args.state.model.zero_grad(set_to_none=True)

        norm_inf_ = float(norm_inf.item())
        args.metrics.log_optim_metrics(
            norm, norm_inf_, args.state.optimizer, args.state.clipper, cadence=args.cadence
        )

    if args.visualize:
        args.timer.record_event(args.timer.VISUALIZE_PREDICTIONS)
        _visualize_source_vs_target(args, preds)

    args.timer.record_event(args.timer.MEASURE_METRICS)
    model = typing.cast(SpectrogramModel, args.state.model.module)
    values: MetricsValues = {
        **args.metrics.get_dataset_values(args.batch, model, preds),
        **args.metrics.get_alignment_values(args.batch, model, preds),
        **args.metrics.get_loudness_values(args.batch, model, preds),
        **args.metrics.get_data_loader_values(args.data_loader),
        **args.metrics.get_stop_token_values(args.batch, model, preds),
        MetricsKey(args.metrics.SPECTROGRAM_LOSS_SUM): float(spectrogram_loss.sum().item()),
        MetricsKey(args.metrics.STOP_TOKEN_LOSS_SUM): float(stop_token_loss.sum().item()),
    }
    args.timer.record_event(args.timer.GATHER_METRICS)
    args.metrics.update(values)


def _min_alignment_norm(_: _HandleBatchArgs, preds: lib.spectrogram_model.Preds) -> int:
    """Get the index of the prediction that has the smallest alignment norm."""
    return int(torch.argmin(get_alignment_norm(preds)))


def _max_num_frames_diff(args: _HandleBatchArgs, preds: lib.spectrogram_model.Preds) -> int:
    """Get the index of the prediction that most deviates from the original spectrogram length."""
    return int(torch.argmax((args.batch.spectrogram.lengths - preds.num_frames).abs()))


def _random_sequence(args: _HandleBatchArgs, *_) -> int:
    """Get a random batch index."""
    return random.randint(0, len(args.batch) - 1)


class _Pick(typing.Protocol):
    """Get a batch index given the arguments and predictions."""

    def __call__(self, args: _HandleBatchArgs, preds: lib.spectrogram_model.Preds) -> int:
        ...


def _visualize_inferred(
    args: _HandleBatchArgs, preds: lib.spectrogram_model.Preds, pick: _Pick = _random_sequence
):
    """Run in inference mode and visualize results.

    TODO: Visualize any related text annotations.
    """
    if not is_master():
        return

    pick_label = typing.cast(types.MethodType, pick).__name__
    item = pick(args, preds)
    num_frames = int(args.batch.spectrogram.lengths[0, item].item())
    num_frames_predicted = int(preds.num_frames[item].item())
    text_length = int(preds.num_tokens[item].item())
    # gold_spectrogram [num_frames, frame_channels]
    gold_spectrogram = args.batch.spectrogram.tensor[:num_frames, item]
    # spectrogram [num_frames, frame_channels]
    predicted_spectrogram = preds.frames[:num_frames_predicted, item]
    predicted_alignments = preds.alignments[:num_frames_predicted, item, :text_length]
    predicted_stop_token = preds.stop_tokens[:num_frames_predicted, item]

    model = lambda n: get_model_label(f"{n}/{pick_label}", cadence=args.cadence)
    dataset = lambda n: get_dataset_label(
        f"{n}/{pick_label}", cadence=args.cadence, type_=args.dataset_type
    )
    figures = (
        (dataset("gold_spectrogram"), lib.visualize.plot_mel_spectrogram, gold_spectrogram),
        (model("predicted_spectrogram"), lib.visualize.plot_mel_spectrogram, predicted_spectrogram),
        (model("alignment"), lib.visualize.plot_alignments, predicted_alignments),
        (model("stop_token"), lib.visualize.plot_logits, predicted_stop_token),
    )
    assets = args.state.comet.log_figures({l: v(n) for l, v, n in figures})
    audio = {
        "predicted_griffin_lim_audio": lib.audio.griffin_lim(predicted_spectrogram.cpu().numpy()),
        "gold_griffin_lim_audio": lib.audio.griffin_lim(gold_spectrogram.cpu().numpy()),
        "gold_audio": args.batch.audio[item].cpu().numpy(),
    }
    log_npy = args.state.comet.log_npy
    npy_urls = {f"{l} Array": log_npy(l, args.batch.spans[item].speaker, a) for l, _, a in figures}
    link = lambda h: "Failed to upload." if h is None else f'<a href="{h}">{h}</a>'
    args.state.comet.log_html_audio(
        audio=audio,
        context=args.state.comet.context,
        text=args.batch.spans[item].script,
        speaker=args.batch.spans[item].speaker,
        session=args.batch.spans[item].session,
        predicted_loudness=get_average_db_rms_level(predicted_spectrogram.unsqueeze(1)).item(),
        gold_loudness=get_average_db_rms_level(gold_spectrogram.unsqueeze(1)).item(),
        pick_function=pick_label,
        **{f"{k} Figure": link(v) for k, v in assets.items()},
        **{k: link(v) for k, v in npy_urls.items()},
    )


def _run_inference(args: _HandleBatchArgs):
    """Run the model in inference mode, and measure it's results.

    TODO: Over multiple steps, track the example with the smallest `_min_alignment_norm` or largest
    `_max_num_frames_diff`, and visualize it.
    """
    args.timer.record_event(args.timer.MODEL_FORWARD)
    model = typing.cast(SpectrogramModel, args.state.model.module)
    preds = model(args.batch.inputs, mode=lib.spectrogram_model.Mode.INFER)
    preds = typing.cast(lib.spectrogram_model.Preds, preds)

    if args.visualize:
        args.timer.record_event(args.timer.VISUALIZE_PREDICTIONS)
        for pick in [_random_sequence, _max_num_frames_diff, _min_alignment_norm]:
            _visualize_inferred(args, preds, pick)

    args.timer.record_event(args.timer.MEASURE_METRICS)
    values: MetricsValues = {
        **args.metrics.get_dataset_values(args.batch, model, preds),
        **args.metrics.get_alignment_values(args.batch, model, preds),
        **args.metrics.get_loudness_values(args.batch, model, preds),
        **args.metrics.get_data_loader_values(args.data_loader),
    }
    args.timer.record_event(args.timer.GATHER_METRICS)
    args.metrics.update(values)


_HandleBatch = typing.Callable[[_HandleBatchArgs], None]


def _log_vocab(state: _State, dataset_type: DatasetType):
    """Log the model vocabulary to Comet."""
    if not is_master():
        return

    label = partial(get_dataset_label, cadence=Cadence.RUN, type_=dataset_type)
    model = typing.cast(SpectrogramModel, state.model.module)
    filter_ = lambda v: [t for t in v.keys() if not isinstance(t, PaddingAndLazyEmbedding._Tokens)]
    session_vocab = filter_(model.session_vocab)
    token_vocab = filter_(model.token_vocab)
    speaker_vocab = filter_(model.speaker_vocab)
    parameters = {
        label("token_vocab_size"): len(token_vocab),
        label("token_vocab"): sorted(token_vocab),
        label("speaker_vocab_size"): len(speaker_vocab),
        label("speaker_vocab"): sorted([s.label for s in speaker_vocab]),
        label("session_vocab_size"): len(session_vocab),
        label("session_vocab"): sorted([(spk.label, sesh) for spk, sesh in session_vocab]),
    }
    state.comet.log_parameters(parameters)

    for speaker in speaker_vocab:
        sessions = [sesh for spk, sesh in session_vocab if spk == speaker]
        parameters = {
            label("num_sessions", speaker=speaker): len(sessions),
            label("sessions", speaker=speaker): sorted(sessions),
        }
        state.comet.log_parameters(parameters)


@log_runtime
def _run_steps(
    state: _State,
    context: Context,
    dataset_type: DatasetType,
    data_loader: DataLoader,
    handle_batch: _HandleBatch,
    **kwargs,
):
    """Run the `handle_batch` in a loop over `data_loader` batches."""
    make_args = partial(_HandleBatchArgs, state, data_loader, context, dataset_type)
    with contextlib.ExitStack() as stack:
        stack.enter_context(set_context(context, state.comet, state.model, ema=state.ema))
        stack.enter_context(set_epoch(state.comet, step=int(state.step.item()), **kwargs))

        metrics = Metrics(state.comet)
        timer = Timer().record_event(Timer.LOAD_DATA)
        iterator = enumerate(iter(data_loader))
        while True:
            item = next(iterator, None)
            if item is None:
                break

            index, batch = item
            handle_batch(make_args(metrics, timer, batch, index == 0))

            if Context.TRAIN == context:
                metrics.log(lambda l: l[-1:], timer, type_=dataset_type, cadence=Cadence.STEP)
                state.comet.log_metrics(timer.get_timers(cadence=Cadence.STEP))

            timer = Timer().record_event(Timer.LOAD_DATA)

        metrics.log(is_verbose=True, type_=dataset_type, cadence=Cadence.MULTI_STEP)
        _log_vocab(state, dataset_type)


def exclude_from_decay(
    param_name: str, param: torch.nn.parameter.Parameter, module: torch.nn.Module
) -> bool:
    """
    NOTE: Learn more about removing regularization from bias terms or `LayerNorm`:
    https://stats.stackexchange.com/questions/153605/no-regularisation-term-for-bias-unit-in-neural-network/153650
    https://github.com/huggingface/transformers/issues/4360
    https://discuss.pytorch.org/t/weight-decay-in-the-optimizers-is-a-bad-idea-especially-with-batchnorm/16994

    Args:
        param_name: The parameter name as returned by `torch.nn.Module.named_parameters`.
        param: The parameter name as returned by `torch.nn.Module.parameters`.
        module: The parent module for this parameter.
    """
    return ".bias" in param_name or type(module).__name__ in (torch.nn.LayerNorm,)


def run_worker(
    device: torch.device,
    comet: CometMLExperiment,
    checkpoint: typing.Optional[Checkpoint],
    checkpoints_directory: pathlib.Path,
    train_dataset: Dataset,
    dev_dataset: Dataset,
) -> typing.NoReturn:
    """Train and evaluate the spectrogram model in a loop.

    TODO: Should we checkpoint `metrics` so that metrics like `num_frames_per_speaker`,
    `num_spans_per_text_length`, or `max_num_frames` can be computed accross epochs?
    """
    state = (
        _State.from_scratch(comet, device)
        if checkpoint is None
        else _State.from_checkpoint(checkpoint, comet, device)
    )
    train_loader, dev_loader = _get_data_loaders(state, train_dataset, dev_dataset)
    contexts: typing.List[typing.Tuple[Context, DatasetType, DataLoader, _HandleBatch]] = [
        (Context.TRAIN, DatasetType.TRAIN, train_loader, _run_step),
        (Context.EVALUATE, DatasetType.DEV, dev_loader, _run_step),
        (Context.EVALUATE_INFERENCE, DatasetType.DEV, dev_loader, _run_inference),
    ]
    save_checkpoint(state.to_checkpoint(), checkpoints_directory, f"step_{state.step.item()}")
    while True:
        steps_per_epoch = train_loader.num_steps_per_epoch
        [_run_steps(state, *args, steps_per_epoch=steps_per_epoch) for args in contexts]
        save_checkpoint(state.to_checkpoint(), checkpoints_directory, f"step_{state.step.item()}")<|MERGE_RESOLUTION|>--- conflicted
+++ resolved
@@ -101,17 +101,11 @@
             model.allow_unk_on_eval(False)
         self.check_invariants()
         assert model is not None
-<<<<<<< HEAD
         return model
 
 
 ExcludeFromDecay = typing.Callable[[str, torch.nn.parameter.Parameter, torch.nn.Module], bool]
-=======
-        return self.input_encoder, model
->>>>>>> e359ab01
-
-
-ExcludeFromDecay = typing.Callable[[str, torch.nn.parameter.Parameter, torch.nn.Module], bool]
+
 
 
 @dataclasses.dataclass(frozen=True)
