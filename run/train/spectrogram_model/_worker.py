--- conflicted
+++ resolved
@@ -23,19 +23,8 @@
 import lib
 from lib.distributed import is_master
 from lib.utils import PaddingAndLazyEmbedding, log_runtime
-from run._config import (
-    ENGLISH_PHONETIC_CHARACTERS,
-    PHONEME_SEPARATOR,
-    Cadence,
-    DatasetType,
-    get_dataset_label,
-    get_model_label,
-)
-<<<<<<< HEAD
-=======
+from run._config import Cadence, DatasetType, get_dataset_label, get_model_label
 from run._utils import Dataset, configurable_
-from run.data._loader import Language
->>>>>>> 366b6c51
 from run.train import _utils
 from run.train._utils import (
     CometMLExperiment,
@@ -112,7 +101,6 @@
 ExcludeFromDecay = typing.Callable[[str, torch.nn.parameter.Parameter, torch.nn.Module], bool]
 
 
-
 @dataclasses.dataclass(frozen=True)
 class _State:
     model: torch.nn.parallel.DistributedDataParallel
@@ -258,16 +246,9 @@
     prefetch_factor: int = HParam(),
 ) -> typing.Tuple[DataLoader[Batch], DataLoader[Batch]]:
     """Initialize training and development data loaders."""
-<<<<<<< HEAD
     step = int(state.step.item())
     train = DataProcessor(train_dataset, train_batch_size, step, balanced=is_train_balanced)
     dev = DataProcessor(dev_dataset, dev_batch_size, step, balanced=is_dev_balanced)
-=======
-    input_encoder, step = state.input_encoder, int(state.step.item())
-    kwargs: typing.Dict[str, typing.Any] = dict(input_encoder=input_encoder, step=step)
-    train = DataProcessor(train_dataset, train_batch_size, **kwargs, balanced=is_train_balanced)
-    dev = DataProcessor(dev_dataset, dev_batch_size, **kwargs, balanced=is_dev_balanced)
->>>>>>> 366b6c51
     kwargs: typing.Dict[str, typing.Any] = dict(
         num_workers=num_workers,
         device=state.device,
