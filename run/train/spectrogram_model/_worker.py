--- conflicted
+++ resolved
@@ -72,11 +72,13 @@
         assert self.scheduler._step_count == self.step + 1
         assert self.scheduler.last_epoch == self.step
         assert self.scheduler.optimizer == self.optimizer
+        assert self.ema.step == self.step + 1
         ptrs = set(p.data_ptr() for p in self.model.parameters() if p.requires_grad)
-        assert len(self.optimizer.param_groups) == 1
-        assert set(p.data_ptr() for p in self.optimizer.param_groups[0]["params"]) == ptrs
-        assert self.scheduler.get_lr() == [self.optimizer.param_groups[0]["lr"]]
+        assert len(self.optimizer.param_groups) == 2
+        assert set(p.data_ptr() for g in self.optimizer.param_groups for p in g["params"]) == ptrs
+        assert self.scheduler.get_lr() == list(set(g["lr"] for g in self.optimizer.param_groups))
         assert set(p.data_ptr() for p in self.clipper.parameters) == ptrs
+        assert set(p.data_ptr() for p in self.ema.parameters) == ptrs
         assert self.model.vocab_size == self.input_encoder.phoneme_encoder.vocab_size
         assert self.model.num_speakers == self.input_encoder.speaker_encoder.vocab_size
         assert self.model.num_sessions == self.input_encoder.session_encoder.vocab_size
@@ -112,26 +114,10 @@
 
     def __post_init__(self):
         """ Check datastructure invariants. """
-<<<<<<< HEAD
-        assert self.scheduler._step_count == self.step.item() + 1
-        assert self.scheduler.last_epoch == self.step.item()
-        assert self.scheduler.optimizer == self.optimizer
-        assert self.ema.step == self.step.item() + 1
-        ptrs = set(p.data_ptr() for p in self.model.parameters() if p.requires_grad)
-        assert set(p.data_ptr() for p in self.model.module.parameters() if p.requires_grad) == ptrs
-        assert len(self.optimizer.param_groups) == 2
-        assert set(p.data_ptr() for g in self.optimizer.param_groups for p in g["params"]) == ptrs
-        assert set(p.data_ptr() for p in self.clipper.parameters) == ptrs
-        assert set(p.data_ptr() for p in self.ema.parameters) == ptrs
-        assert self.model.module.vocab_size == self.input_encoder.phoneme_encoder.vocab_size
-        assert self.model.module.num_speakers == self.input_encoder.speaker_encoder.vocab_size
-        assert self.model.module.num_sessions == self.input_encoder.session_encoder.vocab_size
-=======
         ptrs = set(p.data_ptr() for p in self.model.parameters() if p.requires_grad)
         assert set(p.data_ptr() for p in self.model.module.parameters() if p.requires_grad) == ptrs
         assert self.model.training
         self.to_checkpoint().check_invariants()
->>>>>>> 60406d59
 
     @staticmethod
     def _get_input_encoder(
@@ -463,10 +449,6 @@
 
         args.timer.record_event(args.timer.MODEL_STEP)
         # NOTE: `optimizer` will not error if there are no gradients so we check beforehand.
-<<<<<<< HEAD
-        params = [p for g in args.state.optimizer.param_groups for p in g["params"]]
-=======
->>>>>>> 60406d59
         assert all([p.grad is not None for p in params]), "`None` gradients found."
         # NOTE: Measure the "grad_norm" before `clipper.clip()`.
         norm_inf = get_parameter_norm(params, math.inf) if is_master() else torch.tensor(math.nan)
