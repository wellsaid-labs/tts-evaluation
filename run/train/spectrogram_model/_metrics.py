--- conflicted
+++ resolved
@@ -24,7 +24,6 @@
 from run.train._utils import Context, Timer
 from run.train.spectrogram_model._data import Batch
 
-<<<<<<< HEAD
 
 def get_hang_time(
     stop_token: torch.Tensor, mask: torch.Tensor, num_frames: torch.Tensor, threshold: float
@@ -52,8 +51,6 @@
     return (num_frames - first_potential_stop - 1) * had_potential_stop
 
 
-=======
->>>>>>> c9148144
 """
 TODO: In order to support `get_rms_level`, the signal used to compute the spectrogram should
 be padded appropriately. At the moment, the spectrogram is padded such that it's length
@@ -344,7 +341,6 @@
     def get_alignment_values(self, batch: Batch, preds: Preds) -> MetricsValues:
         values, _reduce = self._make_values()
 
-<<<<<<< HEAD
         for span, std, norm, hang_time, length, has_reached_max in zip(
             batch.spans,
             self._to_list(get_alignment_std(preds)),
@@ -352,12 +348,6 @@
             self._to_list(
                 cf.partial(get_hang_time)(preds.stop_tokens, preds.frames_mask, preds.num_frames)
             ),
-=======
-        for span, std, norm, length, has_reached_max in zip(
-            batch.spans,
-            self._to_list(get_alignment_std(preds)),
-            self._to_list(get_alignment_norm(preds)),
->>>>>>> c9148144
             self._to_list(preds.num_frames),
             self._to_list(preds.reached_max),
         ):
@@ -433,10 +423,7 @@
             update = {
                 self.ALIGNMENT_NORM: div(self.ALIGNMENT_NORM_SUM, self.NUM_FRAMES_PREDICTED),
                 self.ALIGNMENT_STD: div(self.ALIGNMENT_STD_SUM, self.NUM_FRAMES_PREDICTED),
-<<<<<<< HEAD
                 self.STOP_TOKEN_HANG_TIME: div(self.STOP_TOKEN_HANG_TIME_SUM, self.NUM_SPANS),
-=======
->>>>>>> c9148144
                 self.AVERAGE_RELATIVE_SPEED: div(self.NUM_FRAMES_PREDICTED, self.NUM_FRAMES),
                 self.AVERAGE_RELATIVE_SPEED_TRIMMED: avg_speed_trimmed,
                 self.STOP_TOKEN_ACCURACY: div(self.NUM_CORRECT_STOP_TOKEN, self.NUM_FRAMES),
