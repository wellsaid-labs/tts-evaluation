--- conflicted
+++ resolved
@@ -24,78 +24,6 @@
 from run.train._utils import Context, Timer
 from run.train.spectrogram_model._data import Batch
 
-<<<<<<< HEAD
-
-def get_num_skipped(preds: Preds) -> torch.Tensor:
-    """Given `alignments` from frames to tokens, this computes the number of tokens that were
-    skipped.
-
-    NOTE: This function assumes a token is attended to if it has the most focus of all the other
-    tokens for some frame.
-
-    Returns:
-        torch.FloatTensor [batch_size]
-    """
-    if preds.alignments.numel() == 0:
-        return torch.zeros(preds.alignments.shape[1], device=preds.alignments.device)
-
-    indices = preds.alignments.max(dim=2, keepdim=True).indices
-    device = preds.alignments.device
-    one = torch.ones(*preds.alignments.shape, device=device, dtype=torch.long)
-    # [num_frames, batch_size, num_tokens]
-    num_skipped = torch.zeros(*preds.alignments.shape, device=device, dtype=torch.long)
-    num_skipped = num_skipped.scatter(dim=2, index=indices, src=one)
-    # [num_frames, batch_size, num_tokens] → [batch_size, num_tokens]
-    num_skipped = num_skipped.masked_fill(~preds.frames_mask.transpose(0, 1).unsqueeze(-1), 0)
-    num_skipped = num_skipped.sum(dim=0)
-    num_skipped = num_skipped.masked_fill(~preds.tokens_mask, -1)
-    return (num_skipped == 0).float().sum(dim=1)
-
-
-def get_num_jumps(preds: Preds) -> torch.Tensor:
-    """Given `alignments` from frames to tokens, the computes the number of "jumps" between frame
-    to frame, that would skip at least one token.
-
-    Returns:
-        torch.FloatTensor [batch_size]
-    """
-    if preds.alignments.numel() == 0:
-        return torch.zeros(preds.alignments.shape[1], device=preds.alignments.device)
-
-    alignments = preds.alignments.masked_fill(~preds.tokens_mask.unsqueeze(0), 0)
-    # [num_frames, batch_size, num_tokens] → [num_frames, batch_size]
-    indices = alignments.max(dim=2).indices
-    start = torch.cat([torch.zeros(1, alignments.shape[1], device=alignments.device), indices[:-1]])
-    skip_size = indices - start
-    skip_size = skip_size.masked_fill(~preds.frames_mask.transpose(0, 1), 0)
-    num_jumps = (skip_size.abs() > 1).float()
-    return num_jumps.sum(dim=0)
-
-
-def get_num_small_max(preds: Preds, threshold: float) -> torch.Tensor:
-    """Given `alignments` from frames to tokens, this computes the number of alignments where no
-    token gets no more than `threshold` focus.
-
-    Args:
-        preds
-        threshold: The percentage focus a token gets.
-
-    Returns:
-        torch.FloatTensor [batch_size]
-    """
-    if preds.alignments.numel() == 0:
-        return torch.zeros(preds.alignments.shape[1], device=preds.alignments.device)
-
-    alignments = preds.alignments.masked_fill(~preds.tokens_mask.unsqueeze(0), 0)
-    # [num_frames, batch_size, num_tokens] → [num_frames, batch_size]
-    values = alignments.max(dim=2).values
-    values = (values < threshold).float()
-    values = values.masked_fill(~preds.frames_mask.transpose(0, 1), 0)
-    return values.sum(dim=0)
-
-
-=======
->>>>>>> 9d17a6f8
 """
 TODO: In order to support `get_rms_level`, the signal used to compute the spectrogram should
 be padded appropriately. At the moment, the spectrogram is padded such that it's length
@@ -249,14 +177,6 @@
         FREQUENCY_TEXT_LENGTH: The frequency of each text length bucket.
         ALIGNMENT_NORM: The p-norm of an alignment. The more focused an alignment is the higher this
             metric. The metric is bounded at [0, 1].
-<<<<<<< HEAD
-        ALIGNMENT_SMALL_MAX: The percentage of frames which have a small maximum alignment.
-        ALIGNMENT_SKIPS: This metric assumes that each alignment focuses on one token. This measures
-            the percentage of tokens skipped by the alignments.
-        ALIGNMENT_JUMPS: This metric assumes that each alignment focuses on one token. This measures
-            the percentage of token transitions that jump over a token.
-=======
->>>>>>> 9d17a6f8
         ALIGNMENT_STD: This metric measures the standard deviation of an alignment. As the alignment
             is more focused, this metrics goes to zero.
         PREDICTED_PAUSE_FRAMES: The percentage of predicted frames inside of a pause.
@@ -274,12 +194,6 @@
 
     (
         ALIGNMENT_NORM_SUM,
-<<<<<<< HEAD
-        ALIGNMENT_NUM_SMALL_MAX,
-        ALIGNMENT_NUM_SKIPS,
-        ALIGNMENT_NUM_JUMPS,
-=======
->>>>>>> 9d17a6f8
         ALIGNMENT_STD_SUM,
         DATA_QUEUE_SIZE,
         MAX_FRAMES_PER_TOKEN,
@@ -314,12 +228,6 @@
     FREQUENCY_TEXT_LENGTH = partial(get_dataset_label, "text_length_bucket_{lower}_{upper}")
 
     ALIGNMENT_NORM = partial(get_model_label, "alignment_norm")
-<<<<<<< HEAD
-    ALIGNMENT_SMALL_MAX = partial(get_model_label, "alignment_num_small_max")
-    ALIGNMENT_SKIPS = partial(get_model_label, "alignment_skips")
-    ALIGNMENT_JUMPS = partial(get_model_label, "alignment_jumps_v2")
-=======
->>>>>>> 9d17a6f8
     ALIGNMENT_STD = partial(get_model_label, "alignment_std")
     PREDICTED_PAUSE_FRAMES = partial(get_model_label, "predicted_pause_frames")
     AVERAGE_PREDICTED_RMS_LEVEL = partial(get_model_label, "average_predicted_rms_level")
@@ -397,18 +305,10 @@
     def get_alignment_values(self, batch: Batch, preds: Preds) -> MetricsValues:
         values, _reduce = self._make_values()
 
-<<<<<<< HEAD
-        for span, skipped, jumps, std, norm, small_max, length, has_reached_max in zip(
-=======
         for span, std, norm, length, has_reached_max in zip(
->>>>>>> 9d17a6f8
             batch.spans,
             self._to_list(get_alignment_std(preds)),
             self._to_list(get_alignment_norm(preds)),
-<<<<<<< HEAD
-            self._to_list(cf.partial(get_num_small_max)(preds)),
-=======
->>>>>>> 9d17a6f8
             self._to_list(preds.num_frames),
             self._to_list(preds.reached_max),
         ):
@@ -419,12 +319,6 @@
                 speaker: typing.Optional[Speaker]
                 for speaker in [None, span.speaker]:
                     _reduce(self.ALIGNMENT_NORM_SUM, speaker, v=norm)
-<<<<<<< HEAD
-                    _reduce(self.ALIGNMENT_NUM_SMALL_MAX, speaker, v=small_max)
-                    _reduce(self.ALIGNMENT_NUM_SKIPS, speaker, v=skipped)
-                    _reduce(self.ALIGNMENT_NUM_JUMPS, speaker, v=jumps)
-=======
->>>>>>> 9d17a6f8
                     _reduce(self.ALIGNMENT_STD_SUM, speaker, v=std)
                     _reduce(self.NUM_FRAMES_PREDICTED, speaker, v=length)
 
@@ -485,12 +379,6 @@
             total_spans = reduce(self.NUM_SPANS) + reduce(self.NUM_REACHED_MAX)
             update = {
                 self.ALIGNMENT_NORM: div(self.ALIGNMENT_NORM_SUM, self.NUM_FRAMES_PREDICTED),
-<<<<<<< HEAD
-                self.ALIGNMENT_SMALL_MAX: div(
-                    self.ALIGNMENT_NUM_SMALL_MAX, self.NUM_FRAMES_PREDICTED
-                ),
-=======
->>>>>>> 9d17a6f8
                 self.ALIGNMENT_STD: div(self.ALIGNMENT_STD_SUM, self.NUM_FRAMES_PREDICTED),
                 self.AVERAGE_RELATIVE_SPEED: div(self.NUM_FRAMES_PREDICTED, self.NUM_FRAMES),
                 self.STOP_TOKEN_ACCURACY: div(self.NUM_CORRECT_STOP_TOKEN, self.NUM_FRAMES),
