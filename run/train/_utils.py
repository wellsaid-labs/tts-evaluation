# Learn more:
# https://stackoverflow.com/questions/33533148/how-do-i-specify-that-the-return-type-of-a-method-is-the-same-as-the-class-itsel
from __future__ import annotations

import collections
import contextlib
import copy
import dataclasses
import enum
import functools
import html
import io
import itertools
import logging
import math
import numbers
import os
import pathlib
import platform
import pprint
import resource
import sys
import time
import typing
from datetime import timedelta
from functools import partial

import config as cf
import numpy
import torch
import torch._C
import torch.cuda
import torch.distributed
import torch.nn
import torch.optim
import torch.utils.data
import torch.utils.data._utils.worker
from third_party import LazyLoader
from torch.utils.data.dataloader import _BaseDataLoaderIter, _MultiProcessingDataLoaderIter
from torchnlp.encoders.text import SequenceBatch

import lib
import run
from lib.distributed import ListedDict, is_master
from lib.environment import load, load_most_recent_file
from lib.utils import dataclass_as_dict, flatten_2d, seconds_to_str
from run._config import (
    Cadence,
    DatasetType,
    Device,
    Label,
    get_dataset_label,
    get_model_label,
    get_timer_label,
)
from run._utils import Dataset, get_datasets

if typing.TYPE_CHECKING:  # pragma: no cover
    import comet_ml
    import matplotlib.figure
    import threadpoolctl
else:
    comet_ml = LazyLoader("comet_ml", globals(), "comet_ml")
    matplotlib = LazyLoader("matplotlib", globals(), "matplotlib")
    threadpoolctl = LazyLoader("threadpoolctl", globals(), "threadpoolctl")


lib.environment.enable_fault_handler()
logger = logging.getLogger(__name__)
pprinter = pprint.PrettyPrinter(indent=2)


class Context(enum.Enum):
    """Constants and labels for contextualizing the use-case."""

    # NOTE: This includes the entirety of the running script.
    SCRIPT: typing.Final = "script"
    TRAIN: typing.Final = "train"
    EVALUATE: typing.Final = "evaluate"
    EVALUATE_INFERENCE: typing.Final = "evaluate_inference"
    EVALUATE_TTS: typing.Final = "evaluate_tts"


class CometMLExperiment:
    """Create a `comet_ml.Experiment` or `comet_ml.ExistingExperiment` object with several
    adjustments.

    TODO: `auto_output_logging` and `RecordStandardStreams` will mutate `sys.stdout`. This can also
    cause issues where the logs are cut off. Create a toggle to avoid this mutation during
    debugging.

    Args:
        project_name
        experiment_key: Existing experiment identifier.
        workspace
        **kwargs: Other kwargs to pass to comet `Experiment` and / or `ExistingExperiment`
    """

    _BASE_HTML_STYLING = """
<link rel="stylesheet"
      href="https://cdnjs.cloudflare.com/ajax/libs/meyer-reset/2.0/reset.css"
      type="text/css">
<style>
  body {
    background-color: #f4f4f5;
  }

  p {
    font-family: 'Roboto', system-ui, sans-serif;
    margin-bottom: .5em;
  }

  b {
    font-weight: bold
  }

  section {
    padding: 1.5em;
    border-bottom: 2px solid #E8E8E8;
    background: white;
  }

  img {
    vertical-align: middle;
  }
</style>
    """

    def __init__(
        self,
        project_name: typing.Optional[str] = None,
        experiment_key: typing.Optional[str] = None,
        workspace: typing.Optional[str] = None,
        **kwargs,
    ):
        if lib.environment.has_untracked_files():
            raise ValueError(
                "Experiment is not reproducible, Comet does not track untracked files. "
                f"Please track these files via `git`:\n{lib.environment.get_untracked_files()}"
            )

        kwargs.update({"project_name": project_name, "workspace": workspace})
        if experiment_key is None:
            self._experiment = comet_ml.Experiment(display_summary_level=0, **kwargs)
            self._experiment.log_html(self._BASE_HTML_STYLING)
        else:
            self._experiment = comet_ml.ExistingExperiment(
                previous_experiment=experiment_key, display_summary_level=0, **kwargs
            )

        self.log_asset = self._experiment.log_asset
        self.log_html = self._experiment.log_html
        self.get_key = self._experiment.get_key
        self.set_model_graph = self._experiment.set_model_graph

        self._last_step_time: float = math.nan
        self._last_step: float = math.nan
        self._last_epoch_time: float = math.nan
        self._last_epoch_step: float = math.nan
        self._first_epoch_time: float = math.nan
        self._first_epoch_step: float = math.nan

        self._log_environment()

    @property
    def curr_step(self) -> typing.Optional[int]:
        return typing.cast(typing.Optional[int], self._experiment.curr_step)

    @property
    def curr_epoch(self) -> typing.Optional[int]:
        return typing.cast(typing.Optional[int], self._experiment.curr_epoch)

    @property
    def context(self) -> typing.Optional[str]:
        return typing.cast(typing.Optional[str], self._experiment.context)

    def _log_environment(self):
        """
        TODO: Collection additional information via:
        torch.cuda.get_device_capability
        torch.cuda.get_arch_list
        torch.cuda.get_device_name
        torch.cuda.get_gencode_flags

        TODO: Collect additional environment details like CUDA, CUDANN, NVIDIA Driver versions
        with this script:
        https://github.com/pytorch/pytorch/blob/master/torch/utils/collect_env.py
        """
        log_other = lambda k, v: self.log_other(run._config.get_environment_label(k), v)

        log_other("last_git_commit_date", lib.environment.get_last_git_commit_date())
        log_other("git_branch", lib.environment.get_git_branch_name())
        log_other("has_git_patch", str(lib.environment.has_tracked_changes()))
        log_other("gpus", lib.environment.get_cuda_gpus())
        log_other("num_gpus", lib.environment.get_num_cuda_gpus())
        log_other("disks", lib.environment.get_disks())
        log_other("unique_cpus", lib.environment.get_unique_cpus())
        log_other("num_cpus", os.cpu_count())
        log_other("total_physical_memory", lib.environment.get_total_physical_memory())

    def set_step(self, step: typing.Optional[int]):
        """
        NOTE: Ensure that the variable `_last_step` is updated before `self.log_metric` is called.
        This prevents infinite recursion via
        `not math.isnan(seconds_per_step) and seconds_per_step > 0`.
        """
        self._experiment.set_step(step)
        if self.curr_step is not None:
            num_steps = self.curr_step - self._last_step
            num_seconds = time.time() - self._last_step_time
            seconds_per_step = num_seconds / num_steps if num_steps > 0 else math.nan
            self._last_step_time = time.time()
            self._last_step = self.curr_step
            if not math.isnan(seconds_per_step) and seconds_per_step > 0:
                label = get_timer_label("seconds_per_step", cadence=Cadence.STEP)
                self.log_metric(label, seconds_per_step)

    @contextlib.contextmanager
    def context_manager(self, context: Context):
        with self._experiment.context_manager(str(context.value)):
            yield self

    def log_current_epoch(self, epoch: int):
        assert self.curr_step is not None
        self._last_epoch_step = self.curr_step
        self._last_epoch_time = time.time()
        if math.isnan(self._first_epoch_time) and math.isnan(self._first_epoch_step):
            self._first_epoch_step = self.curr_step
            self._first_epoch_time = time.time()
        self._experiment.log_current_epoch(epoch)
        self._experiment.set_epoch(epoch)
        if not self._experiment.alive:
            self._experiment.curr_epoch = typing.cast(numbers.Number, epoch)

    def log_epoch_end(self, epoch: int):
        assert self.curr_step is not None

        # NOTE: Logs an average `steps_per_second` for each epoch.
        label = get_timer_label("steps_per_second", cadence=Cadence.MULTI_STEP)
        num_seconds = time.time() - self._last_epoch_time
        steps_per_second = (self.curr_step - self._last_epoch_step) / num_seconds
        if not math.isnan(steps_per_second):
            self.log_metric(label, steps_per_second)

        # NOTE: Logs an average `steps_per_second` since the training started.
        with self.context_manager(Context.SCRIPT):
            label = get_timer_label("steps_per_second", cadence=Cadence.RUN)
            num_seconds = time.time() - self._first_epoch_time
            steps_per_second = (self.curr_step - self._first_epoch_step) / num_seconds
            if not math.isnan(steps_per_second):
                self.log_metric(label, steps_per_second)

        self._experiment.log_epoch_end(epoch)

    def log_npy(
        self,
        name: str,
        speaker: run.data._loader.Speaker,
        array: typing.Union[numpy.ndarray, torch.Tensor],
    ) -> typing.Optional[str]:
        """Log a `ndarray` or `tensor` as a `.npy` file and return asset url."""
        file_name = f"step={self.curr_step},speaker={speaker.label},"
        file_name += f"name={name},experiment={self.get_key()}.npy"
        array = array.detach().cpu().numpy() if isinstance(array, torch.Tensor) else array
        file_ = io.BytesIO()
        numpy.save(file_, array, allow_pickle=False)
        file_.seek(0)
        asset = self.log_asset(file_, file_name=file_name)
        return asset["web"] if asset is not None else asset

    def _upload_audio(
        self, file_name: str, data: typing.Union[numpy.ndarray, torch.Tensor]
    ) -> typing.Optional[str]:
        """Upload the audio and return the URL."""
        file_ = io.BytesIO()
        lib.audio.write_audio(file_, data, **cf.get())
        asset = self.log_asset(file_, file_name=file_name)
        return asset["web"] if asset is not None else asset

    @staticmethod
    def _format_key(key: str):
        """Format argument name for HTML."""
        if key.startswith("_"):
            return key[1:]
        return key.title().replace("_", " ")

    @staticmethod
    def _format_val(key: str, value: typing.Any):
        """Format argument value for HTML."""
        if key.startswith("_"):
            return value
        return html.escape(value if isinstance(value, str) else repr(value))

    def log_html_audio(
        self,
        session: run.data._loader.Session,
        audio: typing.Dict[str, typing.Union[numpy.ndarray, torch.Tensor]] = {},
        **kwargs,
    ):
        """Audio with related metadata to Comet in the HTML tab.

        Args:
            audio
            **kwargs: Additional metadata to include. Arguments with a underscore before their
                name will be printed as is.
        """
        kwargs = dict(session=session, **kwargs)
        items = [(self._format_key(k), self._format_val(k, v)) for k, v in kwargs.items()]
        lines = [f"<p><b>Step:</b> {self.curr_step}</p>"]
        lines.extend([f"<p><b>{k}:</b> {v}</p>" for k, v in items])
        for key, data in audio.items():
<<<<<<< HEAD
            name = self._format_key(key)
            file_name = f"step={self.curr_step},speaker={session[0].label},"
=======
            name = param_label(key)
            file_name = f"step={self.curr_step},speaker={session.spkr.label},"
>>>>>>> 3bbad095
            file_name += f"name={name},experiment={self.get_key()}.wav"
            url = self._upload_audio(file_name, data)
            lines.append(f"<p><b>{name}:</b></p>")
            if url is None:
                lines.append(f"Failed to upload: {file_name}")
            else:
                lines.append(f'<audio controls preload="none" src="{url}"></audio>')
        self.log_html("<section>{}</section>".format("\n".join(lines)))

    def _handle_param(self, key: run._config.Label, value: typing.Any, max_len: int = 50) -> str:
        """Format and log complex objects in standard out."""
        if isinstance(value, (list, tuple, dict, set)) and len(repr(value)) > max_len:
            message = f"Comet parameter `{key}` is:\n{pprinter.pformat(value)}"
            lib.utils.call_once(logger.info, message)
            return "<<<Printed in standard out.>>>"
        if hasattr(value, "__qualname__"):
            return f"<function {value.__qualname__}>"  # type: ignore
        return repr(value)

    def log_parameter(self, key: run._config.Label, value: typing.Any):
        self._experiment.log_parameter(key, self._handle_param(key, value))

    def log_parameters(self, dict_: typing.Dict[run._config.Label, typing.Any]):
        """
        NOTE: Comet doesn't support `typing.Any` so we need to convert to a string representation.
        For example, Comet will silently fail and not log parameters with `numpy` or `torch` values.
        """
        self._experiment.log_parameters({k: self._handle_param(k, v) for k, v in dict_.items()})

    def log_other(self, key: run._config.Label, value: typing.Union[str, int, float]):
        self._experiment.log_other(key, value)

    def log_metrics(self, dict_: typing.Dict[run._config.Label, float]):
        [self.log_metric(k, v) for k, v in dict_.items()]

    def log_metric(self, name: run._config.Label, value: typing.Union[int, float]):
        self._experiment.log_metric(name, value)

    def log_figure(
        self, name: run._config.Label, figure: matplotlib.figure.Figure
    ) -> typing.Optional[str]:
        asset = self._experiment.log_figure(str(name), figure)
        return asset["web"] if asset is not None else asset

    def log_figures(
        self, dict_: typing.Dict[run._config.Label, matplotlib.figure.Figure]
    ) -> typing.Dict[run._config.Label, typing.Optional[str]]:
        """Log multiple figures from `dict_` via `experiment.log_figure`."""
        return {k: self.log_figure(k, v) for k, v in dict_.items()}

    def set_name(self, name: str):
        logger.info('Experiment name set to "%s"', name)
        self._experiment.set_name(name)

    def add_tags(self, tags: typing.List[str]):
        logger.info("Added tags to experiment: %s", tags)
        if len(tags) != 0:
            self._experiment.add_tags(tags)


@dataclasses.dataclass(frozen=True)
class Checkpoint:

    comet_experiment_key: str
    step: int


def _get_dataset_stats(
    train: Dataset, dev: Dataset
) -> typing.Dict[run._config.Label, typing.Union[str, int, float]]:
    """Get `train` and `dev` dataset statistics."""
    stats: typing.Dict[run._config.Label, typing.Union[int, str, float]] = {}
    data: Dataset
    for data, type_ in [(train, DatasetType.TRAIN), (dev, DatasetType.DEV)]:
        label_ = functools.partial(get_dataset_label, cadence=Cadence.STATIC, type_=type_)
        passages_ = flatten_2d([[p for p in v] for v in data.values()])
        for speaker, passages in itertools.chain(list(data.items()), [(None, passages_)]):
            label = label_ if speaker is None else functools.partial(label_, speaker=speaker)
            stats[label("num_audio_files")] = len(set(p.audio_file for p in passages))
            stats[label("num_passages")] = len(passages)
            stats[label("num_characters")] = sum(len(p.script) for p in passages)
            num_seconds = sum(p.segmented_audio_length() for p in passages)
            stats[label("num_seconds")] = seconds_to_str(num_seconds)
    return stats


def _run_experiment(
    comet: CometMLExperiment, debug: bool = False
) -> typing.Tuple[Dataset, Dataset]:
    """Helper function for `start_experiment` and  `resume_experiment`."""
    lib.environment.check_module_versions()
    train_dataset, dev_dataset = get_datasets(debug)
    comet.log_parameters(_get_dataset_stats(train_dataset, dev_dataset))
    return train_dataset, dev_dataset


def _maybe_make_experiment_directories_from_checkpoint(
    checkpoint_path: pathlib.Path,
    *args,
    run_prefix: str = "RUN_",
    run_suffix: str = lib.environment.bash_time_label(add_pid=False),
    checkpoints_directory_name: str = "checkpoints",
    **kwargs,
) -> typing.Tuple[pathlib.Path, pathlib.Path]:
    """For checkpoints saved with the `_maybe_make_experiment_directories` directory structure,
    this creates another "run" under the original experiment.
    """
    message = "Unexpected directory structure."
    assert checkpoint_path.parent.name == checkpoints_directory_name, message
    assert checkpoint_path.parent.parent.name.startswith(run_prefix), message
    return _maybe_make_experiment_directories(
        checkpoint_path.parent.parent.parent,
        *args,
        run_name=run_prefix + run_suffix,
        checkpoints_directory_name=checkpoints_directory_name,
        **kwargs,
    )


def _maybe_make_experiment_directories(
    experiment_root: pathlib.Path,
    recorder: lib.environment.RecordStandardStreams,
    run_name: str = "RUN_" + lib.environment.bash_time_label(add_pid=False),
    checkpoints_directory_name: str = "checkpoints",
    run_log_filename: str = "run.log",
) -> typing.Tuple[pathlib.Path, pathlib.Path]:
    """Create a directory structure to store an experiment run, like so:

      {experiment_root}/
      └── {run_name}/
          ├── run.log
          └── {checkpoints_directory_name}/

    TODO: Could this structure be encoded in some data structure? For example, we could return an
    object called an `ExperimentDirectory` that has `children` called `RunsDirectory`.

    Args:
        experiment_root: Top-level directory to store an experiment, unless a
          checkpoint is provided.
        recorder: This records the standard streams, and saves it.
        run_name: The name of this run.
        checkpoints_directory_name: The name of the directory that stores checkpoints.
        run_log_filename: The run log filename.

    Return:
        run_root: The root directory to store run files.
        checkpoints_directory: The directory to store checkpoints.
    """
    logger.info("Updating directory structure...")
    experiment_root.mkdir(exist_ok=True)
    run_root = experiment_root / run_name
    run_root.mkdir()
    checkpoints_directory = run_root / checkpoints_directory_name
    checkpoints_directory.mkdir()
    recorder.update(run_root, log_filename=run_log_filename)
    return run_root, checkpoints_directory


def _setup_experiment() -> lib.environment.RecordStandardStreams:
    """
    TODO: For checkpointed runs, should we triple check the same parameters are getting
    configured? Should we throw an error if not? Or should we create a new experiment, and
    ensure that each experiments parameters are immutable?

    TODO: `RecordStandardStreams` should be started after `CometMLExperiment`; otherwise,
    `CometMLExperiment` will not be able to monitor the standard streams. Can this be fixed?
    """
    recorder = lib.environment.RecordStandardStreams()
    logger.info("Command line args: %s", str(sys.argv))  # NOTE: Command line args are recorded.
    run._config.configure()
    return recorder


def start_experiment(
    directory: pathlib.Path,
    project: str,
    name: str = "",
    tags: typing.List[str] = [],
    min_disk_space: float = 0.2,
    **kwargs,
) -> typing.Tuple[pathlib.Path, Dataset, Dataset, CometMLExperiment]:
    """Start a training run in a comet `project` named `name` with `tags`. The training run
    results are saved in `directory`."""
    lib.environment.assert_enough_disk_space(min_disk_space)
    lib.environment.set_basic_logging_config()
    comet = CometMLExperiment(project_name=project)
    comet.set_name(name)
    comet.add_tags(tags)
    recorder = _setup_experiment()
    experiment_root = directory / lib.environment.bash_time_label()
    run_root, checkpoints_path = _maybe_make_experiment_directories(experiment_root, recorder)
    comet.log_other(run._config.get_environment_label("directory"), str(run_root))
    return checkpoints_path, *_run_experiment(comet, **kwargs), comet


def resume_experiment(
    directory: pathlib.Path, checkpoint: typing.Optional[pathlib.Path], **kwargs
) -> typing.Tuple[pathlib.Path, Dataset, Dataset, CometMLExperiment, pathlib.Path]:
    """Resume training from `checkpoint`. If `checkpoint` is not given, the most recent checkpoint
    file is loaded from `directory`."""
    lib.environment.set_basic_logging_config()
    pattern = str(directory / f"**/*{lib.environment.PT_EXTENSION}")
    if checkpoint:
        loaded = load(checkpoint)
    else:
        checkpoint, loaded = load_most_recent_file(pattern, load)
    checkpoint_ = typing.cast(Checkpoint, loaded)
    comet = CometMLExperiment(experiment_key=checkpoint_.comet_experiment_key)
    recorder = _setup_experiment()
    _, checkpoints_path = _maybe_make_experiment_directories_from_checkpoint(checkpoint, recorder)
    return checkpoints_path, *_run_experiment(comet, **kwargs), comet, checkpoint


@contextlib.contextmanager
def set_train_mode(
    model: torch.nn.Module,
    mode: bool,
    ema: typing.Optional[lib.optimizers.ExponentialMovingParameterAverage] = None,
):
    original = model.training
    model.train(mode=mode)
    with contextlib.nullcontext() if ema is None or mode else ema:
        with torch.set_grad_enabled(mode=mode):
            yield
    model.train(mode=original)


@contextlib.contextmanager
def set_context(
    context: Context,
    comet: CometMLExperiment,
    *models: torch.nn.Module,
    ema: typing.Optional[lib.optimizers.ExponentialMovingParameterAverage] = None,
):
    with contextlib.ExitStack() as stack:
        stack.enter_context(comet.context_manager(context))
        logger.info("Setting context to '%s'.", context.value)
        is_training = context == Context.TRAIN
        for model in models:
            stack.enter_context(set_train_mode(model, is_training))
        stack.enter_context(contextlib.nullcontext() if ema is None or is_training else ema)
        yield


@contextlib.contextmanager
def set_epoch(comet: CometMLExperiment, step: int, steps_per_epoch: int):
    epoch = int(step // steps_per_epoch)
    message = "[%s] Running Epoch %d (Step %d)"
    logger.info(message, comet.context, epoch, step)
    comet.set_step(typing.cast(int, step))
    comet.log_current_epoch(epoch)
    yield
    comet.log_epoch_end(epoch)


def set_run_seed(seed: int):
    lib.environment.set_seed(seed)


def save_checkpoint(
    checkpoint: Checkpoint,
    checkpoints_directory: pathlib.Path,
    name: str,
    suffix=lib.environment.PT_EXTENSION,
) -> pathlib.Path:
    path = checkpoints_directory / f"{name}{suffix}"
    if is_master():
        lib.environment.save(path, checkpoint)
    return path


_ApplyToTensorsVar = typing.TypeVar("_ApplyToTensorsVar")


def apply_to_tensors(
    data: _ApplyToTensorsVar, call: typing.Callable[[torch.Tensor], torch.Tensor], is_return=True
) -> typing.Optional[_ApplyToTensorsVar]:
    """
    Args:
        data: An object holding data, either a `dataclass` or `NamedTuple`.
    """
    is_named_tuple = hasattr(data, "_fields") and hasattr(data, "_asdict")
    if not dataclasses.is_dataclass(data) and not is_named_tuple:
        return data

    dict_: dict = data._asdict() if is_named_tuple else dataclass_as_dict(data)  # type: ignore
    apply = lambda v: call(v) if torch.is_tensor(v) else apply_to_tensors(v, call, is_return)
    if is_return:
        return data.__class__(**{k: apply(v) for k, v in dict_.items()})
    else:
        [apply(value) for value in dict_.values()]


BatchType = typing.TypeVar("BatchType", bound="Batch")


@dataclasses.dataclass(frozen=True)
class Batch:
    def apply(self: BatchType, call: typing.Callable[[torch.Tensor], torch.Tensor]) -> BatchType:
        """Apply `call` to `SequenceBatch` in `Batch`."""
        # TODO: Given that this has a specific use case with `SequenceBatch` it shouldn't
        # have a generic name like `apply`.
        apply = lambda o: apply_to_tensors(o, call, True) if isinstance(o, SequenceBatch) else o
        dict_ = lib.utils.dataclass_as_dict(self)
        return dataclasses.replace(self, **{k: apply(v) for k, v in dict_.items()})

    def pin_memory(self: BatchType) -> BatchType:
        """Learn more about this special function:
        https://pytorch.org/docs/stable/data.html#memory-pinning

        NOTE: Filtering `v` by `SequenceBatch` will cause these errors:
        `RuntimeError: received 0 items of ancdata`
        ... followed up with ...
        `RuntimeError: Pin memory thread exited unexpectedly`
        The issue can also be resolved by increasing `ulimit`, like so:
        `ulimit -S -n 4096`. It can also be resolved by not filtering.
        Learn more: https://github.com/pytorch/pytorch/issues/973
        """
        return self.apply(lambda t: t.pin_memory())


def set_num_threads(num_threads: int):
    """Set number of threads for `torch`, `numpy`, `scipy` and `scikit`."""
    torch.set_num_threads(num_threads)
    torch.set_num_interop_threads(num_threads)
    threadpoolctl.threadpool_limits(limits=num_threads)
    assert torch.get_num_threads() == num_threads, "Failed to set `num_threads`."
    assert torch.get_num_interop_threads() == num_threads, "Failed to set `num_threads`."
    info = threadpoolctl.threadpool_info()
    assert any("/numpy" in i["filepath"] for i in info), "Failed to find `numpy`."
    assert any("/scipy" in i["filepath"] for i in info), "Failed to find `scipy`."
    assert all(i["num_threads"] == num_threads for i in info), "Failed to set `num_threads`."


def _worker_init_fn(
    _,
    configuration: cf.Config,
    worker_init_fn: typing.Optional[typing.Callable],
    rank: int,
    num_threads: int = 1,
):
    cf.enable_fast_trace()
    cf.add(configuration)
    info = torch.utils.data.get_worker_info()
    assert isinstance(info, torch.utils.data._utils.worker.WorkerInfo)
    lib.environment.set_basic_logging_config()
    # NOTE: Set `num_threads` to ensure that these workers share resources with the main process.
    set_num_threads(num_threads)
    logger.info("Worker %d/%d started for rank %d.", info.id + 1, info.num_workers, rank)
    if worker_init_fn is not None:
        worker_init_fn()


DataLoaderVar = typing.TypeVar("DataLoaderVar", bound=Batch)


class DataLoader(typing.Iterable[DataLoaderVar], typing.Generic[DataLoaderVar]):
    """Load and batch spans given a dataset `iterator`.

    NOTE: The `DataLoader` by default will create a sequential sampler. It'll use that sampler
    to queue up batches from `DataIterator`, in order.

    NOTE: Each `DataLoader` worker replicates the dataset, and other objects. As of
    02/04/2020, about half of our memory (30 gb) was used by `DataLoader` workers. This
    can be resolved with memory sharing like "fork" and `gc.freeze`.

    NOTE: `DataLoader` isn't compatible with "fork" because NCCL isn't fork safe. There
    are also issues with OMP and CUDA. They have issues with fork, as well. Learn more:
    > Unfortunately Gloo (that uses Infiniband) and NCCL2 are not fork safe, and you will
    likely experience deadlocks if you don't change this setting.
    https://github.com/pytorch/pytorch/pull/4766
    > After OpenMP features are utilized, a fork is only allowed if the child process does not
    > use OpenMP features, or it does so as a completely new process (such as after exec()).
    https://bisqwit.iki.fi/story/howto/openmp/#OpenmpAndFork
    https://github.com/pytorch/pytorch/issues/42444
    > The CUDA runtime does not support the fork start method
    https://pytorch.org/docs/stable/notes/multiprocessing.html#cuda-in-multiprocessing

    TODO: Remove `copy.deepcopy` after this issue is fixed:
    https://github.com/pytorch/pytorch/issues/51849
    """

    def __init__(
        self,
        dataset: torch.utils.data.Dataset,
        device: torch.device,
        num_steps_per_epoch: int,
        worker_init_fn: typing.Optional[typing.Callable],
        cuda_prefetch: int = 16,
        **kwargs,
    ):
        self._set_r_limit()
        self.device = device
        self.stream = torch.cuda.streams.Stream() if torch.cuda.is_available() else None
        self.loader = torch.utils.data.DataLoader(
            dataset,
            pin_memory=True,
            batch_size=typing.cast(int, None),
            worker_init_fn=functools.partial(
                _worker_init_fn,
                configuration=copy.deepcopy(cf.export()),
                worker_init_fn=worker_init_fn,
                rank=lib.distributed.get_rank(),
            ),
            collate_fn=lib.utils.identity,
            **kwargs,
        )
        self.iter: typing.Optional[_BaseDataLoaderIter] = None
        self.num_steps_per_epoch = num_steps_per_epoch
        self.prefetched = []
        self.cuda_prefetch = cuda_prefetch

    @staticmethod
    def _set_r_limit(soft_limit=4096):
        """Increase the number of available file descriptors to `soft_limit`.

        Learn more: https://github.com/pytorch/pytorch/issues/973
        """
        if platform.system() == "Linux":
            rlimit = resource.getrlimit(resource.RLIMIT_NOFILE)
            resource.setrlimit(resource.RLIMIT_NOFILE, (soft_limit, rlimit[1]))

    def process_tensor(self, tensor: torch.Tensor) -> torch.Tensor:
        """
        NOTE: Tensors are moved to CUDA outside of the `DataLoader` workers. Learn more:
        > It is generally not recommended to return CUDA tensors in multi-process loading
        > because of many subtleties in using CUDA and sharing CUDA tensors in multiprocessing
        https://pytorch.org/docs/stable/data.html#multi-process-data-loading

        NOTE: `torch.utils.data.dataloader.DataLoader` doesn't pin tensors if CUDA isn't
        available.
        """
        message = f"Expecting `tensor` ({tensor.shape}, {tensor.dtype}) memory to be "
        message += "pinned before moving."
        assert not torch.cuda.is_available() or tensor.is_pinned(), message
        return tensor.to(device=self.device, non_blocking=True)

    def prefetch(self):
        """Prefetch next example, and move it asynchronously to the correct device.

        TODO: Coordinate `num_steps_per_epoch` with `prefetch`.

        Learn more:
        https://github.com/PyTorchLightning/lightning-bolts/pull/127
        https://github.com/NVIDIA/apex/issues/304
        """
        assert self.iter is not None
        for _ in range(self.cuda_prefetch - len(self.prefetched)):
            next_: Batch = next(self.iter)
            self.prefetched.append(next_.apply(self.process_tensor))

    def __iter__(self) -> typing.Iterator[DataLoaderVar]:
        if self.iter is None:
            self.iter = typing.cast(_BaseDataLoaderIter, iter(self.loader))

        if not torch.cuda.is_available():
            yield from (next(self.iter) for _ in range(self.num_steps_per_epoch))

        self.prefetch()
        for _ in range(self.num_steps_per_epoch):
            next_ = self.prefetched.pop(0)
            self.prefetch()
            yield next_


def _init_distributed(
    rank: int,
    timeout: timedelta = timedelta(minutes=30),
    backend: str = "nccl",
    init_method: str = "tcp://127.0.0.1:29500",
    world_size: int = torch.cuda.device_count(),
) -> torch.device:
    """Initiate distributed for training.

    Learn more about distributed environments here:
    https://pytorch.org/tutorials/intermediate/dist_tuto.htm
    https://github.com/pytorch/examples/blob/master/imagenet/main.py
    """
    torch.distributed.init_process_group(
        backend=backend, init_method=init_method, world_size=world_size, rank=rank, timeout=timeout
    )
    logger.info("Worker %d started.", torch.distributed.get_rank())
    logger.info("%d GPUs found.", world_size)
    device = torch.device("cuda", rank)

    # NOTE: Unless this is run, PyTorch may use a different GPU for some operations. Learn more:
    # https://github.com/pytorch/pytorch/issues/3477#issuecomment-342294955
    # https://github.com/pytorch/pytorch/issues/7071#issuecomment-437469653
    torch.cuda.set_device(device)
    # TODO: Instead of returning and passing around `torch.device`, rely on `torch.cuda.set_device`
    # or `torch.cuda.device` to set context.
    return device


class _RunWorker(typing.Protocol):
    def __call__(
        self,
        device: torch.device,
        comet: CometMLExperiment,
        checkpoint: typing.Optional[Checkpoint],
        *args,
    ) -> typing.NoReturn:
        ...


def _run_workers_helper(
    device_index: int,
    comet_partial: typing.Callable[..., CometMLExperiment],
    configuration: cf.Config,
    checkpoint: typing.Optional[pathlib.Path],
    run_worker: _RunWorker,
    *args,
):
    lib.environment.set_basic_logging_config(device_index)
    device = _init_distributed(device_index)
    comet = comet_partial(disabled=not is_master(), auto_output_logging=False)
    cf.enable_fast_trace()
    cf.add(configuration)
    set_run_seed(**cf.get())
    checkpoint_ = None if checkpoint is None else load(checkpoint, device=device)
    return run_worker(device, comet, checkpoint_, *args)


def run_workers(
    run_worker: _RunWorker,
    comet: CometMLExperiment,
    checkpoint: typing.Optional[pathlib.Path],
    *args,
):
    """Spawn workers for each GPU, and setup their environment.

    TODO: Remove `copy.deepcopy` after this issue is fixed:
    https://github.com/pytorch/pytorch/issues/51849
    """
    partial_ = functools.partial(CometMLExperiment, experiment_key=comet.get_key())
    args = (partial_, copy.deepcopy(cf.export()), checkpoint, run_worker, *args)
    logger.info("Spawning workers %s", lib.utils.mazel_tov())
    return lib.distributed.spawn(_run_workers_helper, args=args)  # type: ignore


@dataclasses.dataclass(frozen=True)
class MetricsKey:

    label: str


MetricsKeyTypeVar = typing.TypeVar("MetricsKeyTypeVar", bound=MetricsKey)
MetricsReduceOp = typing.Callable[[typing.List[float]], float]
# NOTE: `MetricsSelect` selects a subset of `ListedDict` values.
MetricsSelect = typing.Callable[
    [ListedDict[MetricsKeyTypeVar, float]], ListedDict[MetricsKeyTypeVar, float]
]


class Metrics(lib.distributed.DictStore, typing.Generic[MetricsKeyTypeVar]):
    """Metrics collated accross different processes."""

    DATA_QUEUE_SIZE, *_ = tuple([str(i) for i in range(100)])

    MIN_DATA_LOADER_QUEUE_SIZE = partial(get_dataset_label, "min_data_loader_queue_size")

    GRADIENT_INFINITY_NORM = partial(get_model_label, "grad_norm/inf")
    GRADIENT_MAX_NORM = partial(get_model_label, "grad_norm/max_norm")
    GRADIENT_NORM = partial(get_model_label, "grad_norm")
    LR = partial(get_model_label, "lr")

    def __init__(self, comet: CometMLExperiment, *args, **kwargs):
        self.data: ListedDict[MetricsKeyTypeVar, float]
        super().__init__(*args, **kwargs, cache_keys=True)
        self.comet = comet

    def update(self, data: typing.Dict[MetricsKeyTypeVar, float]):
        return super().update(data)

    @staticmethod
    def _to_list(tensor: torch.Tensor) -> typing.List[float]:
        assert len(tensor.squeeze().shape) <= 1, "Tensor must be 1-dimensional."
        return tensor.view(-1).tolist()

    def get_data_loader_values(
        self, data_loader: DataLoader
    ) -> typing.Dict[MetricsKeyTypeVar, float]:
        """
        NOTE: `qsize` is not implemented on MacOS, learn more:
        https://docs.python.org/3/library/multiprocessing.html#multiprocessing.Queue.qsize
        """
        is_multiprocessing = isinstance(data_loader.iter, _MultiProcessingDataLoaderIter)
        if is_multiprocessing and platform.system() != "Darwin":
            iterator = typing.cast(_MultiProcessingDataLoaderIter, data_loader.iter)
            make_key = typing.get_args(self.__class__.__orig_bases__[0])[0]  # type: ignore
            return {make_key(self.DATA_QUEUE_SIZE): iterator._data_queue.qsize()}
        return {}

    def _reduce(
        self, key: MetricsKeyTypeVar, select: MetricsSelect, op: MetricsReduceOp = sum
    ) -> float:
        """Reduce `self.data[key]` measurements to a float."""
        flat: typing.List[float] = flatten_2d(select(self.data)[key] if key in self.data else [])
        assert all(not math.isnan(val) for val in flat), f"Encountered NaN value for metric {key}."
        return math.nan if len(flat) == 0 else op(flat)

    def _div(
        self,
        num: typing.Union[MetricsKeyTypeVar, float],
        denom: typing.Union[MetricsKeyTypeVar, float],
        **kwargs,
    ) -> float:
        """Reduce and divide `self.data[num] / self.data[denom]`."""
        reduced_denom = denom if isinstance(denom, float) else self._reduce(denom, **kwargs)
        if reduced_denom == 0:
            return math.nan
        reduced_num = num if isinstance(num, float) else self._reduce(num, **kwargs)
        return reduced_num / reduced_denom

    def log_optim_metrics(
        self,
        parameter_norm: float,
        parameter_norm_inf: float,
        optimizer: typing.Union[torch.optim.Adam, torch.optim.AdamW],
        clipper: lib.optimizers.AdaptiveGradientNormClipper,
        **kwargs,
    ):
        """Log optimizer metrics for `optimizer` and `clipper`. The model parameters have already
        been sync'd; therefore, there is no need to further sync parameters.
        """
        if is_master():
            message = "Expecting only 1 learning rate."
            assert len(set(g["lr"] for g in optimizer.param_groups)) == 1, message
            metrics = {
                self.GRADIENT_NORM: parameter_norm,
                self.GRADIENT_INFINITY_NORM: parameter_norm_inf,
                self.LR: optimizer.param_groups[0]["lr"],
            }
            self.comet.log_metrics({k(**kwargs): v for k, v in metrics.items()})
            if math.isfinite(clipper.max_norm):  # NOTE: Initially, `max_norm` will be `inf`.
                self.comet.log_metric(self.GRADIENT_MAX_NORM(**kwargs), clipper.max_norm)


class _TimerEvent(typing.NamedTuple):
    name: str
    cpu: float
    cuda: typing.Optional[torch._C._CudaEventBase]  # type: ignore


class Timer:
    """Record and time the time elapsed between the below events."""

    LOAD_DATA = "load_data"
    MODEL_FORWARD = "model_forward"
    MODEL_BACKWARD = "model_backward"
    MODEL_STEP = "model_step"
    VISUALIZE_PREDICTIONS = "visualize_predictions"
    MEASURE_METRICS = "measure_metrics"
    GATHER_METRICS = "gather_metrics"
    REDUCE_METRICS = "reduce_metrics"
    LOG_METRICS = "log_metrics"
    _LAST_EVENT = "last_event"

    def __init__(self, prefix="seconds/"):
        self.events: typing.List[_TimerEvent] = []
        self.prefix = prefix

    def record_event(self, name: str):
        event = None
        if torch.cuda.is_available():
            event = torch.cuda.streams.Event(enable_timing=True)
            event.record(torch.cuda.default_stream())
        self.events.append(_TimerEvent(name, time.perf_counter(), event))
        return self

    def get_timers(self, **kwargs) -> typing.Dict[Label, float]:
        self.record_event(self._LAST_EVENT)
        times: typing.Dict[Label, float] = collections.defaultdict(float)
        for prev, next in zip(self.events, self.events[1:]):
            name = f"{self.prefix}{prev.name}"
            times[get_timer_label(name, **kwargs)] += next.cpu - prev.cpu
            if torch.cuda.is_available():
                assert prev.cuda is not None
                assert next.cuda is not None
                prev.cuda.synchronize()
                next.cuda.synchronize()
                label = get_timer_label(name, device=Device.CUDA, **kwargs)
                times[label] += prev.cuda.elapsed_time(next.cuda) / 1000
<<<<<<< HEAD
        return dict(times)
=======
        return dict(times)


def process_select_cases(
    model: SpectrogramModel,
    avail_sessions: typing.Set[Session],
    cases: typing.List[typing.Tuple[Language, XMLType]],
    speakers: typing.Set[Speaker],
    num_cases: int = 5,
) -> typing.Tuple[Inputs, Preds]:
    """Get the spectrogram model prediction for `num_cases` sampled from `cases` limited to
    `speakers`."""
    cases = [random.choice(cases) for _ in range(num_cases)]
    xmls = [x for _, x in cases]
    docs = [load_spacy_nlp(l)(xml_to_text(t)) for l, t in cases]
    # NOTE: `seshs` is sorted so `random.choice` produces consistent results.
    vocab = sorted(avail_sessions)
    seshs = [[s for s in vocab if s.spkr.language is l and s.spkr in speakers] for l, _ in cases]
    seshs = [random.choice(choices) for choices in seshs]
    inputs_ = Inputs.from_xml_batch(xmls, docs, seshs)  # type: ignore
    return inputs_, model(inputs_, mode=Mode.INFER)
>>>>>>> 3bbad095
<|MERGE_RESOLUTION|>--- conflicted
+++ resolved
@@ -309,13 +309,8 @@
         lines = [f"<p><b>Step:</b> {self.curr_step}</p>"]
         lines.extend([f"<p><b>{k}:</b> {v}</p>" for k, v in items])
         for key, data in audio.items():
-<<<<<<< HEAD
             name = self._format_key(key)
-            file_name = f"step={self.curr_step},speaker={session[0].label},"
-=======
-            name = param_label(key)
             file_name = f"step={self.curr_step},speaker={session.spkr.label},"
->>>>>>> 3bbad095
             file_name += f"name={name},experiment={self.get_key()}.wav"
             url = self._upload_audio(file_name, data)
             lines.append(f"<p><b>{name}:</b></p>")
@@ -999,28 +994,4 @@
                 next.cuda.synchronize()
                 label = get_timer_label(name, device=Device.CUDA, **kwargs)
                 times[label] += prev.cuda.elapsed_time(next.cuda) / 1000
-<<<<<<< HEAD
-        return dict(times)
-=======
-        return dict(times)
-
-
-def process_select_cases(
-    model: SpectrogramModel,
-    avail_sessions: typing.Set[Session],
-    cases: typing.List[typing.Tuple[Language, XMLType]],
-    speakers: typing.Set[Speaker],
-    num_cases: int = 5,
-) -> typing.Tuple[Inputs, Preds]:
-    """Get the spectrogram model prediction for `num_cases` sampled from `cases` limited to
-    `speakers`."""
-    cases = [random.choice(cases) for _ in range(num_cases)]
-    xmls = [x for _, x in cases]
-    docs = [load_spacy_nlp(l)(xml_to_text(t)) for l, t in cases]
-    # NOTE: `seshs` is sorted so `random.choice` produces consistent results.
-    vocab = sorted(avail_sessions)
-    seshs = [[s for s in vocab if s.spkr.language is l and s.spkr in speakers] for l, _ in cases]
-    seshs = [random.choice(choices) for choices in seshs]
-    inputs_ = Inputs.from_xml_batch(xmls, docs, seshs)  # type: ignore
-    return inputs_, model(inputs_, mode=Mode.INFER)
->>>>>>> 3bbad095
+        return dict(times)