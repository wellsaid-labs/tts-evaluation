--- conflicted
+++ resolved
@@ -308,12 +308,6 @@
             **kwargs: Additional metadata to include. Arguments with a underscore before their
                 name will be printed as is.
         """
-<<<<<<< HEAD
-        items = [f"<p><b>Step:</b> {self.curr_step}</p>"]
-        param_label = lambda s: s.title().replace("_", " ") if " " not in s else s
-        html_repr = lambda v: html.escape(v if isinstance(v, str) else repr(v))
-=======
->>>>>>> 5c6c375a
         kwargs = dict(session=session, **kwargs)
         items = [(self._format_key(k), self._format_val(k, v)) for k, v in kwargs.items()]
         lines = [f"<p><b>Step:</b> {self.curr_step}</p>"]
