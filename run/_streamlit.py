import logging
import multiprocessing
import multiprocessing.pool
import os
import pathlib
import shutil
import tempfile
import typing
import zipfile

import config as cf
import numpy as np
import tqdm
<<<<<<< HEAD
=======
from st_aggrid import AgGrid, GridOptionsBuilder, GridUpdateMode, JsCode
>>>>>>> 87de5cf6
from third_party import LazyLoader

import lib
import run
<<<<<<< HEAD
=======
from lib.audio import AudioMetadata, sec_to_sample
>>>>>>> 87de5cf6
from lib.environment import ROOT_PATH
from lib.text import natural_keys
from run._tts import CHECKPOINTS_LOADERS, Checkpoints, package_tts
from run._utils import Dataset
<<<<<<< HEAD
from run.data._loader import Alignment, Passage
=======
from run.data._loader import Alignment, Passage, Span
>>>>>>> 87de5cf6

if typing.TYPE_CHECKING:  # pragma: no cover
    import altair as alt
    import librosa
    import librosa.util
    import pandas as pd
    import streamlit as st
else:
    librosa = LazyLoader("librosa", globals(), "librosa")
    alt = LazyLoader("alt", globals(), "altair")
    pd = LazyLoader("pd", globals(), "pandas")
    st = LazyLoader("st", globals(), "streamlit")


logger = logging.getLogger(__name__)

# Learn more:
# https://github.com/streamlit/streamlit/issues/400#issuecomment-648580840
# https://github.com/streamlit/streamlit/issues/1567
STREAMLIT_WEB_ROOT_PATH = pathlib.Path(st.__file__).parent / "static"
STREAMLIT_STATIC_PATH = STREAMLIT_WEB_ROOT_PATH / "static"

# NOTE: These are the WSL TTS directories served by Streamlit.
STREAMLIT_STATIC_PRIVATE_PATH = STREAMLIT_STATIC_PATH / "_wsl_tts"
STREAMLIT_STATIC_TEMP_PATH = STREAMLIT_STATIC_PRIVATE_PATH / "temp"
STREAMLIT_STATIC_SYMLINK_PATH = STREAMLIT_STATIC_PRIVATE_PATH / "symlink"


@st.experimental_singleton()
def load_tts(checkpoints_key: str):
    return package_tts(*CHECKPOINTS_LOADERS[Checkpoints[checkpoints_key]]())


# A `Path` to a file or directory accessible via HTTP in the streamlit app.
WebPath = typing.NewType("WebPath", pathlib.Path)
RelativeUrl = typing.NewType("RelativeUrl", str)
<<<<<<< HEAD


def rmtree_streamlit_static_temp_dir():
    """Destroy the our Streamlit temporary directory."""
    assert pathlib.Path(st.__file__).parent in STREAMLIT_STATIC_TEMP_PATH.parents
    if STREAMLIT_STATIC_TEMP_PATH.exists():
        message = "Clearing temporary files at %s..."
        logger.info(message, STREAMLIT_STATIC_TEMP_PATH.relative_to(lib.environment.ROOT_PATH))
        shutil.rmtree(STREAMLIT_STATIC_TEMP_PATH)


@st.experimental_singleton()
def make_temp_root_dir():
    """Make a temporary directory accessible via HTTP in the streamlit app.

    NOTE: With `session_cache`, this function runs once per session.
    """
    assert pathlib.Path(st.__file__).parent in STREAMLIT_STATIC_TEMP_PATH.parents
    if STREAMLIT_STATIC_TEMP_PATH.exists():
        message = "Clearing temporary files at %s..."
        logger.info(message, STREAMLIT_STATIC_TEMP_PATH.relative_to(lib.environment.ROOT_PATH))
        shutil.rmtree(STREAMLIT_STATIC_TEMP_PATH)
    STREAMLIT_STATIC_TEMP_PATH.mkdir(exist_ok=True, parents=True)
=======
>>>>>>> 87de5cf6


@st.experimental_singleton()
def make_temp_root_dir():
    """Make a temporary directory accessible via HTTP in the streamlit app.

    NOTE: With `experimental_singleton`, this function runs once per session.
    """
    assert pathlib.Path(st.__file__).parent in STREAMLIT_STATIC_TEMP_PATH.parents
    if STREAMLIT_STATIC_TEMP_PATH.exists():
        path = STREAMLIT_STATIC_TEMP_PATH.relative_to(lib.environment.ROOT_PATH)
        logger.info(f"Clearing temporary files at {path}...")
        shutil.rmtree(STREAMLIT_STATIC_TEMP_PATH)
    STREAMLIT_STATIC_TEMP_PATH.mkdir(exist_ok=True, parents=True)


def make_temp_web_dir() -> WebPath:
    """Make a temporary directory accessible via HTTP in the streamlit app."""
    make_temp_root_dir()
    return WebPath(pathlib.Path(tempfile.mkdtemp(dir=STREAMLIT_STATIC_TEMP_PATH)))


def web_path_to_url(path: WebPath) -> RelativeUrl:
    """Get the related URL given a `WebPath`."""
    return RelativeUrl(f"/{path.relative_to(STREAMLIT_WEB_ROOT_PATH)}")


def path_to_web_path(path: pathlib.Path) -> WebPath:
    """Get a system linked web path given a `path`."""
    STREAMLIT_STATIC_SYMLINK_PATH.mkdir(exist_ok=True, parents=True)
    web_path = STREAMLIT_STATIC_SYMLINK_PATH / str(path.resolve()).strip("/")
    if not web_path.exists():
        web_path.parent.mkdir(exist_ok=True, parents=True)
        web_path.symlink_to(path)
    return WebPath(web_path)


def audio_to_web_path(audio: np.ndarray, name: str = "audio.wav", **kwargs) -> WebPath:
    web_path = make_temp_web_dir() / name
    cf.partial(lib.audio.write_audio)(web_path, audio, **kwargs)
    return web_path


def audio_to_url(audio: np.ndarray, name: str = "audio.wav", **kwargs):
    """Create a URL that can be loaded from `streamlit`."""
    return web_path_to_url(audio_to_web_path(audio, name, **kwargs))


def audio_to_html(
    audio: np.ndarray, name: str = "audio.wav", attrs: str = "controls", **kwargs
) -> str:
    """Create an audio HTML element from a numpy array."""
    return f'<audio {attrs} src="{audio_to_url(audio, name, **kwargs)}"></audio>'


def paths_to_html_download_link(
    name: str,
    label: str,
    paths: typing.List[pathlib.Path],
    archive_paths: typing.Optional[typing.List[pathlib.Path]] = None,
) -> str:
    """Make a zipfile named `name` that can be downloaded with a button called `label`."""
    web_path = make_temp_web_dir() / name
    archive_paths_ = [p.name for p in paths] if archive_paths is None else archive_paths
    with zipfile.ZipFile(web_path, "w") as file_:
        for path, archive_path in zip(paths, archive_paths_):
            file_.write(path, arcname=archive_path)
    return f'<a href="{web_path_to_url(web_path)}" download="{name}">{label}</a>'


_MapInputVar = typing.TypeVar("_MapInputVar")
_MapReturnVar = typing.TypeVar("_MapReturnVar")
_cpu_count = os.cpu_count()
assert _cpu_count is not None


def map_(
    list_: typing.List[_MapInputVar],
    func: typing.Callable[[_MapInputVar], _MapReturnVar],
    chunk_size: int = 8,
    max_parallel: int = _cpu_count * 3,
    progress_bar: bool = True,
) -> typing.List[_MapReturnVar]:
    """Apply `func` to `list_` in parallel."""
    with multiprocessing.pool.ThreadPool(processes=max_parallel) as pool:
        iterator = pool.imap(func, list_, chunksize=chunk_size)
        if progress_bar:
            iterator = tqdm.tqdm(iterator, total=len(list_))
        return list(iterator)


@st.experimental_singleton()
def read_wave_audio(*args, **kwargs) -> np.ndarray:
    """Read audio slice, and cache."""
    return lib.audio.read_wave_audio(*args, **kwargs)


def span_audio(span: run.data._loader.Span) -> np.ndarray:
    """Get `span` audio using cached `read_wave_audio`."""
    return read_wave_audio(span.audio_file, span.audio_start, span.audio_length)


def passage_audio(passage: run.data._loader.Passage) -> np.ndarray:
    """Get `span` audio using cached `read_wave_audio`."""
    length = passage.segmented_audio_length()
    return read_wave_audio(passage.audio_file, passage.audio_start, length)


<<<<<<< HEAD
def alignment_audio(
    span: typing.Union[run.data._loader.Span, run.data._loader.Passage], alignment: Alignment
) -> np.ndarray:
    """Get `span` or `Passage` audio using cached `read_wave_audio`."""
    return read_wave_audio(
        span.audio_file,
        span.audio_start + alignment.audio[0],
        span.audio_start + alignment.audio[1],
    )
=======
def metadata_alignment_audio(metadata: AudioMetadata, alignment: Alignment) -> np.ndarray:
    """Get `alignment` audio using cached `read_wave_audio`."""
    return read_wave_audio(metadata, alignment.audio[0], alignment.audio[1] - alignment.audio[0])


def clip_audio(audio: np.ndarray, span: Span, alignment: Alignment):
    """Get a clip of `audio` at `alignment`."""
    sample_rate = span.audio_file.sample_rate
    start_ = sec_to_sample(max(alignment.audio[0], 0), sample_rate)
    stop_ = sec_to_sample(min(alignment.audio[1], span.audio_length), sample_rate)
    return audio[start_:stop_]
>>>>>>> 87de5cf6


@st.experimental_singleton()
def get_dataset(speaker_labels: typing.FrozenSet[str]) -> Dataset:
    """Load dataset subset, and cache."""
    logger.info("Loading dataset...")
    with st.spinner(f"Loading dataset(s): {','.join(list(speaker_labels))}"):
        datasets = {k: v for k, v in run._config.DATASETS.items() if k.label in speaker_labels}
        dataset = cf.call(run._utils.get_dataset, datasets=datasets, _overwrite=True)
        logger.info(f"Finished loading {set(speaker_labels)} dataset(s)! {lib.utils.mazel_tov()}")
    return dataset


@st.experimental_singleton()
def get_dev_dataset() -> Dataset:
    """Load dev dataset, and cache."""
    with st.spinner("Loading dataset..."):
        _, dev_dataset = run._utils.get_datasets(False)
    return dev_dataset


@st.experimental_singleton()
def fast_grapheme_to_phoneme(text: str):
    """Fast grapheme to phoneme, cached."""
    return lib.text.grapheme_to_phoneme([text], separator="|")[0]


def make_signal_chart(
    signal: np.ndarray,
    sample_rate: int,
    max_sample_rate: int = 1000,
    x: str = "seconds",
    y: typing.Tuple[str, str] = ("y_min", "y_max"),
) -> alt.Chart:
    """Make `altair.Chart` for `signal` similar to `librosa.display.waveplot`.

    Learn more about envelopes: https://en.wikipedia.org/wiki/Envelope_detector
    """
    ratio = sample_rate // max_sample_rate
    frames = librosa.util.frame(signal, ratio, ratio, axis=0)  # type: ignore
    envelope = np.max(np.abs(frames), axis=-1)
    assert frames.shape[1] == ratio
    assert frames.shape[0] == envelope.shape[0]
    ticks = np.arange(0, envelope.shape[0] * ratio / sample_rate, ratio / sample_rate)
    return (
        alt.Chart(pd.DataFrame({x: ticks, y[0]: -envelope, y[1]: envelope}))  # type: ignore
        .mark_area()
        .encode(
            x=alt.X(x, type="quantitative"),  # type: ignore
            y=alt.Y(y[0], scale=alt.Scale(domain=(-1.0, 1.0)), type="quantitative"),  # type: ignore
            y2=alt.Y2(y[1]),  # type: ignore
        )
    )


def make_interval_chart(
    intervals: typing.List[typing.Tuple[float, float]],
    fillOpacity=0.3,
    color="white",
    stroke="white",
    strokeWidth=3,
    strokeOpacity=0.8,
    **kwargs,
):
    """Make `altair.Chart` for the `intervals`."""
    source = {"x_min": [i[0] for i in intervals], "x_max": [i[1] for i in intervals]}
    return (
        alt.Chart(pd.DataFrame(source))  # type: ignore
        .mark_rect(
            fillOpacity=fillOpacity,  # type: ignore
            color=color,  # type: ignore
            stroke=stroke,  # type: ignore
            strokeWidth=strokeWidth,  # type: ignore
            strokeOpacity=strokeOpacity,  # type: ignore
            **kwargs,
        )
        .encode(x=alt.X("x_min", type="quantitative"), x2=alt.X2("x_max"))  # type: ignore
    )


def dataset_passages(dataset: Dataset) -> typing.Iterator[Passage]:
    """Get all passages in `dataset`."""
    for _, passages in dataset.items():
        yield from passages


@st.experimental_singleton()
def load_en_core_web_md(*args, **kwargs):
    return lib.text.load_spacy_nlp("en_core_web_md", *args, **kwargs)


def st_data_frame(df: pd.DataFrame):
    """Display the `DataFrame` in the `streamlit` app."""
    df = df.replace({"\n": "<br>"}, regex=True)
    # NOTE: Temporary fix based on this issue / pr: https://github.com/streamlit/streamlit/pull/3038
    html = "<style>tr{background-color: transparent !important;}</style>"
    st_html(html)
    st_html(df.to_markdown(index=False))


def st_html(html: str):
    """Write HTML to streamlit app."""
    return st.markdown(html, unsafe_allow_html=True)


def path_label(path: pathlib.Path) -> str:
    """Get a short label for `path`."""
    return str(path.relative_to(ROOT_PATH)) + "/" if path.is_dir() else str(path.name)


def st_select_path(label: str, dir: pathlib.Path, suffix: str) -> pathlib.Path:
    """Display a path selector for the directory `dir`."""
    options = [p for p in dir.glob("**/*") if p.suffix == suffix]
    options = sorted(options, key=lambda x: natural_keys(str(x)), reverse=True)
    return typing.cast(pathlib.Path, st.selectbox(label, options=options, format_func=path_label))


def st_select_paths(label: str, dir: pathlib.Path, suffix: str) -> typing.List[pathlib.Path]:
    """Display a file and directory selector for the directory `dir`."""
    options = [p for p in dir.glob("**/*") if p.suffix == suffix or p.is_dir()] + [dir]
    options = sorted(options, key=lambda x: natural_keys(str(x)), reverse=True)
    paths = [st.selectbox(label, options=options, format_func=path_label)]
    paths = typing.cast(typing.List[pathlib.Path], paths)
    paths = [f for p in paths for f in ([p] if p.is_file() else list(p.glob(f"**/*{suffix}")))]
    if len(paths) > 0:
        st.info(f"Selected {label}:\n" + "".join(["\n - " + path_label(p) for p in paths]))
<<<<<<< HEAD
    return paths
=======
    return paths


_StTqdmVar = typing.TypeVar("_StTqdmVar")


def st_tqdm(
    iterable: typing.Iterable[_StTqdmVar], length: typing.Optional[int] = None
) -> typing.Generator[_StTqdmVar, None, None]:
    """Display a progress bar while iterating through `iterable`."""
    bar = st.progress(0)
    for i, item in enumerate(iterable):
        yield item
        bar.progress(i / (len(iterable) if length is None else length))  # type: ignore
    bar.empty()


# NOTE: This follows the examples highlighted here:
# https://github.com/PablocFonseca/streamlit-aggrid-examples/blob/main/cell_renderer_class_example.py
# https://github.com/PablocFonseca/streamlit-aggrid/issues/119
renderer = 'function(params) {return `<audio controls preload="none" src="${params.value}" />`}'
renderer = JsCode(renderer)


def st_ag_grid(
    df: pd.DataFrame,
    audio_column_name: typing.Optional[str] = None,
    height: int = 850,
    page_size: int = 10,
):
    """Display a table to preview `data`."""
    options = GridOptionsBuilder.from_dataframe(df)
    options.configure_pagination(paginationAutoPageSize=False, paginationPageSize=page_size)
    options.configure_default_column(wrapText=True, autoHeight=True, min_column_width=1)
    if audio_column_name:
        options.configure_column(audio_column_name, cellRenderer=renderer)
    return AgGrid(
        data=df,
        gridOptions=options.build(),
        update_mode=GridUpdateMode.NO_UPDATE,
        allow_unsafe_jscode=True,
        height=height,
    )
>>>>>>> 87de5cf6
<|MERGE_RESOLUTION|>--- conflicted
+++ resolved
@@ -11,27 +11,17 @@
 import config as cf
 import numpy as np
 import tqdm
-<<<<<<< HEAD
-=======
 from st_aggrid import AgGrid, GridOptionsBuilder, GridUpdateMode, JsCode
->>>>>>> 87de5cf6
 from third_party import LazyLoader
 
 import lib
 import run
-<<<<<<< HEAD
-=======
 from lib.audio import AudioMetadata, sec_to_sample
->>>>>>> 87de5cf6
 from lib.environment import ROOT_PATH
 from lib.text import natural_keys
 from run._tts import CHECKPOINTS_LOADERS, Checkpoints, package_tts
 from run._utils import Dataset
-<<<<<<< HEAD
-from run.data._loader import Alignment, Passage
-=======
 from run.data._loader import Alignment, Passage, Span
->>>>>>> 87de5cf6
 
 if typing.TYPE_CHECKING:  # pragma: no cover
     import altair as alt
@@ -68,32 +58,6 @@
 # A `Path` to a file or directory accessible via HTTP in the streamlit app.
 WebPath = typing.NewType("WebPath", pathlib.Path)
 RelativeUrl = typing.NewType("RelativeUrl", str)
-<<<<<<< HEAD
-
-
-def rmtree_streamlit_static_temp_dir():
-    """Destroy the our Streamlit temporary directory."""
-    assert pathlib.Path(st.__file__).parent in STREAMLIT_STATIC_TEMP_PATH.parents
-    if STREAMLIT_STATIC_TEMP_PATH.exists():
-        message = "Clearing temporary files at %s..."
-        logger.info(message, STREAMLIT_STATIC_TEMP_PATH.relative_to(lib.environment.ROOT_PATH))
-        shutil.rmtree(STREAMLIT_STATIC_TEMP_PATH)
-
-
-@st.experimental_singleton()
-def make_temp_root_dir():
-    """Make a temporary directory accessible via HTTP in the streamlit app.
-
-    NOTE: With `session_cache`, this function runs once per session.
-    """
-    assert pathlib.Path(st.__file__).parent in STREAMLIT_STATIC_TEMP_PATH.parents
-    if STREAMLIT_STATIC_TEMP_PATH.exists():
-        message = "Clearing temporary files at %s..."
-        logger.info(message, STREAMLIT_STATIC_TEMP_PATH.relative_to(lib.environment.ROOT_PATH))
-        shutil.rmtree(STREAMLIT_STATIC_TEMP_PATH)
-    STREAMLIT_STATIC_TEMP_PATH.mkdir(exist_ok=True, parents=True)
-=======
->>>>>>> 87de5cf6
 
 
 @st.experimental_singleton()
@@ -202,7 +166,6 @@
     return read_wave_audio(passage.audio_file, passage.audio_start, length)
 
 
-<<<<<<< HEAD
 def alignment_audio(
     span: typing.Union[run.data._loader.Span, run.data._loader.Passage], alignment: Alignment
 ) -> np.ndarray:
@@ -212,7 +175,8 @@
         span.audio_start + alignment.audio[0],
         span.audio_start + alignment.audio[1],
     )
-=======
+
+
 def metadata_alignment_audio(metadata: AudioMetadata, alignment: Alignment) -> np.ndarray:
     """Get `alignment` audio using cached `read_wave_audio`."""
     return read_wave_audio(metadata, alignment.audio[0], alignment.audio[1] - alignment.audio[0])
@@ -224,7 +188,6 @@
     start_ = sec_to_sample(max(alignment.audio[0], 0), sample_rate)
     stop_ = sec_to_sample(min(alignment.audio[1], span.audio_length), sample_rate)
     return audio[start_:stop_]
->>>>>>> 87de5cf6
 
 
 @st.experimental_singleton()
@@ -351,9 +314,6 @@
     paths = [f for p in paths for f in ([p] if p.is_file() else list(p.glob(f"**/*{suffix}")))]
     if len(paths) > 0:
         st.info(f"Selected {label}:\n" + "".join(["\n - " + path_label(p) for p in paths]))
-<<<<<<< HEAD
-    return paths
-=======
     return paths
 
 
@@ -396,5 +356,4 @@
         update_mode=GridUpdateMode.NO_UPDATE,
         allow_unsafe_jscode=True,
         height=height,
-    )
->>>>>>> 87de5cf6
+    )