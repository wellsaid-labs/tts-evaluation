--- conflicted
+++ resolved
@@ -100,13 +100,6 @@
         web_path.parent.mkdir(exist_ok=True, parents=True)
         web_path.symlink_to(path)
     return WebPath(web_path)
-
-
-def figure_to_url(figure: matplotlib.figure.Figure, name: str = "fig.png", **kwargs):
-    """Create a URL that can be loaded from `streamlit`."""
-    image_web_path = make_temp_web_dir() / name
-    figure.savefig(str(image_web_path), **kwargs)
-    return web_path_to_url(image_web_path)
 
 
 def audio_to_web_path(audio: np.ndarray, name: str = "audio.wav", **kwargs) -> WebPath:
@@ -491,15 +484,8 @@
     options = GridOptionsBuilder.from_dataframe(df)
     options.configure_pagination(paginationAutoPageSize=False, paginationPageSize=page_size)
     options.configure_default_column(wrapText=True, autoHeight=True, min_column_width=1)
-<<<<<<< HEAD
-    for name in audio_cols:
-        options.configure_column(name, cellRenderer=audio_renderer)
-    for name in img_cols:
-        options.configure_column(name, cellRenderer=img_renderer)
-=======
     [options.configure_column(name, cellRenderer=audio_renderer) for name in audio_cols]
     [options.configure_column(name, cellRenderer=img_renderer) for name in img_cols]
->>>>>>> c9148144
     return AgGrid(
         data=df,
         gridOptions=options.build(),
