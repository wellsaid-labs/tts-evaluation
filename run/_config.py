--- conflicted
+++ resolved
@@ -405,11 +405,7 @@
             # which are passed through a stack of 3 convolutional layers each containing
             # 512 filters with shape 5 × 1, i.e., where each filter spans 5 characters
             num_conv_layers=3,
-<<<<<<< HEAD
-            convolution_filter_size=5,
-=======
             conv_filter_size=5,
->>>>>>> 6b0957a2
             # SOURCE (Tacotron 2)
             # The output of the final convolutional layer is passed into a single
             # bi-directional [19] LSTM [20] layer containing 512 units (256) in each
