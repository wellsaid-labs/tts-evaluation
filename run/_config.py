import copy
import dataclasses
import enum
import logging
import math
import pprint
import typing

import torch
import torch.nn
from hparams import HParam, HParams, add_config, configurable
from third_party import LazyLoader

import lib
import run
import run.data._loader.utils
from run.data import _loader
from run.data._loader import Language, Passage, Span, Speaker

if typing.TYPE_CHECKING:  # pragma: no cover
    import IPython
    import IPython.display
    import librosa
else:
    librosa = LazyLoader("librosa", globals(), "librosa")
    IPython = LazyLoader("IPython", globals(), "IPython")

logger = logging.getLogger(__name__)
pprinter = pprint.PrettyPrinter(indent=4)

RANDOM_SEED = 1212212
<<<<<<< HEAD
DATASETS = copy.copy(DATASETS)
del DATASETS[_loader.ELLIOT_MILLER]  # NOTE: Elliot has unannotated character portrayals.
del DATASETS[_loader.ELIZABETH_KLETT]  # NOTE: Elizabeth has unannotated character portrayals.

=======
DATASETS = copy.copy(_loader.DATASETS)
# NOTE: Elliot and Elizabeth has unannotated character portrayals.
del DATASETS[_loader.english.ELLIOT_MILLER]
del DATASETS[_loader.english.ELIZABETH_KLETT]

# NOTE: It's theoretically impossible to know all the phonemes eSpeak might predict because
# the predictions vary with context. We cannot practically generate every possible permutation
# to generate the vocab.
# TODO: Remove this once `grapheme_to_phoneme` is deprecated.
# fmt: off
PHONEME_SEPARATOR = "|"
GRAPHEME_TO_PHONEME_RESTRICTED = list(lib.text.GRAPHEME_TO_PHONEME_RESTRICTED) + [PHONEME_SEPARATOR]
DATASET_PHONETIC_CHARACTERS = [
    '\n', ' ', '!', '"', "'", '(', ')', '*', ',', '-', '.', '/', ':', ';', '?', '[', ']', '=', 'aɪ',
    'aɪə', 'aɪɚ', 'aɪʊ', 'aɪʊɹ', 'aʊ', 'b', 'd', 'dʒ', 'eɪ', 'f', 'h', 'i', 'iə', 'iː', 'j',
    'k', 'l', 'm', 'n', 'nʲ', 'n̩', 'oʊ', 'oː', 'oːɹ', 'p', 'r', 's', 't', 'tʃ', 'uː', 'v', 'w',
    'x', 'z', 'æ', 'æː', 'ð', 'ø', 'ŋ', 'ɐ', 'ɐː', 'ɑː', 'ɑːɹ', 'ɑ̃', 'ɔ', 'ɔɪ', 'ɔː', 'ɔːɹ',
    'ə', 'əl', 'ɚ', 'ɛ', 'ɛɹ', 'ɜː', 'ɡ', 'ɣ', 'ɪ', 'ɪɹ', 'ɫ', 'ɹ', 'ɾ', 'ʃ', 'ʊ', 'ʊɹ', 'ʌ',
    'ʒ', 'ʔ', 'ˈ', 'ˌ', 'θ', 'ᵻ', 'ɬ'
]
# fmt: on

>>>>>>> 7126ec83
TTS_DISK_CACHE_NAME = ".tts_cache"  # NOTE: Hidden directory stored in other directories for caching
DISK_PATH = lib.environment.ROOT_PATH / "disk"
DATA_PATH = DISK_PATH / "data"
EXPERIMENTS_PATH = DISK_PATH / "experiments"
CHECKPOINTS_PATH = DISK_PATH / "checkpoints"
TEMP_PATH = DISK_PATH / "temp"
SAMPLES_PATH = DISK_PATH / "samples"
# NOTE: For production, store an inference version of signal and spectrogram model.
TTS_PACKAGE_PATH = DISK_PATH / "tts_package.pt"
SIGNAL_MODEL_EXPERIMENTS_PATH = EXPERIMENTS_PATH / "signal_model"
SPECTROGRAM_MODEL_EXPERIMENTS_PATH = EXPERIMENTS_PATH / "spectrogram_model"

# TODO: Instead of using global variables, can we use `hparams`, easily?

# SOURCE (Tacotron 1):
# We use 24 kHz sampling rate for all experiments.
SAMPLE_RATE = 24000

# SOURCE (Tacotron 2):
# We transform the STFT magnitude to the mel scale using an 80 channel mel filterbank spanning
# 125 Hz to 7.6 kHz, followed by log dynamic range compression.
# SOURCE (Tacotron 2 Author):
# Google mentioned they settled on [20, 12000] with 128 filters in Google Chat.
NUM_FRAME_CHANNELS = 128


# SOURCE (Tacotron 2):
# mel spectrograms are computed through a shorttime Fourier transform (STFT)
# using a 50 ms frame size, 12.5 ms frame hop, and a Hann window function.
# TODO: Parameterizing frame sizes in milliseconds can help ensure that your code is invariant
# to the sample rate; however, we would need to assure that we're still using powers of two
# for performance.
# TODO: 50ms / 12.5ms spectrogram is not typical spectrogram parameterization, a more typical
# parameterization is 25ms / 10ms. Learn more:
# https://www.dsprelated.com/freebooks/sasp/Classic_Spectrograms.html
# https://github.com/pytorch/audio/issues/384#issuecomment-597020705
# https://pytorch.org/audio/compliance.kaldi.html
FRAME_SIZE = 4096  # NOTE: Frame size in samples.
FFT_LENGTH = 4096
assert FRAME_SIZE % 4 == 0
FRAME_HOP = FRAME_SIZE // 4


class Cadence(enum.Enum):
    STEP: typing.Final = "step"
    MULTI_STEP: typing.Final = "multi_step"
    RUN: typing.Final = "run"  # NOTE: Measures statistic over the course of a "run"
    STATIC: typing.Final = "static"


class DatasetType(enum.Enum):
    TRAIN: typing.Final = "train"
    DEV: typing.Final = "dev"


class Device(enum.Enum):
    CUDA: typing.Final = "cuda"
    CPU: typing.Final = "cpu"


Label = typing.NewType("Label", str)
Dataset = typing.Dict[Speaker, typing.List[Passage]]


class GetLabel(typing.Protocol):
    def __call__(self, **kwargs) -> Label:
        ...


def _label(template: str, *args, **kwargs) -> Label:
    """Format `template` recursively, and return a `Label`.

    TODO: For recursive formatting, don't reuse arguments.
    """
    while True:
        formatted = template.format(*args, **kwargs)
        if formatted == template:
            return Label(formatted)
        template = formatted


def get_dataset_label(
    name: str,
    cadence: Cadence,
    type_: DatasetType,
    speaker: typing.Optional[Speaker] = None,
    **kwargs,
) -> Label:
    """Label something related to a dataset."""
    kwargs = dict(cadence=cadence.value, type=type_.value, name=name, **kwargs)
    if speaker is None:
        return _label("{cadence}/dataset/{type}/{name}", **kwargs)
    return _label("{cadence}/dataset/{type}/{speaker}/{name}", speaker=speaker.label, **kwargs)


def get_model_label(
    name: str, cadence: Cadence, speaker: typing.Optional[Speaker] = None, **kwargs
) -> Label:
    """Label something related to the model."""
    kwargs = dict(cadence=cadence.value, name=name, **kwargs)
    if speaker is None:
        return _label("{cadence}/model/{name}", **kwargs)
    return _label("{cadence}/model/{speaker}/{name}", speaker=speaker.label, **kwargs)


def get_config_label(name: str, cadence: Cadence = Cadence.STATIC, **kwargs) -> Label:
    """Label something related to a configuration."""
    return _label("{cadence}/config/{name}", cadence=cadence.value, name=name, **kwargs)


def get_environment_label(name: str, cadence: Cadence = Cadence.STATIC, **kwargs) -> Label:
    """Label something related to a environment."""
    return _label("{cadence}/environment/{name}", cadence=cadence.value, name=name, **kwargs)


def get_timer_label(
    name: str, device: Device = Device.CPU, cadence: Cadence = Cadence.STATIC, **kwargs
) -> Label:
    """Label something related to a performance."""
    template = "{cadence}/timer/{device}/{name}"
    return _label(template, cadence=cadence.value, device=device.value, name=name, **kwargs)


def configurable_(func: typing.Callable):
    """`configurable` has issues if it's run twice, on the same function.

    TODO: Remove this, once, this issue is resolved: https://github.com/PetrochukM/HParams/issues/8
    """
    if not hasattr(func, "_configurable"):
        return configurable(func)
    return func


try:
    librosa.effects.trim = configurable_(librosa.effects.trim)
except ImportError:
    logger.info("Ignoring optional `librosa` configurations.")

try:
    IPython.display.Audio.__init__ = configurable_(IPython.display.Audio.__init__)
except ImportError:
    logger.info("Ignoring optional `IPython` configurations.")

torch.nn.modules.batchnorm._BatchNorm.__init__ = configurable_(
    torch.nn.modules.batchnorm._BatchNorm.__init__
)
torch.nn.LayerNorm.__init__ = configurable_(torch.nn.LayerNorm.__init__)


def _configure_audio_processing():
    """Configure modules that process audio."""
    # NOTE: The SoX and FFmpeg encodings are the same.
    # NOTE: The signal model output is 32-bit.
    suffix = ".wav"
    data_type = lib.audio.AudioDataType.FLOATING_POINT
    bits = 32
    format_ = lib.audio.AudioFormat(
        sample_rate=SAMPLE_RATE,
        num_channels=1,  # NOTE: The signal model output is 1-channel, similar to Tacotron-2.
        encoding=lib.audio.AudioEncoding.PCM_FLOAT_32_BIT,
        bit_rate="768k",
        precision="25-bit",
    )
    non_speech_segment_frame_length = 50
    max_frames_per_token = 0.18 / (FRAME_HOP / format_.sample_rate)
    # NOTE: Today pauses longer than one second are not used for emphasis or meaning; however,
    # Otis does tend to use long pauses for emphasis; however, he rarely pauses for longer than
    # one second.
    too_long_pause_length = 1.0

    # NOTE: A "hann window" is standard for calculating an FFT, it's even mentioned as a "popular
    # window" on Wikipedia (https://en.wikipedia.org/wiki/Window_function).
    try:
        window = run._utils.get_window("hann", FRAME_SIZE, FRAME_HOP)
        config = {
            lib.audio.power_spectrogram_to_framed_rms: HParams(
                window=window,
                window_correction_factor=lib.audio.get_window_correction_factor(window),
            ),
            lib.audio.SignalTodBMelSpectrogram.__init__: HParams(window=window),
            lib.audio.griffin_lim: HParams(window=window.numpy()),
        }
        add_config(config)
    except ImportError:
        logger.info("Ignoring optional `scipy` and `librosa` configurations.")

    # NOTE: The human range is commonly given as 20 to 20,000 Hz
    # (https://en.wikipedia.org/wiki/Hearing_range).
    hertz_bounds = {"lower_hertz": 20, "upper_hertz": 20000}

    try:
        config = {
            librosa.effects.trim: HParams(frame_length=FRAME_SIZE, hop_length=FRAME_HOP),
        }
        add_config(config)
    except ImportError:
        logger.info("Ignoring optional `librosa` configurations.")

    try:
        add_config({IPython.display.Audio.__init__: HParams(rate=format_.sample_rate)})
    except ImportError:
        logger.info("Ignoring optional `IPython` configurations.")

    config = {
        lib.visualize.plot_waveform: HParams(sample_rate=format_.sample_rate),
        lib.visualize.plot_spectrogram: HParams(
            sample_rate=format_.sample_rate, frame_hop=FRAME_HOP
        ),
        lib.visualize.plot_mel_spectrogram: HParams(**hertz_bounds),
        lib.audio.write_audio: HParams(sample_rate=format_.sample_rate),
        lib.audio.pad_remainder: HParams(multiple=FRAME_HOP, mode="constant", constant_values=0.0),
        lib.audio.signal_to_framed_rms: HParams(frame_length=FRAME_SIZE, hop_length=FRAME_HOP),
        lib.audio.SignalTodBMelSpectrogram.__init__: HParams(
            fft_length=FFT_LENGTH,
            frame_hop=FRAME_HOP,
            sample_rate=format_.sample_rate,
            num_mel_bins=NUM_FRAME_CHANNELS,
            # SOURCE (Tacotron 2):
            # Prior to log compression, the filterbank output magnitudes are clipped to a
            # minimum value of 0.01 in order to limit dynamic range in the logarithmic domain.
            # NOTE: The `min_decibel` is set to ensure there is around 100 dB of dynamic range,
            # allowing us to make the most use of the maximum 96 dB dynamic range a 16-bit audio
            # file can provide. This is assuming that a full-scale 997 Hz sine wave is the maximum
            # dB which would be around ~47 dB. Tacotron 2's equivalent  of 0.01 (~ -40 dB).
            min_decibel=-50.0,
            # NOTE: ISO226 is one of the latest standards for determining loudness:
            # https://www.iso.org/standard/34222.html. It does have some issues though:
            # http://www.lindos.co.uk/cgi-bin/FlexiData.cgi?SOURCE=Articles&VIEW=full&id=2
            get_weighting=lib.audio.iso226_weighting,
            **hertz_bounds,
        ),
        lib.audio.griffin_lim: HParams(
            sample_rate=format_.sample_rate,
            fft_length=FFT_LENGTH,
            frame_hop=FRAME_HOP,
            # SOURCE (Tacotron 1):
            # We found that raising the predicted magnitudes by a power of 1.2 before feeding to
            # Griffin-Lim reduces artifacts
            power=1.20,
            # SOURCE (Tacotron 1):
            # We observed that Griffin-Lim converges after 50 iterations (in fact, about 30
            # iterations seems to be enough), which is reasonably fast.
            iterations=30,
            get_weighting=lib.audio.iso226_weighting,
            **hertz_bounds,
        ),
        # NOTE: The `DeMan` loudness implementation of ITU-R BS.1770 is sample rate independent.
        lib.audio.get_pyloudnorm_meter: HParams(filter_class="DeMan"),
        lib.spectrogram_model.SpectrogramModel.__init__: HParams(
            # NOTE: This is based on one of the slowest legitimate alignments in
            # `dataset_dashboard`. With a sample size of 8192, we found that 0.18 seconds per token
            # included everything but 3 alignments. The last three alignments were 0.19 "or",
            # 0.21 "or", and 0.24 "EEOC". The slowest alignment was the acronym "EEOC" with the
            # last letter taking 0.5 seconds.
            max_frames_per_token=max_frames_per_token,
        ),
        run.train.spectrogram_model._metrics.get_num_repeated: HParams(
            threshold=max_frames_per_token
        ),
        run.train.spectrogram_model._metrics.get_num_pause_frames: HParams(
            frame_hop=FRAME_HOP,
            sample_rate=format_.sample_rate,
            min_length=too_long_pause_length,
            max_loudness=-50,
        ),
        lib.signal_model.SignalModel.__init__: HParams(
            ratios=[2] * int(math.log2(FRAME_HOP)),
        ),
        run.data._loader.utils.normalize_audio_suffix: HParams(suffix=suffix),
        run.data._loader.utils.normalize_audio: HParams(
            suffix=suffix,
            data_type=data_type,
            bits=bits,
            sample_rate=format_.sample_rate,
            num_channels=format_.num_channels,
        ),
        run.data._loader.utils.is_normalized_audio_file: HParams(
            audio_format=format_, suffix=suffix
        ),
        run.data._loader.utils._cache_path: HParams(cache_dir=TTS_DISK_CACHE_NAME),
        # NOTE: `get_non_speech_segments` parameters are set based on `vad_workbook.py`. They
        # are applicable to most datasets with little to no noise.
        run.data._loader.utils.get_non_speech_segments_and_cache: HParams(
            low_cut=300, frame_length=non_speech_segment_frame_length, hop_length=5, threshold=-60
        ),
        run.data._loader.data_structures._make_speech_segments_helper: HParams(
            pad=lib.audio.milli_to_sec(non_speech_segment_frame_length / 2)
        ),
        run.data._loader.utils.maybe_normalize_audio_and_cache: HParams(
            suffix=suffix,
            data_type=data_type,
            bits=bits,
            **{f.name: getattr(format_, f.name) for f in dataclasses.fields(format_)},
        ),
        run.data._loader.utils.SpanGenerator.__init__: HParams(max_pause=too_long_pause_length),
        # NOTE: A 0.400 `block_size` is standard for ITU-R BS.1770.
        run.train.spectrogram_model._data._get_loudness: HParams(block_size=0.400, precision=0),
        run.train.spectrogram_model._data._random_loudness_annotations: HParams(max_annotations=10),
        run.train.spectrogram_model._data._random_speed_annotations: HParams(
            max_annotations=10, precision=2
        ),
        run.train.spectrogram_model._data._make_stop_token: HParams(
            # NOTE: The stop token uncertainty was approximated by a fully trained model that
            # learned the stop token distribution. The distribution looked like a gradual increase
            # over 4 - 8 frames in January 2020, on Comet.
            # NOTE: This was rounded up to 10 after the spectrograms length was increased by 17%
            # on average.
            # TODO: In July 2020, the spectrogram size was decreased by 2x, we should test
            # decreasing `length` by 2x, also.
            length=10,
            standard_deviation=2,
        ),
        run._tts.text_to_speech_ffmpeg_generator: HParams(sample_rate=format_.sample_rate),
    }
    add_config(config)


def _configure_models():
    """Configure spectrogram and signal model."""
    # SOURCE (Tacotron 2):
    # Attention probabilities are computed after projecting inputs and location
    # features to 128-dimensional hidden representations.
    encoder_output_size = 128

    # SOURCE (Tacotron 2):
    # Specifically, generation completes at the first frame for which this
    # probability exceeds a threshold of 0.5.
    stop_threshold = 0.5

    # NOTE: Configure the model sizes.
    config = {
        lib.spectrogram_model.encoder.Encoder.__init__: HParams(
            # SOURCE (Tacotron 2):
            # Input characters are represented using a learned 512-dimensional character embedding
            # ...
            # which are passed through a stack of 3 convolutional layers each containing
            # 512 filters with shape 5 × 1, i.e., where each filter spans 5 characters
            # ...
            # The output of the final convolutional layer is passed into a single bi-directional
            # [19] LSTM [20] layer containing 512 units (256) in each direction) to generate the
            # encoded features.
            hidden_size=512,
            # SOURCE (Tacotron 2):
            # which are passed through a stack of 3 convolutional layers each containing
            # 512 filters with shape 5 × 1, i.e., where each filter spans 5 characters
            num_convolution_layers=3,
            convolution_filter_size=5,
            # SOURCE (Tacotron 2)
            # The output of the final convolutional layer is passed into a single
            # bi-directional [19] LSTM [20] layer containing 512 units (256) in each
            # direction) to generate the encoded features.
            lstm_layers=2,
            out_size=encoder_output_size,
        ),
        lib.spectrogram_model.attention.Attention.__init__: HParams(
            # SOURCE (Tacotron 2):
            # Location features are computed using 32 1-D convolution filters of length 31.
            # SOURCE (Tacotron 2):
            # Attention probabilities are computed after projecting inputs and location
            # features to 128-dimensional hidden representations.
            hidden_size=128,
            convolution_filter_size=9,
            # NOTE: The alignment between text and speech is monotonic; therefore, the attention
            # progression should reflect that. The `window_length` ensures the progression is
            # limited.
            # NOTE: Comet visualizes the metric "attention_std", and this metric represents the
            # number of characters the model is attending too at a time. That metric can be used
            # to set the `window_length`.
            window_length=9,
            avg_frames_per_token=1.4555,
        ),
        lib.spectrogram_model.decoder.Decoder.__init__: HParams(
            encoder_output_size=encoder_output_size,
            # SOURCE (Tacotron 2):
            # The prediction from the previous time step is first passed through a small
            # pre-net containing 2 fully connected layers of 256 hidden ReLU units.
            pre_net_size=256,
            # SOURCE (Tacotron 2):
            # The prenet output and attention context vector are concatenated and
            # passed through a stack of 2 uni-directional LSTM layers with 1024 units.
            lstm_hidden_size=1024,
        ),
        lib.spectrogram_model.pre_net.PreNet.__init__: HParams(
            # SOURCE (Tacotron 2):
            # The prediction from the previous time step is first passed through a small
            # pre-net containing 2 fully connected layers of 256 hidden ReLU units.
            num_layers=2
        ),
        lib.spectrogram_model.SpectrogramModel.__init__: HParams(
            num_frame_channels=NUM_FRAME_CHANNELS,
            # SOURCE (Transfer Learning from Speaker Verification to Multispeaker Text-To-Speech
            #         Synthesis):
            # The paper mentions their proposed model uses a 256 dimension embedding.
            # NOTE: See https://github.com/wellsaid-labs/Text-to-Speech/pull/258 to learn more about
            # this parameter.
            speaker_embedding_size=128,
        ),
        lib.signal_model.SignalModel.__init__: HParams(
            speaker_embedding_size=128,
            input_size=NUM_FRAME_CHANNELS,
            hidden_size=32,
            max_channel_size=512,
        ),
        # NOTE: We found this hidden size to be effective on Comet in April 2020.
        lib.signal_model.SpectrogramDiscriminator.__init__: HParams(
            speaker_embedding_size=128, hidden_size=512
        ),
    }
    add_config(config)

    # NOTE: Configure the model regularization.
    config = {
        # SOURCE (Tacotron 2):
        # In order to introduce output variation at inference time, dropout with probability 0.5 is
        # applied only to layers in the pre-net of the autoregressive decoder.
        lib.spectrogram_model.pre_net.PreNet.__init__: HParams(dropout=0.5),
        # NOTE: This dropout approach proved effective in Comet in March 2020.
        lib.spectrogram_model.SpectrogramModel.__init__: HParams(speaker_embed_dropout=0.1),
        lib.spectrogram_model.attention.Attention.__init__: HParams(dropout=0.1),
        lib.spectrogram_model.decoder.Decoder.__init__: HParams(stop_net_dropout=0.5),
        lib.spectrogram_model.encoder.Encoder.__init__: HParams(dropout=0.1),
    }
    add_config(config)

    config = {
        # NOTE: Window size smoothing parameter is not sensitive.
        lib.optimizers.AdaptiveGradientNormClipper.__init__: HParams(window_size=128, norm_type=2),
        # NOTE: The `beta` parameter is not sensitive.
        lib.optimizers.ExponentialMovingParameterAverage.__init__: HParams(beta=0.9999),
        lib.signal_model.SignalModel.__init__: HParams(
            # SOURCE https://en.wikipedia.org/wiki/%CE%9C-law_algorithm:
            # For a given input x, the equation for μ-law encoding is where μ = 255 in the North
            # American and Japanese standards.
            mu=255,
        ),
        lib.spectrogram_model.SpectrogramModel.__init__: HParams(
            # NOTE: The spectrogram values range from -50 to 50. Thie scalar rescales the
            # spectrogram to a more reasonable range for deep learning.
            output_scalar=10.0,
            stop_threshold=stop_threshold,
        ),
    }
    add_config(config)

    # NOTE: PyTorch and Tensorflow parameterize `BatchNorm` differently, learn more:
    # https://stackoverflow.com/questions/48345857/batchnorm-momentum-convention-pytorch?utm_medium=organic&utm_source=google_rich_qa&utm_campaign=google_rich_qa
    config = {
        # NOTE: `momentum=0.01` to match Tensorflow defaults.
        torch.nn.modules.batchnorm._BatchNorm.__init__: HParams(momentum=0.01),
        # NOTE: BERT uses `eps=1e-12` for `LayerNorm`, see here:
        # https://github.com/huggingface/transformers/blob/master/src/transformers/configuration_bert.py
        torch.nn.LayerNorm.__init__: HParams(eps=1e-12),
    }
    add_config(config)


@configurable
def _include_passage(passage: Passage, language: typing.Optional[Language] = HParam()) -> bool:
    """Return `True` iff `passage` should be included in the dataset."""
    repr_ = f"{passage.__class__.__name__}("
    repr_ += f"{passage.audio_file.path.relative_to(DATA_PATH)},"
    repr_ += f" {(passage.script[:50] + '...') if len(passage.script) > 50 else passage.script})"

    if language is None or passage.speaker.language != language:
        return False

    if len(passage.alignments) == 0:
        logger.warning("%s has zero alignments.", repr_)
        return False

    if len(passage.speech_segments) == 0:
        logger.warning("%s has zero speech segments.", repr_)
        return False

    span = passage[:]
    if span.audio_length == 0.0:
        logger.warning("%s has no aligned audio.", repr_)
        return False

    if len(span.script) == 0:
        logger.warning("%s has no aligned text.", repr_)
        return False

    # NOTE: Filter out passages(s) that don't have a lower case character because it'll make
    # it difficult to classify initialisms.
    if not any(c.islower() for c in passage.script):
        return False

    # TODO: Filter out Mary Ann from the dataset instead of filtering the related books.
    # NOTE: Filter out Midnight Passenger because it has an inconsistent acoustic setup compared to
    # other samples from the same speaker.
    # NOTE: Filter out the North & South book because it uses English in a way that's not consistent
    # with editor usage, for example: "To-morrow, you will-- Come back to-night, John!"
    books = (
        _loader.english.m_ailabs.MIDNIGHT_PASSENGER,
        _loader.english.m_ailabs.NORTH_AND_SOUTH,
    )
    metadata = passage.other_metadata
    if metadata is not None and "books" in metadata and (metadata["books"] in books):
        return False

    return True


def _include_span(span: Span):
    """Return `True` iff `span` should be included in the dataset.

    TODO: The dataset metrics show that 2% of Heather's dataset still has pauses longer than 1s.
    Can we filter them out in accordance to `too_long_pause_length`?
    TODO: How can we filter out all non-standard words that haven't been normalized, yet? We could
    normalize the script before hand, removing all non-standard words. Afterwards, we can verify
    with Google STT that it matches the voice over.
    TODO: The character "." is ambigious. It is sometimes prounced "dot" and sometimes it's silent.
    There may be some inconsistency between eSpeak and the voice over with regards to ".".
    """
    if "<" in span.script or ">" in span.script:
        return False

    # NOTE: Filter out any passage(s) with a slash because it's ambigious. It's not obvious if
    # it should be silent or verbalized.
    if "/" in span.script or "\\" in span.script:
        return False

    # NOTE: Filter out any passage(s) with digits because the pronunciation is fundamentally
    # ambigious, and it's much easier to handle this case with text normalization.
    # NOTE: See performance statistics here: https://stackoverflow.com/a/31861306/4804936
    if lib.text.has_digit(span.script):
        return False

    # NOTE: `Span`s which end with a short, or fast `Span`, tend to be error prone.
    is_not_aligned = lambda s: s.audio_length < 0.2 or (s.audio_length / len(s.script)) < 0.04
    if is_not_aligned(span[0]) or is_not_aligned(span[-1]):
        return False

    if _loader.has_a_mistranscription(span):
        return False

    return True


DEV_SPEAKERS = _loader.WSL_DATASETS.copy()
# NOTE: The `MARI_MONGE__PROMO` dataset is too short for evaluation, at 15 minutes long.
del DEV_SPEAKERS[_loader.english.MARI_MONGE__PROMO]
# NOTE: The `ALICIA_HARRIS`, `JACK_RUTKOWSKI`, and `SAM_SCHOLL` datasets are duplicate datasets.
# There is an improved version of their datasets already in `dev_speakers`.
del DEV_SPEAKERS[_loader.english.ALICIA_HARRIS]
del DEV_SPEAKERS[_loader.english.JACK_RUTKOWSKI]
del DEV_SPEAKERS[_loader.english.SAM_SCHOLL]
# NOTE: The `BETH_CAMERON__CUSTOM` dataset isn't included in the studio.
del DEV_SPEAKERS[_loader.english.BETH_CAMERON__CUSTOM]
DEV_SPEAKERS = set(DEV_SPEAKERS.keys())


def _configure_data_processing():
    """Configure modules that process data, other than audio.

    TODO: Remove `BETH_CAMERON__CUSTOM` from the `WSL_DATASETS` groups because it has it's own
    custom script.
    """
    groups = [set(_loader.WSL_DATASETS.keys())]
    # NOTE: For other datasets like M-AILABS and LJ, this assumes that there is no duplication
    # between different speakers.
    groups += [{s} for s in _loader.DATASETS.keys() if s not in _loader.WSL_DATASETS]
    config = {
        run._utils.get_dataset: HParams(
            datasets=DATASETS,
            path=DATA_PATH,
            include_passage=_include_passage,
            handle_passage=lib.utils.identity,
        ),
        _include_passage: HParams(language=Language.ENGLISH),
        run._utils.split_dataset: HParams(
            groups=groups, dev_speakers=DEV_SPEAKERS, approx_dev_len=30 * 60, min_sim=0.9
        ),
        run._utils.SpanGenerator.__init__: HParams(max_seconds=15, include_span=_include_span),
    }
    add_config(config)


def configure():
    """Configure modules required for `run`."""
    for directory in [
        DISK_PATH,
        DATA_PATH,
        EXPERIMENTS_PATH,
        CHECKPOINTS_PATH,
        TEMP_PATH,
        SAMPLES_PATH,
        SIGNAL_MODEL_EXPERIMENTS_PATH,
        SPECTROGRAM_MODEL_EXPERIMENTS_PATH,
    ]:
        directory.mkdir(exist_ok=True)

    _configure_audio_processing()
    _configure_models()
    _configure_data_processing()
    run._lang_config.configure()<|MERGE_RESOLUTION|>--- conflicted
+++ resolved
@@ -29,35 +29,11 @@
 pprinter = pprint.PrettyPrinter(indent=4)
 
 RANDOM_SEED = 1212212
-<<<<<<< HEAD
-DATASETS = copy.copy(DATASETS)
-del DATASETS[_loader.ELLIOT_MILLER]  # NOTE: Elliot has unannotated character portrayals.
-del DATASETS[_loader.ELIZABETH_KLETT]  # NOTE: Elizabeth has unannotated character portrayals.
-
-=======
 DATASETS = copy.copy(_loader.DATASETS)
 # NOTE: Elliot and Elizabeth has unannotated character portrayals.
 del DATASETS[_loader.english.ELLIOT_MILLER]
 del DATASETS[_loader.english.ELIZABETH_KLETT]
 
-# NOTE: It's theoretically impossible to know all the phonemes eSpeak might predict because
-# the predictions vary with context. We cannot practically generate every possible permutation
-# to generate the vocab.
-# TODO: Remove this once `grapheme_to_phoneme` is deprecated.
-# fmt: off
-PHONEME_SEPARATOR = "|"
-GRAPHEME_TO_PHONEME_RESTRICTED = list(lib.text.GRAPHEME_TO_PHONEME_RESTRICTED) + [PHONEME_SEPARATOR]
-DATASET_PHONETIC_CHARACTERS = [
-    '\n', ' ', '!', '"', "'", '(', ')', '*', ',', '-', '.', '/', ':', ';', '?', '[', ']', '=', 'aɪ',
-    'aɪə', 'aɪɚ', 'aɪʊ', 'aɪʊɹ', 'aʊ', 'b', 'd', 'dʒ', 'eɪ', 'f', 'h', 'i', 'iə', 'iː', 'j',
-    'k', 'l', 'm', 'n', 'nʲ', 'n̩', 'oʊ', 'oː', 'oːɹ', 'p', 'r', 's', 't', 'tʃ', 'uː', 'v', 'w',
-    'x', 'z', 'æ', 'æː', 'ð', 'ø', 'ŋ', 'ɐ', 'ɐː', 'ɑː', 'ɑːɹ', 'ɑ̃', 'ɔ', 'ɔɪ', 'ɔː', 'ɔːɹ',
-    'ə', 'əl', 'ɚ', 'ɛ', 'ɛɹ', 'ɜː', 'ɡ', 'ɣ', 'ɪ', 'ɪɹ', 'ɫ', 'ɹ', 'ɾ', 'ʃ', 'ʊ', 'ʊɹ', 'ʌ',
-    'ʒ', 'ʔ', 'ˈ', 'ˌ', 'θ', 'ᵻ', 'ɬ'
-]
-# fmt: on
-
->>>>>>> 7126ec83
 TTS_DISK_CACHE_NAME = ".tts_cache"  # NOTE: Hidden directory stored in other directories for caching
 DISK_PATH = lib.environment.ROOT_PATH / "disk"
 DATA_PATH = DISK_PATH / "data"
