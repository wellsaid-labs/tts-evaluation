""" Run a web service with the spectrogram and signal models.

During designing this API, we considered the requirements of a website.

LEARNINGS:
- `HTMLAudioElement` requires it's `src` property to be set with a url; Otherwise, one must use
  `AudioContext.createMediaStreamSource()` (Learn more:
  https://developers.google.com/web/fundamentals/media/mse/basics) which does not support hardly any
  media types. Critically, it does not support WAV files (Learn more:
  https://github.com/w3c/media-source/issues/55). However, it does support FMP4 and MP3 files. Those
  formats are difficult to transcribe to, from fragmented raw PCM.
- Web Audio API supports play back of `AudioBuffer`s. However, it does not have support abstractions
  of `AudioBuffer` lists. Creating the abstraction would require significant effort similar to:
  https://github.com/samirkumardas/pcm-player
- Another option would be use a player built on top of flash; however, the options for flash
  audio players today, is small.
- `HTMLAudioElement` does not buffer metadata until multiple seconds of the audio data have been
  submitted; therefore, until the `loadeddata` there are no affordances for the client.

With this ecosystem, the only simple solution is to stream WAV files directly.

CONS:
- No additional context can be returned to the client. For example, this prevents us from sending
  the model hidden state used by the client to restart generation.
- The request for the stream must be a GET request. This prevents us, for example, from sending a
  Spectrogram used to condition the speech synthesis.

The cons in summary are that the client cannot manage there own state due to the immaturity of the
web audio api; therefore, the server must manage it via some database.

Example (Flask):

      $ CHECKPOINTS="v11_2023_03_01_staging"  # Example: v9
      $ python -m run.deploy.package_tts $CHECKPOINTS
      $ PYTHONPATH=. python -m run.deploy.worker

Example (Gunicorn):

      $ CHECKPOINTS=""
      $ python -m run.deploy.package_tts $CHECKPOINTS
      $ gunicorn run.deploy.worker:app --timeout=3600 --env='GUNICORN=1'
"""
import gc
import os
import pprint
import typing

import config as cf
import spacy
import torch
import torch.backends.mkl
from flask import Flask, jsonify, request
from flask.wrappers import Response
from spacy.lang.en import English

from lib.environment import load, set_basic_logging_config
from lib.text import XMLType
from run._config import TTS_PACKAGE_PATH, configure, load_spacy_nlp
from run._models.spectrogram_model import Inputs, PreprocessedInputs, PublicValueError
from run._tts import (
    PublicSpeakerValueError,
    PublicTextValueError,
    TTSPackage,
    process_tts_inputs,
    tts_ffmpeg_generator,
)
from run.data._loader import Language, Session, Speaker, english

if "NUM_CPU_THREADS" in os.environ:
    torch.set_num_threads(int(os.environ["NUM_CPU_THREADS"]))

if __name__ == "__main__" or os.environ.get("DEBUG") == "1":
    # NOTE: Incase this module is imported, don't run `set_basic_logging_config`.
    # NOTE: Flask documentation requests that logging is configured before `app` is created.
    set_basic_logging_config()

app = Flask(__name__)
pprinter = pprint.PrettyPrinter(indent=2)

DEVICE = torch.device("cuda" if torch.cuda.is_available() else "cpu")
MAX_CHARS = 10000
TTS_PACKAGE: TTSPackage
LANGUAGE_TO_SPACY: typing.Dict[Language, spacy.language.Language]
SPACY: English
EN = english.wsl
TEC = EN.THE_EXPLANATION_COMPANY__CUSTOM_VOICE
HAPPIFY = EN.HAPPIFY__CUSTOM_VOICE

# NOTE: The keys need to stay the same for backwards compatibility.
_SPKR_ID_TO_SESH = {
    # NOTE: These 3 are open-source voices that didn't consent to be on our platform.
    # 0: (english.m_ailabs.JUDY_BIEBER, ""),
    # 1: (english.m_ailabs.MARY_ANN, ""),
    # 2: (english.lj_speech.LINDA_JOHNSON, ""),
    3: (EN.ALANA_B, "script_3", -25, 1.15, 1.35),
    4: (EN.RAMONA_J, "7", -25, 1.25, 1.2),
    5: (EN.RAMONA_J__CUSTOM, "sukutdental_021819", -23, 1.3, 1.25),
    # NOTE: This is open-source voice that didn't consent to be on our platform.
    # NOTE: This speaker was released twice on accident with different ids, so it's in this list
    # twice.
    # 6: (english.lj_speech.LINDA_JOHNSON, ""),
    # NOTE: There is a new preprocessed version of Wade that has been included.
    # 7: (EN.WADE_C, ""),
    8: (EN.SOFIA_H, "14", -23, 1.15, 1.1),
    # NOTE: David asked for his voice to be removed from the platform.
<<<<<<< HEAD
    # 9: (EN.DAVID_D, ""),
    10: (EN.VANESSA_N, "76-81", -23, 1.2, 1.25),
    11: (EN.ISABEL_V, "heather_4-21_a", -33, 1.2, 1.15),
    # NOTE: There is a new preprocessed version of Ava that has been included.
    # 12: (EN.AVA_M, ""),
    13: (EN.JEREMY_G, "copy_of_drake_jr-script_46-51", -26, 1.05, 1.1),
    14: (EN.NICOLE_L, "copy_of_wsl_-_megansinclairscript40-45", -21, 1.15, 1.15),
    15: (EN.PAIGE_L, "wsl_elise_randall_enthusiastic_script-16", -23, 0.9, 0.9),
    16: (EN.TOBIN_A, "wsl_hanuman_welch_enthusiastic_script-7", -21, 0.9, 0.9),
    # NOTE: There is a new preprocessed version of Kai that has been included.
    # 17: (EN.KAI_M, ""),
    18: (EN.TRISTAN_F, "wsl_markatherlay_diphone_script-4", -22, 1, 1.1),
    19: (EN.PATRICK_K, "WSL_StevenWahlberg_DIPHONE_Script-6", -23, 1, 1.1),
    20: (EN.SOFIA_H__PROMO, "promo_script_3_walker", -21, 1, 1.0),
    21: (EN.DAMIAN_P__PROMO, "promo_script_2_papadopoulos", -25, 1.15, 1.1),
    22: (EN.JODI_P__PROMO, "promo_script_8_hurley", -23, 1.05, 1.05),
    23: (EN.LEE_M__PROMO, "promo_script_1_la_comb", -19, 1.1, 1.05),
    24: (EN.SELENE_R__PROMO, "promo_script_1_rousseau", -24, 0.95, 0.95),
    25: (EN.MARI_MONGE__PROMO, "promo_script_1_monge", -23, 1.1, 1.1),
    26: (EN.WADE_C__PROMO, "promo_script_3_scholl", -21, 1.05, 1.05),
    27: (EN.JOE_F__NARRATION, "johnhunerlach_enthusiastic_21", -24, 1.2, 1.1),
    28: (EN.JOE_F__RADIO, "johnhunerlach_diphone_1", -19, 1.15, 1.1),
    29: (EN.GARRY_J__STORY, "otis-jiry_the_happening_at_crossroads", -21, 1.2, 1.3),
    30: (EN.WADE_C__MANUAL_POST, "70-75", -24, 1, 1.0),
    31: (EN.AVA_M__MANUAL_POST, "copy_of_well_said_script_40-45-processed", -24, 1, 1.0),
    32: (EN.KAI_M__MANUAL_POST, "wsl_jackrutkowski_enthusiastic_script_27-processed", -22, 1.05, 1),
    33: (EN.JUDE_D__EN_GB, "enthusiastic_script_5_davis", -23, 1.15, 1.15),
    34: (EN.ERIC_S__EN_IE__PROMO, "promo_script_7_diamond", -22, 1.05, 1.05),
    35: (EN.CHASE_J__PROMO, "promo_script_5_daniels", -21, 0.95, 1.0),
    36: (EN.DAN_FURCA__PROMO, "furca_audio_part3", -20, 1.15, 1.2),
    37: (EN.STEVE_B__PROMO, "promo_script_1_cupit_02", -25, 1.15, 1.15),
    38: (EN.BELLA_B__PROMO, "promo_script_5_tugman", -20, 1.15, 1.15),
    39: (EN.TILDA_C__PROMO, "promo_script_6_mckell", -24, 1.05, 1.1),
    40: (EN.CHARLIE_Z__PROMO, "promo_script_5_alexander", -23, 1, 1.0),
    41: (EN.PAUL_B__PROMO, "promo_script_9_williams", -19, 1.05, 1.05),
    42: (EN.SOFIA_H__CONVO, "conversational_script_5_walker", -22, 1.15, 1.15),
    43: (EN.AVA_M__CONVO, "conversational_script_6_harris", -25, 0.95, 0.95),
    44: (EN.KAI_M__CONVO, "conversational_script_3_rutkowski", -24, 0.9, 0.9),
    45: (EN.NICOLE_L__CONVO, "conversational_script_1_sinclair", -23, 1.05, 1.05),
    46: (EN.WADE_C__CONVO, "conversational_script_2_scholl", -18, 1.05, 1.05),
    47: (EN.PATRICK_K__CONVO, "conversational_script_3_wahlberg", -23, 1.1, 1.05),
    48: (EN.VANESSA_N__CONVO, "conversational_script_4_murphy", -20, 1.2, 1.2),
    49: (EN.GIA_V, "narration_script_5_ruiz", -20, 1, 1.05),
    50: (EN.ANTONY_A, "narration_script_3_marrero", -23, 1.15, 1.15),
    51: (EN.JODI_P, "narration_script_2_hurley", -21, 1.1, 1.15),
    52: (EN.RAINE_B, "narration_script_5_black", -22, 1.1, 1.1),
    53: (EN.OWEN_C, "narration_script_5_white", -24, 1.15, 1.1),
    54: (EN.ZACH_E, "narration_script_5_jones", -21, 1.05, 1.05),
    55: (EN.GENEVIEVE_M, "narration_script_2_reppert", -20, 1.1, 1.05),
    56: (EN.JARVIS_H, "narration_script_5_hillknight", -21, 1.25, 1.25),
    57: (EN.THEO_K, "narration_script_8_kohnke", -27, 1.2, 1.15),
    58: (EN.JAMES_B, "newman_final_page_13", -22, 1.25, 1.25),
    59: (EN.TERRA_G, "narration_script_1_parrish", -21, 1.1, 1.25),
    60: (EN.PHILIP_J, "anderson_narration_script-rx_loud_01", -20, 0.95, 1.0),
    61: (EN.MARCUS_G, "furca_audio_part1", -21, 1.2, 1.2),
    62: (EN.JORDAN_T, "narration_script_1_whiteside_processed", -21, 1.2, 1.15),
    63: (EN.FIONA_H, "hughes_narration_script_1", -21, 1.1, 1.1),
    64: (EN.ROXY_T, "topping_narration_script_1processed", -21, 1.15, 1.15),
    65: (EN.DONNA_W, "brookhyser_narration_script_1", -21, 1.2, 1.15),
    66: (EN.GREG_G, "lloyd_narration_script_1", -21, 1.05, 1.05),
    67: (EN.ZOEY_O, "helen_marion-rowe_script_1_processed", -21, 1.3, 1.4),
    68: (EN.KARI_N, "noble_narration_script_1", -21, 1.2, 1.15),
    69: (EN.DIARMID_C, "cherry_narration_script_1", -21, 1.3, 1.3),
    70: (EN.ELIZABETH_U, "naration_script_6_stringer", -21, 1.1, 1.2),
    71: (EN.ALAN_T, "narration_script_1_frazer", -23, 1.2, 1.2),
    72: (EN.AVA_M__PROMO, "promo_script_1_harris", -23, 0.95, 1.0),
    73: (EN.TOBIN_A__PROMO, "promo_script_1_welch_processed", -23, 0.85, 0.8),
    74: (EN.TOBIN_A__CONVO, "conversational_script_1_welch_processed", -23, 0.9, 0.85),
}
_SPKR_ID_TO_SESH: typing.Dict[int, typing.Tuple[Speaker, str, float, float, float]] = {
    **_SPKR_ID_TO_SESH,
=======
    (english.wsl.DAVID_D, ""),
    (english.wsl.VANESSA_N, "76-81"),
    (english.wsl.ISABEL_V, "heather_4-21_a"),
    (english.wsl.AVA_M, "well_said_script_16-21"),
    (english.wsl.JEREMY_G, "copy_of_drake_jr-script_46-51"),
    (english.wsl.NICOLE_L, "copy_of_wsl_-_megansinclairscript40-45"),
    (english.wsl.PAIGE_L, "wsl_elise_randall_enthusiastic_script-16"),
    (english.wsl.TOBIN_A, "wsl_hanuman_welch_enthusiastic_script-7"),
    (english.wsl.KAI_M, "wsl_jackrutkowski_enthusiastic_script_24"),
    (english.wsl.TRISTAN_F, "wsl_markatherlay_diphone_script-4"),
    (english.wsl.PATRICK_K, "WSL_StevenWahlberg_DIPHONE_Script-6"),
    (english.wsl.SOFIA_H__PROMO, "promo_script_3_walker"),
    (english.wsl.DAMIAN_P__PROMO, "promo_script_2_papadopoulos"),
    (english.wsl.JODI_P__PROMO, "promo_script_8_hurley"),
    (english.wsl.LEE_M__PROMO, "promo_script_1_la_comb"),
    (english.wsl.SELENE_R__PROMO, "promo_script_1_rousseau"),
    (english.wsl.MARI_MONGE__PROMO, "promo_script_1_monge"),
    (english.wsl.WADE_C__PROMO, "promo_script_3_scholl"),
    (english.wsl.JOE_F__NARRATION, "johnhunerlach_enthusiastic_21"),
    (english.wsl.JOE_F__RADIO, "johnhunerlach_diphone_1"),
    (english.wsl.GARRY_J__STORY, "otis-jiry_the_happening_at_crossroads"),
    (english.wsl.WADE_C__MANUAL_POST, "70-75"),
    (english.wsl.AVA_M__MANUAL_POST, "copy_of_well_said_script_40-45-processed"),
    (english.wsl.KAI_M__MANUAL_POST, "wsl_jackrutkowski_enthusiastic_script_27-processed"),
    (english.wsl.JUDE_D__EN_GB, "enthusiastic_script_5_davis"),
    (english.wsl.ERIC_S__EN_IE__PROMO, "promo_script_7_diamond"),
    (english.wsl.CHASE_J__PROMO, "promo_script_5_daniels"),
    # TODO: The avatars name should be used instead.
    (english.wsl.DAN_FURCA__PROMO, "furca_audio_part3"),
    (english.wsl.STEVE_B__PROMO, "promo_script_1_cupit_02"),
    (english.wsl.BELLA_B__PROMO, "promo_script_5_tugman"),
    (english.wsl.TILDA_C__PROMO, "promo_script_6_mckell"),
    (english.wsl.CHARLIE_Z__PROMO, "promo_script_5_alexander"),
    (english.wsl.PAUL_B__PROMO, "promo_script_9_williams"),
    (english.wsl.SOFIA_H__CONVO, "conversational_script_5_walker"),
    (english.wsl.AVA_M__CONVO, "conversational_script_6_harris"),
    (english.wsl.KAI_M__CONVO, "conversational_script_3_rutkowski"),
    (english.wsl.NICOLE_L__CONVO, "conversational_script_1_sinclair"),
    (english.wsl.WADE_C__CONVO, "conversational_script_2_scholl"),
    (english.wsl.PATRICK_K__CONVO, "conversational_script_3_wahlberg"),
    (english.wsl.VANESSA_N__CONVO, "conversational_script_4_murphy"),
    (english.wsl.GIA_V, "narration_script_5_ruiz"),
    (english.wsl.ANTONY_A, "narration_script_3_marrero"),
    (english.wsl.JODI_P, "narration_script_2_hurley"),
    (english.wsl.RAINE_B, "narration_script_5_black"),
    (english.wsl.OWEN_C, "narration_script_5_white"),
    (english.wsl.ZACH_E, "narration_script_5_jones"),
    (english.wsl.GENEVIEVE_M, "narration_script_2_reppert"),
    (english.wsl.JARVIS_H, "narration_script_5_hillknight"),
    (english.wsl.THEO_K, "narration_script_8_kohnke"),
    (english.wsl.JAMES_B, "newman_final_page_13"),
    (english.wsl.TERRA_G, "narration_script_1_parrish"),
    (english.wsl.PHILIP_J, "anderson_narration_script-rx_loud_01"),
    (english.wsl.MARCUS_G, "furca_audio_part1"),
    (english.wsl.JORDAN_T, "narration_script_1_whiteside_processed"),
    (english.wsl.FIONA_H, "hughes_narration_script_1"),
    (english.wsl.ROXY_T, "topping_narration_script_1processed"),
    (english.wsl.DONNA_W, "brookhyser_narration_script_1"),
    (english.wsl.GREG_G, "lloyd_narration_script_1"),
    (english.wsl.ZOEY_O, "helen_marion-rowe_script_1_processed"),
    (english.wsl.KARI_N, "noble_narration_script_1"),
    (english.wsl.DIARMID_C, "cherry_narration_script_1"),
    (english.wsl.ELIZABETH_U, "naration_script_6_stringer"),
    (english.wsl.ALAN_T, "narration_script_1_frazer"),
    (english.wsl.AVA_M__PROMO, "promo_script_1_harris"),
    (english.wsl.TOBIN_A__PROMO, "promo_script_1_welch_processed"),
    (english.wsl.TOBIN_A__CONVO, "conversational_script_1_welch_processed"),
    (english.wsl.BEN_D, "daniel_barnett_narration_script-09-processed"),
    (english.wsl.MICHAEL_V, "forsgren_narration_script-02-processed"),
    (english.wsl.GRAY_L, "platis_narration_script-08-processed"),
    (english.wsl.PAULA_R, "paula_narration_script-06-processed"),
    (english.wsl.BELLA_B, "tugman_narration_script-05-processed"),
    (english.wsl.MARCUS_G__CONVO, "marcus_g_conversational-03-processed")
]
_SPEAKER_ID_TO_SESSION: typing.Dict[int, typing.Tuple[Speaker, str]] = {
    **{i: s for i, s in enumerate(_SESSIONS)},
>>>>>>> e68d2efd
    # NOTE: As a weak security measure, we assign random large numbers to custom voices, so
    # that they are hard to discover by querying the API. This was actually somewhat helpful
    # when we had to momentarily turn off our permissions verification during an outage.
    # NOTE: We have deprecated some of these custom voices. We didn't comment them out so that
    # we don't accidently reuse their ids.
    # 11541: (EN.archive.LINCOLN__CUSTOM, ""),
    # 13268907: (EN.archive.JOSIE__CUSTOM, ""),
    # 95313811: (EN.archive.JOSIE__CUSTOM__MANUAL_POST, ""),
    # 50794582: (EN.UNEEQ__ASB_CUSTOM_VOICE, "script-20-enthusiastic"),
    # 50794583: (EN.UNEEQ__ASB_CUSTOM_VOICE_COMBINED, "script-28-enthusiastic"),
    # 78252076: (EN.VERITONE__CUSTOM_VOICE, ""),
    70695443: (EN.SUPER_HI_FI__CUSTOM_VOICE, "promo_script_5_superhifi", -17, 0.95, 0.95),
    64197676: (EN.US_PHARMACOPEIA__CUSTOM_VOICE, "enthusiastic_script-22", -29, 1.4, 1.4),
    41935205: (HAPPIFY, "anna_long_emotional_clusters_1st_half_clean", -21, 1.25, 1.2),
    42400423: (TEC, "is_it_possible_to_become_invisible", -24, 1, 1),
    61137774: (EN.ENERGY_INDUSTRY_ACADEMY__CUSTOM_VOICE, "sample_script_2", -18, 1.15, 1.2),
    # 30610881: (EN.VIACOM__CUSTOM_VOICE, "kelsey_speech_synthesis_section1"),
    # 50481197: (EN.HOUR_ONE_NBC__BB_CUSTOM_VOICE, "hour_one_nbc_dataset_5"),
    # 77552139: (EN.STUDY_SYNC__CUSTOM_VOICE, "fernandes_audio_5"),
    25502195: (EN.FIVE_NINE__CUSTOM_VOICE, "wsl_five9_audio_3", -22, 1, 1.05),
    # 81186157: (german.wsl.FIVE9_CUSTOM_VOICE__DE_DE, "janina_five9_script8"),
    # 29363869: (spanish.wsl.FIVE_NINE__CUSTOM_VOICE__ES_CO, "five9_spanish_script_8"),
    # 34957054: (portuguese.wsl.FIVE_NINE__CUSTOM_VOICE__PT_BR, "five9_portuguese_script_3"),
    45105608: (EN.SELECTQUOTE__CUSTOM_VOICE, "SelectQuote_Script2", -19, 1.15, 1.15),
}
SPKR_ID_TO_SESH: typing.Dict[int, Session]
SPKR_ID_TO_SESH = {k: Session(*args) for k, args in _SPKR_ID_TO_SESH.items()}


class FlaskException(Exception):
    """
    Inspired by http://flask.pocoo.org/docs/1.0/patterns/apierrors/

    TODO: Create an `enum` with all the error codes

    Args:
        message
        status_code: An HTTP response status codes.
        code: A string code.
        payload: Additional context to send.
    """

    def __init__(
        self,
        message: str,
        status_code: int = 400,
        code: str = "BAD_REQUEST",
        payload: typing.Optional[typing.Dict] = None,
    ):
        super().__init__(self, message)
        self.message = message
        self.status_code = status_code
        self.payload = payload
        self.code = code

    def to_dict(self):
        response = dict(self.payload or ())
        response["message"] = self.message
        response["code"] = self.code
        app.logger.info("Responding with warning: %s", self.message)
        return response


@app.errorhandler(FlaskException)
def handle_invalid_usage(error: FlaskException):
    """Response for a `FlaskException`."""
    response = jsonify(error.to_dict())
    response.status_code = error.status_code
    return response


class RequestArgs(typing.TypedDict):
    speaker_id: int
    text: str


def validate_and_unpack(
    request_args: RequestArgs,
    tts: TTSPackage,
    language_to_spacy: typing.Dict[Language, spacy.language.Language],
    max_chars: int = MAX_CHARS,
    spkr_id_to_sesh: typing.Dict[int, Session] = SPKR_ID_TO_SESH,
) -> typing.Tuple[Inputs, PreprocessedInputs]:
    """Validate and unpack the request object."""

    if not ("speaker_id" in request_args and "text" in request_args):
        message = "Must call with keys `speaker_id` and `text`."
        raise FlaskException(message, code="MISSING_ARGUMENT")

    speaker_id = request_args.get("speaker_id")
    xml = XMLType(request_args.get("text"))

    if not isinstance(speaker_id, (str, int)):
        message = "Speaker ID must be either an integer or string."
        raise FlaskException(message, code="INVALID_SPEAKER_ID")

    if isinstance(speaker_id, str) and not speaker_id.isdigit():
        message = "Speaker ID string must only consist of the symbols 0 - 9."
        raise FlaskException(message, code="INVALID_SPEAKER_ID")

    speaker_id = int(speaker_id)

    if not (isinstance(xml, str) and len(xml) < max_chars and len(xml) > 0):
        message = f"Text must be a string under {max_chars} characters and more than 0 characters."
        raise FlaskException(message, code="INVALID_TEXT_LENGTH_EXCEEDED")

    min_speaker_id = min(spkr_id_to_sesh.keys())
    max_speaker_id = max(spkr_id_to_sesh.keys())

    if not (
        (speaker_id >= min_speaker_id and speaker_id <= max_speaker_id)
        and speaker_id in spkr_id_to_sesh
    ):
        raise FlaskException("Speaker ID is invalid.", code="INVALID_SPEAKER_ID")

    session = spkr_id_to_sesh[speaker_id]

    gc.collect()

    try:
        return process_tts_inputs(tts, language_to_spacy[session.spkr.language], xml, session)
    except PublicSpeakerValueError as error:
        app.logger.exception("Invalid speaker: %r", xml)
        raise FlaskException(str(error), code="INVALID_SPEAKER_ID")
    except PublicTextValueError as error:
        app.logger.exception("Invalid text: %r", xml)
        raise FlaskException(str(error), code="INVALID_TEXT")
    except PublicValueError as error:
        app.logger.exception("Invalid xml: %r", xml)
        raise FlaskException(str(error), code="INVALID_XML")
    except BaseException:
        app.logger.exception("Unknown error text: %r", xml)
        raise FlaskException("Unknown error.", code="UNKNOWN_ERROR")


@app.route("/healthy", methods=["GET"])
def healthy():
    return "ok"


@app.route("/api/text_to_speech/input_validated", methods=["GET", "POST"])
def get_input_validated():
    """Validate the input to our text-to-speech endpoint before making a stream request.

    NOTE: The API splits the validation responsibility from the streaming responsibility. During
    streaming, we are unable to access any error codes generated by the validation script.
    NOTE: The API supports both GET and POST requests. GET and POST requests have different
    tradeoffs, GET allows for streaming with <audio> elements while POST allows more than 2000
    characters of data to be passed.

    Returns: Response with status 200 if the arguments are valid; Otherwise, returning a
        `FlaskException`.
    """
    request_args = request.get_json() if request.method == "POST" else request.args
    request_args = typing.cast(RequestArgs, request_args)
    validate_and_unpack(request_args, TTS_PACKAGE, LANGUAGE_TO_SPACY)
    return jsonify({"message": "OK"})


@app.route("/api/text_to_speech/stream", methods=["GET", "POST"])
def get_stream():
    """Get speech given `text` and `speaker`.

    NOTE: Consider the scenario where the requester isn't consuming the stream quickly, the
    worker would need to wait for the requester.
    TODO: Create an end point that accepts XML rather than JSON.

    Usage:
        http://127.0.0.1:8000/api/text_to_speech/stream?speaker_id=46&text="Hello there"

    Returns: `audio/mpeg` streamed in chunks given that the arguments are valid.
    """
    request_args = request.get_json() if request.method == "POST" else request.args
    request_args = typing.cast(RequestArgs, request_args)
    input = validate_and_unpack(request_args, TTS_PACKAGE, LANGUAGE_TO_SPACY)
    headers = {
        "Cache-Control": "no-cache, no-store, must-revalidate",
        "Pragma": "no-cache",
        "Expires": "0",
        "X-Text-Length": len(request_args.get("text")),
    }
    output_flags = ("-f", "mp3", "-b:a", "192k")
    generator = tts_ffmpeg_generator(
        TTS_PACKAGE, *input, **cf.get(), logger=app.logger, output_flags=output_flags
    )
    return Response(generator, headers=headers, mimetype="audio/mpeg")


if __name__ == "__main__" or "GUNICORN" in os.environ:
    app.logger.info("Device: %s", DEVICE)
    app.logger.info("PyTorch version: %s", torch.__version__)
    app.logger.info("PyTorch CUDA version: %s", torch.version.cuda)
    app.logger.info("Found MKL: %s", torch.backends.mkl.is_available())
    app.logger.info("Threads: %s", torch.get_num_threads())
    app.logger.info("Speaker Ids: %s", pprinter.pformat(SPKR_ID_TO_SESH))

    configure()

    # NOTE: These models are cached globally to enable sharing between processes, learn more:
    # https://github.com/benoitc/gunicorn/issues/2007
    TTS_PACKAGE = typing.cast(TTSPackage, load(TTS_PACKAGE_PATH, DEVICE))

    vocab = set(TTS_PACKAGE.session_vocab())
    app.logger.info("Loaded speakers: %s", "\n".join(list(set(str(s.spkr) for s in vocab))))

    for id, other_sesh in SPKR_ID_TO_SESH.items():
        for sesh in vocab:
            if (
                other_sesh.label == sesh.label
                and other_sesh.spkr.label == sesh.spkr.label
                and sesh != other_sesh
            ):
                app.logger.warning(f"Model session is different: {other_sesh} → {sesh}")
                SPKR_ID_TO_SESH[id] = sesh

    for session in SPKR_ID_TO_SESH.values():
        if session not in vocab:
            if not any(session.spkr is sesh.spkr for sesh in vocab):
                app.logger.warning(f"Speaker not found in model vocab: {session.spkr}")
            else:
                app.logger.warning(f"Session not found in model vocab: {session}")
                avail_sessions = [s.label for s in vocab if s.spkr == session.spkr]
                if len(avail_sessions) > 0:
                    app.logger.warning(f"Sessions available: {avail_sessions}")

    languages = set(s.spkr.language for s in vocab)
    LANGUAGE_TO_SPACY = {l: load_spacy_nlp(l) for l in languages}
    app.logger.info("Loaded spaCy.")

    # NOTE: In order to support copy-on-write, we freeze all the objects tracked by `gc`, learn
    # more:
    # https://docs.python.org/3/library/gc.html#gc.freeze
    # https://instagram-engineering.com/copy-on-write-friendly-python-garbage-collection-ad6ed5233ddf
    # https://github.com/benoitc/gunicorn/issues/1640
    # TODO: Measure shared memory to check if it's working well.
    gc.freeze()

if __name__ == "__main__":
    app.run(host="0.0.0.0", port=8000, debug=True)<|MERGE_RESOLUTION|>--- conflicted
+++ resolved
@@ -49,6 +49,7 @@
 import spacy
 import torch
 import torch.backends.mkl
+import torch.version
 from flask import Flask, jsonify, request
 from flask.wrappers import Response
 from spacy.lang.en import English
@@ -103,7 +104,6 @@
     # 7: (EN.WADE_C, ""),
     8: (EN.SOFIA_H, "14", -23, 1.15, 1.1),
     # NOTE: David asked for his voice to be removed from the platform.
-<<<<<<< HEAD
     # 9: (EN.DAVID_D, ""),
     10: (EN.VANESSA_N, "76-81", -23, 1.2, 1.25),
     11: (EN.ISABEL_V, "heather_4-21_a", -33, 1.2, 1.15),
@@ -172,87 +172,16 @@
     72: (EN.AVA_M__PROMO, "promo_script_1_harris", -23, 0.95, 1.0),
     73: (EN.TOBIN_A__PROMO, "promo_script_1_welch_processed", -23, 0.85, 0.8),
     74: (EN.TOBIN_A__CONVO, "conversational_script_1_welch_processed", -23, 0.9, 0.85),
+    # TODO: Update these after v11 training.
+    75: (EN.BEN_D, "daniel_barnett_narration_script-09-processed", -20, 1.0, 1.0),
+    76: (EN.MICHAEL_V, "forsgren_narration_script-02-processed", -20, 1.0, 1.0),
+    77: (EN.GRAY_L, "platis_narration_script-08-processed", -20, 1.0, 1.0),
+    78: (EN.PAULA_R, "paula_narration_script-06-processed", -20, 1.0, 1.0),
+    79: (EN.BELLA_B, "tugman_narration_script-05-processed", -20, 1.0, 1.0),
+    80: (EN.MARCUS_G__CONVO, "marcus_g_conversational-03-processed", -20, 1.0, 1.0),
 }
 _SPKR_ID_TO_SESH: typing.Dict[int, typing.Tuple[Speaker, str, float, float, float]] = {
     **_SPKR_ID_TO_SESH,
-=======
-    (english.wsl.DAVID_D, ""),
-    (english.wsl.VANESSA_N, "76-81"),
-    (english.wsl.ISABEL_V, "heather_4-21_a"),
-    (english.wsl.AVA_M, "well_said_script_16-21"),
-    (english.wsl.JEREMY_G, "copy_of_drake_jr-script_46-51"),
-    (english.wsl.NICOLE_L, "copy_of_wsl_-_megansinclairscript40-45"),
-    (english.wsl.PAIGE_L, "wsl_elise_randall_enthusiastic_script-16"),
-    (english.wsl.TOBIN_A, "wsl_hanuman_welch_enthusiastic_script-7"),
-    (english.wsl.KAI_M, "wsl_jackrutkowski_enthusiastic_script_24"),
-    (english.wsl.TRISTAN_F, "wsl_markatherlay_diphone_script-4"),
-    (english.wsl.PATRICK_K, "WSL_StevenWahlberg_DIPHONE_Script-6"),
-    (english.wsl.SOFIA_H__PROMO, "promo_script_3_walker"),
-    (english.wsl.DAMIAN_P__PROMO, "promo_script_2_papadopoulos"),
-    (english.wsl.JODI_P__PROMO, "promo_script_8_hurley"),
-    (english.wsl.LEE_M__PROMO, "promo_script_1_la_comb"),
-    (english.wsl.SELENE_R__PROMO, "promo_script_1_rousseau"),
-    (english.wsl.MARI_MONGE__PROMO, "promo_script_1_monge"),
-    (english.wsl.WADE_C__PROMO, "promo_script_3_scholl"),
-    (english.wsl.JOE_F__NARRATION, "johnhunerlach_enthusiastic_21"),
-    (english.wsl.JOE_F__RADIO, "johnhunerlach_diphone_1"),
-    (english.wsl.GARRY_J__STORY, "otis-jiry_the_happening_at_crossroads"),
-    (english.wsl.WADE_C__MANUAL_POST, "70-75"),
-    (english.wsl.AVA_M__MANUAL_POST, "copy_of_well_said_script_40-45-processed"),
-    (english.wsl.KAI_M__MANUAL_POST, "wsl_jackrutkowski_enthusiastic_script_27-processed"),
-    (english.wsl.JUDE_D__EN_GB, "enthusiastic_script_5_davis"),
-    (english.wsl.ERIC_S__EN_IE__PROMO, "promo_script_7_diamond"),
-    (english.wsl.CHASE_J__PROMO, "promo_script_5_daniels"),
-    # TODO: The avatars name should be used instead.
-    (english.wsl.DAN_FURCA__PROMO, "furca_audio_part3"),
-    (english.wsl.STEVE_B__PROMO, "promo_script_1_cupit_02"),
-    (english.wsl.BELLA_B__PROMO, "promo_script_5_tugman"),
-    (english.wsl.TILDA_C__PROMO, "promo_script_6_mckell"),
-    (english.wsl.CHARLIE_Z__PROMO, "promo_script_5_alexander"),
-    (english.wsl.PAUL_B__PROMO, "promo_script_9_williams"),
-    (english.wsl.SOFIA_H__CONVO, "conversational_script_5_walker"),
-    (english.wsl.AVA_M__CONVO, "conversational_script_6_harris"),
-    (english.wsl.KAI_M__CONVO, "conversational_script_3_rutkowski"),
-    (english.wsl.NICOLE_L__CONVO, "conversational_script_1_sinclair"),
-    (english.wsl.WADE_C__CONVO, "conversational_script_2_scholl"),
-    (english.wsl.PATRICK_K__CONVO, "conversational_script_3_wahlberg"),
-    (english.wsl.VANESSA_N__CONVO, "conversational_script_4_murphy"),
-    (english.wsl.GIA_V, "narration_script_5_ruiz"),
-    (english.wsl.ANTONY_A, "narration_script_3_marrero"),
-    (english.wsl.JODI_P, "narration_script_2_hurley"),
-    (english.wsl.RAINE_B, "narration_script_5_black"),
-    (english.wsl.OWEN_C, "narration_script_5_white"),
-    (english.wsl.ZACH_E, "narration_script_5_jones"),
-    (english.wsl.GENEVIEVE_M, "narration_script_2_reppert"),
-    (english.wsl.JARVIS_H, "narration_script_5_hillknight"),
-    (english.wsl.THEO_K, "narration_script_8_kohnke"),
-    (english.wsl.JAMES_B, "newman_final_page_13"),
-    (english.wsl.TERRA_G, "narration_script_1_parrish"),
-    (english.wsl.PHILIP_J, "anderson_narration_script-rx_loud_01"),
-    (english.wsl.MARCUS_G, "furca_audio_part1"),
-    (english.wsl.JORDAN_T, "narration_script_1_whiteside_processed"),
-    (english.wsl.FIONA_H, "hughes_narration_script_1"),
-    (english.wsl.ROXY_T, "topping_narration_script_1processed"),
-    (english.wsl.DONNA_W, "brookhyser_narration_script_1"),
-    (english.wsl.GREG_G, "lloyd_narration_script_1"),
-    (english.wsl.ZOEY_O, "helen_marion-rowe_script_1_processed"),
-    (english.wsl.KARI_N, "noble_narration_script_1"),
-    (english.wsl.DIARMID_C, "cherry_narration_script_1"),
-    (english.wsl.ELIZABETH_U, "naration_script_6_stringer"),
-    (english.wsl.ALAN_T, "narration_script_1_frazer"),
-    (english.wsl.AVA_M__PROMO, "promo_script_1_harris"),
-    (english.wsl.TOBIN_A__PROMO, "promo_script_1_welch_processed"),
-    (english.wsl.TOBIN_A__CONVO, "conversational_script_1_welch_processed"),
-    (english.wsl.BEN_D, "daniel_barnett_narration_script-09-processed"),
-    (english.wsl.MICHAEL_V, "forsgren_narration_script-02-processed"),
-    (english.wsl.GRAY_L, "platis_narration_script-08-processed"),
-    (english.wsl.PAULA_R, "paula_narration_script-06-processed"),
-    (english.wsl.BELLA_B, "tugman_narration_script-05-processed"),
-    (english.wsl.MARCUS_G__CONVO, "marcus_g_conversational-03-processed")
-]
-_SPEAKER_ID_TO_SESSION: typing.Dict[int, typing.Tuple[Speaker, str]] = {
-    **{i: s for i, s in enumerate(_SESSIONS)},
->>>>>>> e68d2efd
     # NOTE: As a weak security measure, we assign random large numbers to custom voices, so
     # that they are hard to discover by querying the API. This was actually somewhat helpful
     # when we had to momentarily turn off our permissions verification during an outage.
@@ -373,7 +302,9 @@
     gc.collect()
 
     try:
-        return process_tts_inputs(tts, language_to_spacy[session.spkr.language], xml, session)
+        return process_tts_inputs(
+            tts, language_to_spacy[session.spkr.language], xml, session, device=DEVICE
+        )
     except PublicSpeakerValueError as error:
         app.logger.exception("Invalid speaker: %r", xml)
         raise FlaskException(str(error), code="INVALID_SPEAKER_ID")
