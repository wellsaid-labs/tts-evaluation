--- conflicted
+++ resolved
@@ -116,53 +116,46 @@
         english.JACK_RUTKOWSKI__MANUAL_POST,
         "wsl_jackrutkowski_enthusiastic_script_27-processed.wav",
     ),
-    33: (_loader.ALISTAIR_DAVIS__EN_GB, Session("enthusiastic_script_5_davis.wav")),
-    34: (_loader.BRIAN_DIAMOND__EN_IE__PROMO, Session("promo_script_7_diamond.wav")),
+    33: (english.ALISTAIR_DAVIS__EN_GB, Session("enthusiastic_script_5_davis.wav")),
+    34: (english.BRIAN_DIAMOND__EN_IE__PROMO, Session("promo_script_7_diamond.wav")),
     35: (
-        _loader.CHRISTOPHER_DANIELS__PROMO,
+        english.CHRISTOPHER_DANIELS__PROMO,
         Session("promo_script_5_daniels.wav"),
     ),  # Test in staging due to low quality
     36: (
-        _loader.DAN_FURCA__PROMO,
+        english.DAN_FURCA__PROMO,
         Session("furca_audio_part3.wav"),
     ),  # Test in staging due to low quality
-    37: (_loader.DARBY_CUPIT__PROMO, Session("promo_script_1_cupit_02.wav")),
-    38: (_loader.IZZY_TUGMAN__PROMO, Session("promo_script_5_tugman.wav")),
-    39: (_loader.NAOMI_MERCER_MCKELL__PROMO, Session("promo_script_6_mckell.wav")),
+    37: (english.DARBY_CUPIT__PROMO, Session("promo_script_1_cupit_02.wav")),
+    38: (english.IZZY_TUGMAN__PROMO, Session("promo_script_5_tugman.wav")),
+    39: (english.NAOMI_MERCER_MCKELL__PROMO, Session("promo_script_6_mckell.wav")),
     40: (
-        _loader.SHARON_GAULD_ALEXANDER__PROMO,
+        english.SHARON_GAULD_ALEXANDER__PROMO,
         Session("promo_script_5_alexander.wav"),
     ),  # Do not release till paid
-    41: (_loader.SHAWN_WILLIAMS__PROMO, Session("promo_script_9_williams.wav")),
+    41: (english.SHAWN_WILLIAMS__PROMO, Session("promo_script_9_williams.wav")),
     # NOTE: Custom voice IDs are random numbers larger than 10,000...
     # TODO: Retrain some of these voices, and reconfigure them.
-<<<<<<< HEAD
     11541: (english.LINCOLN__CUSTOM, ""),
     13268907: (english.JOSIE__CUSTOM, ""),
     95313811: (english.JOSIE__CUSTOM__MANUAL_POST, ""),
-    78252076: (make_en_speaker(""), ""),  # TODO: Add Veritone Custom Voice
-    70695443: (make_en_speaker(""), ""),  # TODO: Add Super Hi-Fi Custom Voice
-    64197676: (make_en_speaker(""), ""),  # TODO: Add USP Custom Voice
-    41935205: (make_en_speaker(""), ""),  # TODO: Add Happify Custom Voice
+    78252076: (english.VERITONE__CUSTOM_VOICE, Session("")),
+    70695443: (english.SUPER_HI_FI__CUSTOM_VOICE, Session("promo_script_5_superhifi.wav")),
+    64197676: (english.US_PHARMACOPEIA__CUSTOM_VOICE, Session("enthusiastic_script-22.wav")),
+    41935205: (
+        english.HAPPIFY__CUSTOM_VOICE,
+        Session("anna_long_emotional_clusters_1st_half_clean.wav"),
+    ),
     42400423: (
         english.THE_EXPLANATION_COMPANY__CUSTOM_VOICE,
         "is_it_possible_to_become_invisible.wav",
     ),
     61137774: (english.ENERGY_INDUSTRY_ACADEMY__CUSTOM_VOICE, "sample_script_2.wav"),
+    30610881: (english.VIACOM__CUSTOM_VOICE, Session("kelsey_speech_synthesis_section1.wav")),
+    50481197: (english.HOUR_ONE_NBC__BB_CUSTOM_VOICE, Session("hour_one_nbc_dataset_5.wav")),
 }
 SPEAKER_ID_TO_SPEAKER = {
     k: (spk, Session(sesh)) for k, (spk, sesh) in _SPEAKER_ID_TO_SPEAKER.items()
-=======
-    11541: (_loader.LINCOLN__CUSTOM, Session("")),
-    13268907: (_loader.JOSIE__CUSTOM, Session("")),
-    95313811: (_loader.JOSIE__CUSTOM__MANUAL_POST, Session("")),
-    70695443: (_loader.SUPER_HI_FI__CUSTOM_VOICE, Session("promo_script_5_superhifi.wav")),
-    64197676: (_loader.US_PHARMACOPEIA__CUSTOM_VOICE, Session("enthusiastic_script-22.wav")),
-    41935205: (
-        _loader.HAPPIFY__CUSTOM_VOICE,
-        Session("anna_long_emotional_clusters_1st_half_clean.wav"),
-    ),
->>>>>>> 1044451d
 }
 
 
