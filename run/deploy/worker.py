--- conflicted
+++ resolved
@@ -179,30 +179,6 @@
     # when we had to momentarily turn off our permissions verification during an outage.
     # NOTE: We have deprecated some of these custom voices. We didn't comment them out so that
     # we don't accidently reuse their ids.
-<<<<<<< HEAD
-    11541: (english.wsl_archive.LINCOLN__CUSTOM, ""),
-    13268907: (english.wsl_archive.JOSIE__CUSTOM, ""),
-    95313811: (english.wsl_archive.JOSIE__CUSTOM__MANUAL_POST, ""),
-    50794582: (english.wsl.UNEEQ__ASB_CUSTOM_VOICE, "script-20-enthusiastic"),
-    50794583: (english.wsl.UNEEQ__ASB_CUSTOM_VOICE_COMBINED, "script-28-enthusiastic"),
-    78252076: (english.wsl.VERITONE__CUSTOM_VOICE, ""),
-    70695443: (english.wsl.SUPER_HI_FI__CUSTOM_VOICE, "promo_script_5_superhifi"),
-    64197676: (english.wsl.US_PHARMACOPEIA__CUSTOM_VOICE, "enthusiastic_script-22"),
-    41935205: (english.wsl.HAPPIFY__CUSTOM_VOICE, "anna_long_emotional_clusters_1st_half_clean"),
-    42400423: (
-        english.wsl.THE_EXPLANATION_COMPANY__CUSTOM_VOICE,
-        "is_it_possible_to_become_invisible",
-    ),
-    61137774: (english.wsl.ENERGY_INDUSTRY_ACADEMY__CUSTOM_VOICE, "sample_script_1"),
-    30610881: (english.wsl.VIACOM__CUSTOM_VOICE, "kelsey_speech_synthesis_section1"),
-    50481197: (english.wsl.HOUR_ONE_NBC__BB_CUSTOM_VOICE, "hour_one_nbc_dataset_5"),
-    77552139: (english.wsl.STUDY_SYNC__CUSTOM_VOICE, "fernandes_audio_5"),
-    25502195: (english.wsl.FIVE_NINE__CUSTOM_VOICE, "wsl_five9_audio_3"),
-    81186157: (german.wsl.FIVE9_CUSTOM_VOICE__DE_DE, "janina_five9_script8"),
-    29363869: (spanish.wsl.FIVE_NINE__CUSTOM_VOICE__ES_CO, "five9_spanish_script_8"),
-    34957054: (portuguese.wsl.FIVE_NINE__CUSTOM_VOICE__PT_BR, "five9_portuguese_script_3"),
-    45105608: (english.wsl.SELECTQUOTE__CUSTOM_VOICE, "SelectQuote_Script2"),
-=======
     # 11541: (EN.archive.LINCOLN__CUSTOM, ""),
     # 13268907: (EN.archive.JOSIE__CUSTOM, ""),
     # 95313811: (EN.archive.JOSIE__CUSTOM__MANUAL_POST, ""),
@@ -213,7 +189,7 @@
     64197676: (EN.US_PHARMACOPEIA__CUSTOM_VOICE, "enthusiastic_script-22", -29, 1.4, 1.4),
     41935205: (HAPPIFY, "anna_long_emotional_clusters_1st_half_clean", -21, 1.25, 1.2),
     42400423: (TEC, "is_it_possible_to_become_invisible", -24, 1, 1),
-    61137774: (EN.ENERGY_INDUSTRY_ACADEMY__CUSTOM_VOICE, "sample_script_2", -18, 1.15, 1.2),
+    61137774: (EN.ENERGY_INDUSTRY_ACADEMY__CUSTOM_VOICE, "sample_script_1", -18, 1.15, 1.2),
     # 30610881: (EN.VIACOM__CUSTOM_VOICE, "kelsey_speech_synthesis_section1"),
     # 50481197: (EN.HOUR_ONE_NBC__BB_CUSTOM_VOICE, "hour_one_nbc_dataset_5"),
     # 77552139: (EN.STUDY_SYNC__CUSTOM_VOICE, "fernandes_audio_5"),
@@ -222,7 +198,6 @@
     # 29363869: (spanish.wsl.FIVE_NINE__CUSTOM_VOICE__ES_CO, "five9_spanish_script_8"),
     # 34957054: (portuguese.wsl.FIVE_NINE__CUSTOM_VOICE__PT_BR, "five9_portuguese_script_3"),
     45105608: (EN.SELECTQUOTE__CUSTOM_VOICE, "SelectQuote_Script2", -19, 1.15, 1.15),
->>>>>>> 8eb64544
 }
 SPKR_ID_TO_SESH: typing.Dict[int, Session]
 SPKR_ID_TO_SESH = {k: Session(*args) for k, args in _SPKR_ID_TO_SESH.items()}
