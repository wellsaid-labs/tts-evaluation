""" Run a web service with the spectrogram and signal models.

During designing this API, we considered the requirements of a website.

LEARNINGS:
- `HTMLAudioElement` requires it's `src` property to be set with a url; Otherwise, one must use
  `AudioContext.createMediaStreamSource()` (Learn more:
  https://developers.google.com/web/fundamentals/media/mse/basics) which does not support hardly any
  media types. Critically, it does not support WAV files (Learn more:
  https://github.com/w3c/media-source/issues/55). However, it does support FMP4 and MP3 files. Those
  formats are difficult to transcribe to, from fragmented raw PCM.
- Web Audio API supports play back of `AudioBuffer`s. However, it does not have support abstractions
  of `AudioBuffer` lists. Creating the abstraction would require significant effort similar to:
  https://github.com/samirkumardas/pcm-player
- Another option would be use a player built on top of flash; however, the options for flash
  audio players today, is small.
- `HTMLAudioElement` does not buffer metadata until multiple seconds of the audio data have been
  submitted; therefore, until the `loadeddata` there are no affordances for the client.

With this ecosystem, the only simple solution is to stream WAV files directly.

CONS:
- No additional context can be returned to the client. For example, this prevents us from sending
  the model hidden state used by the client to restart generation.
- The request for the stream must be a GET request. This prevents us, for example, from sending a
  Spectrogram used to condition the speech synthesis.

The cons in summary are that the client cannot manage there own state due to the immaturity of the
web audio api; therefore, the server must manage it via some database.

Example (Flask):

      $ CHECKPOINTS=""  # Example: v9
      $ python -m run.deploy.package_tts $CHECKPOINTS
      $ PYTHONPATH=. python -m run.deploy.worker

Example (Gunicorn):

      $ CHECKPOINTS=""
      $ python -m run.deploy.package_tts $CHECKPOINTS
      $ gunicorn run.deploy.worker:app --timeout=3600 --env='GUNICORN=1'
"""
import gc
import os
import typing

import config as cf
import en_core_web_sm
import torch
import torch.backends.mkl
from flask import Flask, jsonify, request
from flask.wrappers import Response
from spacy.lang.en import English

from lib.environment import load, set_basic_logging_config
from run._config import TTS_PACKAGE_PATH, configure
from run._tts import (
    PublicSpeakerValueError,
    PublicTextValueError,
    TTSPackage,
    encode_tts_inputs,
    text_to_speech_ffmpeg_generator,
)
from run.data._loader import Session, Speaker, english
from run.train.spectrogram_model._data import EncodedInput, InputEncoder

if "NUM_CPU_THREADS" in os.environ:
    torch.set_num_threads(int(os.environ["NUM_CPU_THREADS"]))

if __name__ == "__main__":
    # NOTE: Incase this module is imported, don't run `set_basic_logging_config`.
    # NOTE: Flask documentation requests that logging is configured before `app` is created.
    set_basic_logging_config()

app = Flask(__name__)

DEVICE = torch.device("cpu")
MAX_CHARS = 10000
TTS_PACKAGE: TTSPackage
SPACY: English
# NOTE: The keys need to stay the same for backwards compatibility.
_SPEAKER_ID_TO_SPEAKER: typing.Dict[int, typing.Tuple[Speaker, str]] = {
    0: (english.JUDY_BIEBER, "emerald_city_of_oz/wavs/emerald_city_of_oz_06"),
    1: (english.MARY_ANN, "northandsouth/wavs/northandsouth_09"),
    2: (english.LINDA_JOHNSON, "LJ003"),
    3: (english.HILARY_NORIEGA, "script_3.wav"),
    4: (english.BETH_CAMERON, "7.wav"),
    5: (english.BETH_CAMERON__CUSTOM, "sukutdental_021819.wav"),
    6: (english.LINDA_JOHNSON, "LJ003"),
    7: (english.SAM_SCHOLL, "102-107.wav"),
    8: (english.ADRIENNE_WALKER_HELLER, "14.wav"),
    9: (english.FRANK_BONACQUISTI, "copy_of_wsl-_script_022-027.wav"),
    10: (english.SUSAN_MURPHY, "76-81.wav"),
    11: (english.HEATHER_DOE, "heather_4-21_a.wav"),
    12: (english.ALICIA_HARRIS, "well_said_script_16-21.wav"),
    13: (english.GEORGE_DRAKE_JR, "copy_of_drake_jr-script_46-51.wav"),
    14: (english.MEGAN_SINCLAIR, "copy_of_wsl_-_megansinclairscript40-45.wav"),
    15: (english.ELISE_RANDALL, "wsl_elise_randall_enthusiastic_script-16.wav"),
    16: (english.HANUMAN_WELCH, "wsl_hanuman_welch_enthusiastic_script-7.wav"),
    17: (english.JACK_RUTKOWSKI, "wsl_jackrutkowski_enthusiastic_script_24.wav"),
    18: (english.MARK_ATHERLAY, "wsl_markatherlay_diphone_script-4.wav"),
    19: (english.STEVEN_WAHLBERG, "WSL_StevenWahlberg_DIPHONE_Script-6.wav"),
    20: (english.ADRIENNE_WALKER_HELLER__PROMO, "promo_script_3_walker.wav"),
    21: (english.DAMON_PAPADOPOULOS__PROMO, "promo_script_2_papadopoulos.wav"),
    22: (english.DANA_HURLEY__PROMO, "promo_script_8_hurley.wav"),
    23: (english.ED_LACOMB__PROMO, "promo_script_1_la_comb.wav"),
    24: (english.LINSAY_ROUSSEAU__PROMO, "promo_script_1_rousseau.wav"),
    25: (english.MARI_MONGE__PROMO, "promo_script_1_monge.wav"),
    26: (english.SAM_SCHOLL__PROMO, "promo_script_3_scholl.wav"),
    27: (english.JOHN_HUNERLACH__NARRATION, "johnhunerlach_enthusiastic_21.wav"),
    28: (english.JOHN_HUNERLACH__RADIO, "johnhunerlach_diphone_1.wav"),
    29: (english.OTIS_JIRY__STORY, "otis-jiry_the_happening_at_crossroads.wav"),
    30: (english.SAM_SCHOLL__MANUAL_POST, "70-75.wav"),
    31: (english.ALICIA_HARRIS__MANUAL_POST, "copy_of_well_said_script_40-45-processed.wav"),
    32: (
        english.JACK_RUTKOWSKI__MANUAL_POST,
        "wsl_jackrutkowski_enthusiastic_script_27-processed.wav",
    ),
    33: (english.ALISTAIR_DAVIS__EN_GB, "enthusiastic_script_5_davis.wav"),
    34: (english.BRIAN_DIAMOND__EN_IE__PROMO, "promo_script_7_diamond.wav"),
    35: (
        english.CHRISTOPHER_DANIELS__PROMO,
        "promo_script_5_daniels.wav",
    ),  # Test in staging due to low quality
    36: (english.DAN_FURCA__PROMO, "furca_audio_part3.wav"),  # Test in staging due to low quality
    37: (english.DARBY_CUPIT__PROMO, "promo_script_1_cupit_02.wav"),
    38: (english.IZZY_TUGMAN__PROMO, "promo_script_5_tugman.wav"),
    39: (english.NAOMI_MERCER_MCKELL__PROMO, "promo_script_6_mckell.wav"),
    40: (
        english.SHARON_GAULD_ALEXANDER__PROMO,
        "promo_script_5_alexander.wav",
    ),  # Do not release till paid
<<<<<<< HEAD
    41: (english.SHAWN_WILLIAMS__PROMO, "promo_script_9_williams.wav"),
=======
    41: (english.SHAWN_WILLIAMS__PROMO, Session("promo_script_9_williams.wav")),
    42: (english.ADRIENNE_WALKER__CONVO, Session("conversational_script_5_walker.wav")),
    43: (english.ALICIA_HARRIS__CONVO, Session("conversational_script_6_harris.wav")),
    44: (english.JACK_RUTKOWSKI__CONVO, Session("conversational_script_3_rutkowski.wav")),
    45: (english.MEGAN_SINCLAIR__CONVO, Session("conversational_script_1_sinclair.wav")),
    46: (english.SAM_SCHOLL__CONVO, Session("conversational_script_2_scholl.wav")),
    47: (english.STEVEN_WAHLBERG__CONVO, Session("conversational_script_3_wahlberg.wav")),
    48: (english.SUSAN_MURPHY__CONVO, Session("conversational_script_4_murphy.wav")),
    49: (english.ALESSANDRA_RUIZ, Session("narration_script_5_ruiz.wav")),
    50: (english.ALEX_MARRERO, Session("narration_script_3_marrero.wav")),
    51: (english.DANA_HURLEY, Session("narration_script_2_hurley.wav")),
    52: (english.DIONTAE_BLACK, Session("narration_script_5_black.wav")),
    53: (english.MARC_WHITE, Session("narration_script_5_white.wav")),
    54: (english.SETH_JONES, Session("narration_script_5_jones.wav")),
    55: (english.SOPHIE_REPPERT, Session("narration_script_2_reppert.wav")),
    56: (english.ALEXANDER_HILL_KNIGHT, Session("narration_script_5_hillknight.wav")),
    57: (english.PIOTR_KOHNKE, Session("narration_script_8_kohnke.wav")),
    58: (english.STEVE_NEWMAN, Session("newman_final_page_13.wav")),
>>>>>>> da27512b
    # NOTE: Custom voice IDs are random numbers larger than 10,000...
    # TODO: Retrain some of these voices, and reconfigure them.
    11541: (english.LINCOLN__CUSTOM, ""),
    13268907: (english.JOSIE__CUSTOM, ""),
    95313811: (english.JOSIE__CUSTOM__MANUAL_POST, ""),
<<<<<<< HEAD
    78252076: (english.VERITONE__CUSTOM_VOICE, ""),
    70695443: (english.SUPER_HI_FI__CUSTOM_VOICE, "promo_script_5_superhifi.wav"),
    64197676: (english.US_PHARMACOPEIA__CUSTOM_VOICE, "enthusiastic_script-22.wav"),
    41935205: (english.HAPPIFY__CUSTOM_VOICE, "anna_long_emotional_clusters_1st_half_clean.wav"),
=======
    50794582: (english.UNEEQ__ASB_CUSTOM_VOICE, Session("script-20-enthusiastic.wav")),
    50794583: (english.UNEEQ__ASB_CUSTOM_VOICE_COMBINED, Session("script-28-enthusiastic.wav")),
    78252076: (english.VERITONE__CUSTOM_VOICE, Session("")),
    70695443: (english.SUPER_HI_FI__CUSTOM_VOICE, Session("promo_script_5_superhifi.wav")),
    64197676: (english.US_PHARMACOPEIA__CUSTOM_VOICE, Session("enthusiastic_script-22.wav")),
    41935205: (
        english.HAPPIFY__CUSTOM_VOICE,
        Session("anna_long_emotional_clusters_1st_half_clean.wav"),
    ),
>>>>>>> da27512b
    42400423: (
        english.THE_EXPLANATION_COMPANY__CUSTOM_VOICE,
        "is_it_possible_to_become_invisible.wav",
    ),
    61137774: (english.ENERGY_INDUSTRY_ACADEMY__CUSTOM_VOICE, "sample_script_2.wav"),
<<<<<<< HEAD
    30610881: (english.VIACOM__CUSTOM_VOICE, "kelsey_speech_synthesis_section1.wav"),
    50481197: (english.HOUR_ONE_NBC__BB_CUSTOM_VOICE, "hour_one_nbc_dataset_5.wav"),
=======
    30610881: (english.VIACOM__CUSTOM_VOICE, Session("kelsey_speech_synthesis_section1.wav")),
    50481197: (english.HOUR_ONE_NBC__BB_CUSTOM_VOICE, Session("hour_one_nbc_dataset_5.wav")),
    77552139: (english.STUDY_SYNC__CUSTOM_VOICE, Session("fernandes_audio_5.wav")),
    25502195: (english.FIVE_NINE__CUSTOM_VOICE, Session("wsl_five9_audio_3.wav")),
>>>>>>> da27512b
}
SPEAKER_ID_TO_SPEAKER = {
    k: (spk, Session(sesh)) for k, (spk, sesh) in _SPEAKER_ID_TO_SPEAKER.items()
}


class FlaskException(Exception):
    """
    Inspired by http://flask.pocoo.org/docs/1.0/patterns/apierrors/

    Args:
        message
        status_code: An HTTP response status codes.
        code: A string code.
        payload: Additional context to send.
    """

    def __init__(
        self,
        message: str,
        status_code: int = 400,
        code: str = "BAD_REQUEST",
        payload: typing.Optional[typing.Dict] = None,
    ):
        super().__init__(self, message)
        self.message = message
        self.status_code = status_code
        self.payload = payload
        self.code = code

    def to_dict(self):
        response = dict(self.payload or ())
        response["message"] = self.message
        response["code"] = self.code
        app.logger.info("Responding with warning: %s", self.message)
        return response


@app.errorhandler(FlaskException)
def handle_invalid_usage(error: FlaskException):
    """Response for a `FlaskException`."""
    response = jsonify(error.to_dict())
    response.status_code = error.status_code
    return response


class RequestArgs(typing.TypedDict):
    speaker_id: int
    text: str


def validate_and_unpack(
    request_args: RequestArgs,
    input_encoder: InputEncoder,
    nlp: English,
    max_chars: int = MAX_CHARS,
    speaker_id_to_speaker: typing.Dict[int, typing.Tuple[Speaker, Session]] = SPEAKER_ID_TO_SPEAKER,
) -> EncodedInput:
    """Validate and unpack the request object."""

    if not ("speaker_id" in request_args and "text" in request_args):
        message = "Must call with keys `speaker_id` and `text`."
        raise FlaskException(message, code="MISSING_ARGUMENT")

    speaker_id = request_args.get("speaker_id")
    text = request_args.get("text")

    if not isinstance(speaker_id, (str, int)):
        message = "Speaker ID must be either an integer or string."
        raise FlaskException(message, code="INVALID_SPEAKER_ID")

    if isinstance(speaker_id, str) and not speaker_id.isdigit():
        message = "Speaker ID string must only consist of the symbols 0 - 9."
        raise FlaskException(message, code="INVALID_SPEAKER_ID")

    speaker_id = int(speaker_id)

    if not (isinstance(text, str) and len(text) < max_chars and len(text) > 0):
        message = f"Text must be a string under {max_chars} characters and more than 0 characters."
        raise FlaskException(message, code="INVALID_TEXT_LENGTH_EXCEEDED")

    min_speaker_id = min(speaker_id_to_speaker.keys())
    max_speaker_id = max(speaker_id_to_speaker.keys())

    if not (
        (speaker_id >= min_speaker_id and speaker_id <= max_speaker_id)
        and speaker_id in speaker_id_to_speaker
    ):
        raise FlaskException("Speaker ID is invalid.", code="INVALID_SPEAKER_ID")

    speaker, session = speaker_id_to_speaker[speaker_id]

    gc.collect()

    try:
        return encode_tts_inputs(nlp, input_encoder, text, speaker, session)
    except PublicSpeakerValueError as error:
        app.logger.exception("Invalid speaker: %r", text)
        raise FlaskException(str(error), code="INVALID_SPEAKER_ID")
    except PublicTextValueError as error:
        app.logger.exception("Invalid text: %r", text)
        raise FlaskException(str(error), code="INVALID_TEXT")


@app.route("/healthy", methods=["GET"])
def healthy():
    return "ok"


@app.route("/api/text_to_speech/input_validated", methods=["GET", "POST"])
def get_input_validated():
    """Validate the input to our text-to-speech endpoint before making a stream request.

    NOTE: The API splits the validation responsibility from the streaming responsibility. During
    streaming, we are unable to access any error codes generated by the validation script.
    NOTE: The API supports both GET and POST requests. GET and POST requests have different
    tradeoffs, GET allows for streaming with <audio> elements while POST allows more than 2000
    characters of data to be passed.

    Returns: Response with status 200 if the arguments are valid; Otherwise, returning a
        `FlaskException`.
    """
    request_args = request.get_json() if request.method == "POST" else request.args
    request_args = typing.cast(RequestArgs, request_args)
    validate_and_unpack(request_args, TTS_PACKAGE.input_encoder, SPACY)
    return jsonify({"message": "OK"})


@app.route("/api/text_to_speech/stream", methods=["GET", "POST"])
def get_stream():
    """Get speech given `text` and `speaker`.

    NOTE: Consider the scenario where the requester isn't consuming the stream quickly, the
    worker would need to wait for the requester.

    Returns: `audio/mpeg` streamed in chunks given that the arguments are valid.
    """
    request_args = request.get_json() if request.method == "POST" else request.args
    request_args = typing.cast(RequestArgs, request_args)
    input = validate_and_unpack(request_args, TTS_PACKAGE.input_encoder, SPACY)
    headers = {
        "Cache-Control": "no-cache, no-store, must-revalidate",
        "Pragma": "no-cache",
        "Expires": "0",
    }
    output_flags = ("-f", "mp3", "-b:a", "192k")
    generator = text_to_speech_ffmpeg_generator(
        TTS_PACKAGE, input, **cf.get(), logger=app.logger, output_flags=output_flags
    )
    return Response(generator, headers=headers, mimetype="audio/mpeg")


if __name__ == "__main__" or "GUNICORN" in os.environ:
    app.logger.info("PyTorch version: %s", torch.__version__)
    app.logger.info("Found MKL: %s", torch.backends.mkl.is_available())
    app.logger.info("Threads: %s", torch.get_num_threads())

    configure()

    # NOTE: These models are cached globally to enable sharing between processes, learn more:
    # https://github.com/benoitc/gunicorn/issues/2007
    TTS_PACKAGE = typing.cast(TTSPackage, load(TTS_PACKAGE_PATH, DEVICE))
    app.logger.info("Loaded speakers: %s", TTS_PACKAGE.input_encoder.speaker_encoder.vocab)

    for (speaker, session) in SPEAKER_ID_TO_SPEAKER.values():
        if speaker in TTS_PACKAGE.input_encoder.speaker_encoder.token_to_index:
            message = "Speaker recording session not found."
            lookup = TTS_PACKAGE.input_encoder.session_encoder.token_to_index
            assert (speaker, session) in lookup, message

    SPACY = en_core_web_sm.load(disable=("parser", "ner"))
    app.logger.info("Loaded spaCy.")

    # NOTE: In order to support copy-on-write, we freeze all the objects tracked by `gc`, learn
    # more:
    # https://docs.python.org/3/library/gc.html#gc.freeze
    # https://instagram-engineering.com/copy-on-write-friendly-python-garbage-collection-ad6ed5233ddf
    # https://github.com/benoitc/gunicorn/issues/1640
    # TODO: Measure shared memory to check if it's working well.
    gc.freeze()

if __name__ == "__main__":
    app.run(host="0.0.0.0", port=8000, debug=True)<|MERGE_RESOLUTION|>--- conflicted
+++ resolved
@@ -130,66 +130,50 @@
         english.SHARON_GAULD_ALEXANDER__PROMO,
         "promo_script_5_alexander.wav",
     ),  # Do not release till paid
-<<<<<<< HEAD
     41: (english.SHAWN_WILLIAMS__PROMO, "promo_script_9_williams.wav"),
-=======
-    41: (english.SHAWN_WILLIAMS__PROMO, Session("promo_script_9_williams.wav")),
-    42: (english.ADRIENNE_WALKER__CONVO, Session("conversational_script_5_walker.wav")),
-    43: (english.ALICIA_HARRIS__CONVO, Session("conversational_script_6_harris.wav")),
-    44: (english.JACK_RUTKOWSKI__CONVO, Session("conversational_script_3_rutkowski.wav")),
-    45: (english.MEGAN_SINCLAIR__CONVO, Session("conversational_script_1_sinclair.wav")),
-    46: (english.SAM_SCHOLL__CONVO, Session("conversational_script_2_scholl.wav")),
-    47: (english.STEVEN_WAHLBERG__CONVO, Session("conversational_script_3_wahlberg.wav")),
-    48: (english.SUSAN_MURPHY__CONVO, Session("conversational_script_4_murphy.wav")),
-    49: (english.ALESSANDRA_RUIZ, Session("narration_script_5_ruiz.wav")),
-    50: (english.ALEX_MARRERO, Session("narration_script_3_marrero.wav")),
-    51: (english.DANA_HURLEY, Session("narration_script_2_hurley.wav")),
-    52: (english.DIONTAE_BLACK, Session("narration_script_5_black.wav")),
-    53: (english.MARC_WHITE, Session("narration_script_5_white.wav")),
-    54: (english.SETH_JONES, Session("narration_script_5_jones.wav")),
-    55: (english.SOPHIE_REPPERT, Session("narration_script_2_reppert.wav")),
-    56: (english.ALEXANDER_HILL_KNIGHT, Session("narration_script_5_hillknight.wav")),
-    57: (english.PIOTR_KOHNKE, Session("narration_script_8_kohnke.wav")),
-    58: (english.STEVE_NEWMAN, Session("newman_final_page_13.wav")),
->>>>>>> da27512b
+    42: (english.ADRIENNE_WALKER__CONVO, "conversational_script_5_walker.wav"),
+    43: (english.ALICIA_HARRIS__CONVO, "conversational_script_6_harris.wav"),
+    44: (english.JACK_RUTKOWSKI__CONVO, "conversational_script_3_rutkowski.wav"),
+    45: (english.MEGAN_SINCLAIR__CONVO, "conversational_script_1_sinclair.wav"),
+    46: (english.SAM_SCHOLL__CONVO, "conversational_script_2_scholl.wav"),
+    47: (english.STEVEN_WAHLBERG__CONVO, "conversational_script_3_wahlberg.wav"),
+    48: (english.SUSAN_MURPHY__CONVO, "conversational_script_4_murphy.wav"),
+    49: (english.ALESSANDRA_RUIZ, "narration_script_5_ruiz.wav"),
+    50: (english.ALEX_MARRERO, "narration_script_3_marrero.wav"),
+    51: (english.DANA_HURLEY, "narration_script_2_hurley.wav"),
+    52: (english.DIONTAE_BLACK, "narration_script_5_black.wav"),
+    53: (english.MARC_WHITE, "narration_script_5_white.wav"),
+    54: (english.SETH_JONES, "narration_script_5_jones.wav"),
+    55: (english.SOPHIE_REPPERT, "narration_script_2_reppert.wav"),
+    56: (english.ALEXANDER_HILL_KNIGHT, "narration_script_5_hillknight.wav"),
+    57: (english.PIOTR_KOHNKE, "narration_script_8_kohnke.wav"),
+    58: (english.STEVE_NEWMAN, "newman_final_page_13.wav"),
     # NOTE: Custom voice IDs are random numbers larger than 10,000...
     # TODO: Retrain some of these voices, and reconfigure them.
     11541: (english.LINCOLN__CUSTOM, ""),
     13268907: (english.JOSIE__CUSTOM, ""),
     95313811: (english.JOSIE__CUSTOM__MANUAL_POST, ""),
-<<<<<<< HEAD
+    50794582: (english.UNEEQ__ASB_CUSTOM_VOICE, "script-20-enthusiastic.wav"),
+    50794583: (english.UNEEQ__ASB_CUSTOM_VOICE_COMBINED, "script-28-enthusiastic.wav"),
     78252076: (english.VERITONE__CUSTOM_VOICE, ""),
     70695443: (english.SUPER_HI_FI__CUSTOM_VOICE, "promo_script_5_superhifi.wav"),
     64197676: (english.US_PHARMACOPEIA__CUSTOM_VOICE, "enthusiastic_script-22.wav"),
-    41935205: (english.HAPPIFY__CUSTOM_VOICE, "anna_long_emotional_clusters_1st_half_clean.wav"),
-=======
-    50794582: (english.UNEEQ__ASB_CUSTOM_VOICE, Session("script-20-enthusiastic.wav")),
-    50794583: (english.UNEEQ__ASB_CUSTOM_VOICE_COMBINED, Session("script-28-enthusiastic.wav")),
-    78252076: (english.VERITONE__CUSTOM_VOICE, Session("")),
-    70695443: (english.SUPER_HI_FI__CUSTOM_VOICE, Session("promo_script_5_superhifi.wav")),
-    64197676: (english.US_PHARMACOPEIA__CUSTOM_VOICE, Session("enthusiastic_script-22.wav")),
     41935205: (
         english.HAPPIFY__CUSTOM_VOICE,
-        Session("anna_long_emotional_clusters_1st_half_clean.wav"),
+        "anna_long_emotional_clusters_1st_half_clean.wav",
     ),
->>>>>>> da27512b
     42400423: (
         english.THE_EXPLANATION_COMPANY__CUSTOM_VOICE,
         "is_it_possible_to_become_invisible.wav",
     ),
     61137774: (english.ENERGY_INDUSTRY_ACADEMY__CUSTOM_VOICE, "sample_script_2.wav"),
-<<<<<<< HEAD
     30610881: (english.VIACOM__CUSTOM_VOICE, "kelsey_speech_synthesis_section1.wav"),
     50481197: (english.HOUR_ONE_NBC__BB_CUSTOM_VOICE, "hour_one_nbc_dataset_5.wav"),
-=======
-    30610881: (english.VIACOM__CUSTOM_VOICE, Session("kelsey_speech_synthesis_section1.wav")),
-    50481197: (english.HOUR_ONE_NBC__BB_CUSTOM_VOICE, Session("hour_one_nbc_dataset_5.wav")),
-    77552139: (english.STUDY_SYNC__CUSTOM_VOICE, Session("fernandes_audio_5.wav")),
-    25502195: (english.FIVE_NINE__CUSTOM_VOICE, Session("wsl_five9_audio_3.wav")),
->>>>>>> da27512b
+    77552139: (english.STUDY_SYNC__CUSTOM_VOICE, "fernandes_audio_5.wav"),
+    25502195: (english.FIVE_NINE__CUSTOM_VOICE, "wsl_five9_audio_3.wav"),
 }
 SPEAKER_ID_TO_SPEAKER = {
-    k: (spk, Session(sesh)) for k, (spk, sesh) in _SPEAKER_ID_TO_SPEAKER.items()
+    k: (spk, sesh) for k, (spk, sesh) in _SPEAKER_ID_TO_SPEAKER.items()
 }
 
 
