--- conflicted
+++ resolved
@@ -49,23 +49,13 @@
   numpy \
   flask \
   gunicorn \
-<<<<<<< HEAD
-  torch==1.11.0+cpu --extra-index-url https://download.pytorch.org/whl/cpu \
+  torch==1.13.1 \
   unidecode \
   ftfy \
   tqdm \
   lxml \
   spacy==3.4.4 \
   pythonic-config \
-=======
-  # https://pytorch.org/get-started/previous-versions/#linux-and-windows-5
-  torch==1.11.0+cu113 --extra-index-url https://download.pytorch.org/whl/cu113 \
-  unidecode \
-  ftfy \
-  tqdm \
-  'spacy[cuda113]==3.2.3' \
-  pythonic-config==0.6.14 \
->>>>>>> e68d2efd
   num2words \
   git+https://github.com/PetrochukM/PyTorch-NLP.git \
   # TODO: Automatically fetch the languages a model has, and install those.
