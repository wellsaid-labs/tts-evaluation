--- conflicted
+++ resolved
@@ -158,12 +158,7 @@
      ```bash
      # Local image
      docker inspect \
-<<<<<<< HEAD
-       gcr.io/voice-service-2-313121/speech-api-worker:latest \
-       gcr.io/voice-service-2-313121/speech-api-worker:<tag> \
-=======
        gcr.io/${PROJECT_ID}/speech-api-worker:${IMAGE_TAG} \
->>>>>>> b8b2ff75
        --format="{{index .RepoDigests 0}}"
      # Remote image
      gcloud container images describe gcr.io/${PROJECT_ID}/speech-api-worker:${IMAGE_TAG}
