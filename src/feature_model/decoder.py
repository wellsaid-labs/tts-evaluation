--- conflicted
+++ resolved
@@ -1,8 +1,4 @@
 # import os
-<<<<<<< HEAD
-=======
-
->>>>>>> 0b1c22e5
 from torch import nn
 
 import torch
@@ -91,10 +87,7 @@
         # Is this case, the encoder hidden feature representation size directly informs the size
         # of the attention context.
         self.attention_context_size = attention_context_size
-<<<<<<< HEAD
-=======
         attention_hidden_size = attention_context_size
->>>>>>> 0b1c22e5
         self.pre_net = PreNet(hidden_size=pre_net_hidden_size, frame_channels=frame_channels)
         self.lstm_layer_one = nn.LSTM(
             input_size=pre_net_hidden_size + self.attention_context_size,
@@ -105,18 +98,11 @@
             input_size=lstm_hidden_size + self.attention_context_size,
             hidden_size=lstm_hidden_size,
             num_layers=1)
-<<<<<<< HEAD
-        self.attention = LocationSensitiveAttention(
-            encoder_hidden_size=encoder_hidden_size,
-            query_hidden_size=lstm_hidden_size,
-            hidden_size=self.attention_context_size)
-=======
         self.project_tokens = nn.Linear(encoder_hidden_size, attention_hidden_size)
         self.attention = LocationSensitiveAttention(
             encoder_hidden_size=encoder_hidden_size,
             query_hidden_size=lstm_hidden_size,
             hidden_size=attention_hidden_size)
->>>>>>> 0b1c22e5
         self.linear_out = nn.Linear(
             in_features=lstm_hidden_size + self.attention_context_size, out_features=frame_channels)
         self.post_net = PostNet(frame_channels=self.frame_channels)
@@ -282,29 +268,17 @@
             # attention_context [batch_size, self.attention_context_size]
             last_attention_context, last_attention_alignment = self.attention(
                 encoded_tokens=encoded_tokens, query=frame, last_alignment=last_attention_alignment)
-<<<<<<< HEAD
 
             updated_frames.append(frame.squeeze(0))
             attention_contexts.append(last_attention_context)
+
+        del encoded_tokens  # Clear Memory
 
         # [num_frames, batch_size, lstm_hidden_size]
         frames = torch.stack(updated_frames, dim=0)
         # [num_frames, batch_size, self.attention_context_size]
         attention_contexts = torch.stack(attention_contexts, dim=0)
 
-=======
-
-            updated_frames.append(frame.squeeze(0))
-            attention_contexts.append(last_attention_context)
-
-        del encoded_tokens  # Clear Memory
-
-        # [num_frames, batch_size, lstm_hidden_size]
-        frames = torch.stack(updated_frames, dim=0)
-        # [num_frames, batch_size, self.attention_context_size]
-        attention_contexts = torch.stack(attention_contexts, dim=0)
-
->>>>>>> 0b1c22e5
         # [num_frames, batch_size, lstm_hidden_size] (concat)
         # [num_frames, batch_size, self.attention_context_size] →
         # [num_frames, batch_size, lstm_hidden_size + self.attention_context_size]
