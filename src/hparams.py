--- conflicted
+++ resolved
@@ -4,11 +4,7 @@
 import itertools
 import logging
 import pprint
-<<<<<<< HEAD
 import random
-=======
-import spacy
->>>>>>> 741c581f
 
 from hparams import add_config
 from hparams import configurable
@@ -19,6 +15,7 @@
 from torch.optim import Adam
 from torchnlp.random import fork_rng
 
+import spacy
 import torch
 import torchnlp
 
@@ -490,13 +487,10 @@
     # metadata needed to execute the below filters quickly.
     dataset = normalize_audio_column(dataset)
     dataset = filter_(_filter_too_little_audio, dataset)
-<<<<<<< HEAD
     dataset = filter_(_filter_too_little_audio_per_character, dataset)
     dataset = filter_(_filter_too_much_audio_per_character, dataset)
-=======
     dataset = normalize_text_clean_punctuation(dataset)
     dataset = phonemize_data(dataset, nlp)
->>>>>>> 741c581f
     random.shuffle(dataset)
     return dataset
 
