--- conflicted
+++ resolved
@@ -649,21 +649,10 @@
                                 # The WaveRNN models are trained on sequences of 960 audio samples.
                                 # NOTE: We were able to get better results with 1800 audio samples
                                 # in Comet in August, 2019.
-<<<<<<< HEAD
                                 train_spectrogram_slice_size=int(8192 / frame_hop),
                                 dev_batch_size=16,
                                 dev_spectrogram_slice_size=int(32768 / frame_hop),
                                 optimizer=Adam,
-=======
-                                train_spectrogram_slice_size=int(1800 / frame_hop),
-                                dev_batch_size=32,
-                                dev_spectrogram_slice_size=int(24000 / frame_hop),
-
-                                # `CrossEntropyLoss` is not directly mentioned in the paper; however
-                                # is a popular choice as of Jan 2019 for a classification task.
-                                criterion=CrossEntropyLoss,
-                                optimizer=Lamb,
->>>>>>> 8e896dcc
 
                                 # A similar schedule to used to train BERT; furthermore, experiments
                                 # on Comet show this schedule is effective along with the LAMB
@@ -683,11 +672,7 @@
                                 # context for each frame outside of the aligned samples. Then it
                                 # makes sense to have 450 samples of padding or 2 spectrogram
                                 # frames.
-<<<<<<< HEAD
                                 spectrogram_slice_pad=14),
-=======
-                                spectrogram_slice_pad=2,)
->>>>>>> 8e896dcc
                     }
                 },
             },
