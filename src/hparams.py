--- conflicted
+++ resolved
@@ -324,11 +324,6 @@
                         input_size=frame_channels,
                         hidden_size=32,
                         max_channel_size=512,
-<<<<<<< HEAD
-                        # TODO: This padding can be automatically computed and should be, probably.
-                        padding=signal_model_padding,
-=======
->>>>>>> 8ee91d3d
                         ratios=[2] * 8,
                         # SOURCE https://en.wikipedia.org/wiki/%CE%9C-law_algorithm:
                         # For a given input x, the equation for μ-law encoding is where μ = 255 in
