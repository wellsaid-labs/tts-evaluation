--- conflicted
+++ resolved
@@ -254,11 +254,6 @@
                         # features to 128-dimensional hidden representations.
                         hidden_size=128,
                         convolution_filter_size=31,
-<<<<<<< HEAD
-
-                        # SOURCE (BERT):
-                        # https://github.com/google-research/bert/blob/master/modeling.py#L375
-                        initializer_range=0.02,
 
                         # NOTE: The text speech alignment is monotonic; therefore, there is no need
                         # to pay attention to any text outside of a narrow band of a couple
@@ -267,8 +262,6 @@
                         # deviation for the attention alignment is helpful to set this metric in
                         # such a way that it doesn't affect model performance.
                         window_length=11,
-=======
->>>>>>> 92e1cde2
                     ),
                 'decoder.AutoregressiveDecoder.__init__':
                     HParams(
