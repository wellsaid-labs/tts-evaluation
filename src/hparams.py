from collections import Counter

import itertools
import logging
import pprint

from hparams import add_config
from hparams import configurable
from hparams import HParams
from third_party.adam import Adam
from torch import nn
from torch.nn import BCEWithLogitsLoss
from torch.nn import CrossEntropyLoss
from torch.nn import MSELoss
from torchnlp.random import fork_rng

import random
import torchnlp

from src import datasets
from src.audio import get_num_seconds
from src.datasets import filter_
from src.datasets import HANUMAN_WELCH
<<<<<<< HEAD
from src.datasets import normalize_audio_column
from src.utils import seconds_to_string
from src.utils import slice_by_cumulative_sum
=======
from src.utils import log_runtime
>>>>>>> ccbdd2b1

logger = logging.getLogger(__name__)
pprint = pprint.PrettyPrinter(indent=4)


def _set_anomaly_detection():
    # NOTE: Prevent circular dependency
    from src.utils import AnomalyDetector

    add_config({
        'src.bin.train.signal_model.trainer.Trainer.__init__':
            HParams(min_rollback=64),
        'src.utils.anomaly_detector.AnomalyDetector.__init__':
            HParams(
                # NOTE: Based on ``notebooks/Detecting Anomalies.ipynb``. The current usage requires
                # modeling gradient norm that has a lot of variation requiring a large `sigma`.
                sigma=1024,
                beta=0.98,
                type_=AnomalyDetector.TYPE_HIGH,
            )
    })


def _set_audio_processing():
    # SOURCE (Tacotron 1):
    # We use 24 kHz sampling rate for all experiments.
    sample_rate = 24000

    # SOURCE (Tacotron 2):
    # mel spectrograms are computed through a shorttime Fourier transform (STFT)
    # using a 50 ms frame size, 12.5 ms frame hop, and a Hann window function.
    frame_size = int(50 * sample_rate / 1000)  # NOTE: Frame size in samples
    frame_hop = int(12.5 * sample_rate / 1000)
    window = 'hann'

    fft_length = 2048

    # SOURCE (Tacotron 2):
    # Prior to log compression, the filterbank output magnitudes are clipped to a
    # minimum value of 0.01 in order to limit dynamic range in the logarithmic
    # domain.
    min_magnitude = 0.01

    # SOURCE (Tacotron 2):
    # We transform the STFT magnitude to the mel scale using an 80 channel mel
    # filterbank spanning 125 Hz to 7.6 kHz, followed by log dynamic range
    # compression.
    # SOURCE (Tacotron 2 Author):
    # Google mentioned they settled on [20, 12000] with 128 filters in Google Chat.
    frame_channels = 128
    hertz_bounds = {'lower_hertz': None, 'upper_hertz': None}

    # SOURCE: Efficient Neural Audio Synthesis
    # The WaveRNN model is a single-layer RNN with a dual softmax layer that is
    # designed to efficiently predict 16-bit raw audio samples.
    bits = 16

    # NOTE: The prior work only considers mono audio.
    channels = 1
    # Based on SoX this encoding is commonly used with a 16 or 24−bit encoding size. Learn more:
    # http://sox.sourceforge.net/sox.html
    encoding = 'signed-integer'

    try:
        import librosa
        librosa.effects.trim = configurable(librosa.effects.trim)
        add_config({
            librosa.effects.trim:
                HParams(
                    frame_length=frame_size,
                    hop_length=frame_hop,
                    # NOTE: Manually determined to be a adequate cutoff for Linda Johnson via:
                    # ``notebooks/Stripping Silence.ipynb``
                    top_db=50,
                ),
        })
    except ImportError:
        logger.info('Ignoring optional `librosa` configurations.')

    try:
        import IPython
        IPython.display.Audio.__init__ = configurable(IPython.display.Audio.__init__)
        add_config({IPython.display.Audio.__init__: HParams(rate=sample_rate)})
    except ImportError:
        logger.info('Ignoring optional `IPython` configurations.')

    add_config({
        'src.bin.evaluate._get_sample_rate': HParams(sample_rate=sample_rate),
        'src.audio': {
            'read_audio':
                HParams(
                    assert_metadata=dict(
                        sample_rate=sample_rate,
                        bits=bits,
                        channels=channels,
                        encoding=encoding,
                    )),
            'write_audio':
                HParams(sample_rate=sample_rate),
            # NOTE: Practically, `frame_rate` is equal to `sample_rate`. However, the terminology is
            # more appropriate because `sample_rate` is ambiguous. In a multi-channel scenario, each
            # channel has its own set of samples. It's unclear if `sample_rate` depends on the
            # number of channels, scaling linearly per channel.
            'build_wav_header':
                HParams(frame_rate=sample_rate),
            'get_log_mel_spectrogram':
                HParams(
                    sample_rate=sample_rate,
                    frame_size=frame_size,
                    frame_hop=frame_hop,
                    window=window,
                    fft_length=fft_length,
                    min_magnitude=min_magnitude,
                ),
            'griffin_lim':
                HParams(
                    frame_size=frame_size,
                    frame_hop=frame_hop,
                    fft_length=fft_length,
                    window=window,
                    sample_rate=sample_rate,
                    # SOURCE (Tacotron 1):
                    # We found that raising the predicted magnitudes by a power of 1.2 before
                    # feeding to Griffin-Lim reduces artifacts
                    power=1.20,
                    # SOURCE (Tacotron 1):
                    # We observed that Griffin-Lim converges after 50 iterations (in fact, about 30
                    # iterations seems to be enough), which is reasonably fast.
                    iterations=30,
                ),
            '_mel_filters':
                HParams(
                    fft_length=fft_length,
                    # SOURCE (Tacotron 2):
                    # We transform the STFT magnitude to the mel scale using an 80 channel mel
                    # filterbank spanning 125 Hz to 7.6 kHz, followed by log dynamic range
                    # compression.
                    num_mel_bins=frame_channels,
                    **hertz_bounds),
            'split_signal':
                HParams(bits=bits),
            'combine_signal':
                HParams(bits=bits),
            'normalize_audio':
                HParams(bits=bits, sample_rate=sample_rate, channels=channels, encoding=encoding)
        },
        'src.visualize': {
            'plot_waveform':
                HParams(sample_rate=sample_rate),
            'plot_spectrogram':
                HParams(sample_rate=sample_rate, frame_hop=frame_hop, y_axis='mel', **hertz_bounds)
        },
        'src.bin.chunk_wav_and_text': {
            'seconds_to_samples': HParams(sample_rate=sample_rate),
            'samples_to_seconds': HParams(sample_rate=sample_rate),
            'chunk_alignments': HParams(sample_rate=sample_rate),
            'align_wav_and_scripts': HParams(sample_rate=sample_rate),
        }
    })

    return frame_channels, frame_hop, bits


def _set_model_size(frame_channels, bits):

    # SOURCE (Tacotron 2):
    # The prediction from the previous time step is first passed through a small
    # pre-net containing 2 fully connected layers of 256 hidden ReLU units.
    pre_net_hidden_size = 256

    # SOURCE (Tacotron 2):
    # Attention probabilities are computed after projecting inputs and location
    # features to 128-dimensional hidden representations.
    attention_hidden_size = 128

    add_config({
        'src': {
            'spectrogram_model': {
                'encoder.Encoder.__init__':
                    HParams(
                        # SOURCE (Tacotron 2):
                        # Input characters are represented using a learned 512-dimensional character
                        # embedding
                        token_embedding_dim=512,

                        # SOURCE (Transfer Learning from Speaker Verification to Multispeaker
                        #         Text-To-Speech Synthesis):
                        # The paper mentions their proposed model uses a 256 dimension embedding.
                        speaker_embedding_dim=256,

                        # SOURCE (Tacotron 2):
                        # which are passed through a stack of 3 convolutional layers each containing
                        # 512 filters with shape 5 × 1, i.e., where each filter spans 5 characters
                        num_convolution_layers=3,
                        num_convolution_filters=512,
                        convolution_filter_size=5,

                        # SOURCE (Tacotron 2)
                        # The output of the final convolutional layer is passed into a single
                        # bi-directional [19] LSTM [20] layer containing 512 units (256) in each
                        # direction) to generate the encoded features.
                        lstm_hidden_size=512,
                        lstm_layers=1,
                        lstm_bidirectional=True,

                        # SOURCE (Tacotron 2)
                        # Attention probabilities are computed after projecting inputs and location
                        # features to 128-dimensional hidden representations.
                        out_dim=attention_hidden_size),
                'attention.LocationSensitiveAttention.__init__':
                    HParams(
                        # SOURCE (Tacotron 2):
                        # Location features are computed using 32 1-D convolution filters of length
                        # 31.
                        num_convolution_filters=32,
                        convolution_filter_size=31,
                    ),
                'decoder.AutoregressiveDecoder.__init__':
                    HParams(
                        pre_net_hidden_size=pre_net_hidden_size,
                        attention_hidden_size=attention_hidden_size,

                        # SOURCE (Tacotron 2):
                        # The prenet output and attention context vector are concatenated and
                        # passed through a stack of 2 uni-directional LSTM layers with 1024 units.
                        lstm_hidden_size=1024,
                    ),
                'pre_net.PreNet.__init__':
                    HParams(
                        # SOURCE (Tacotron 2):
                        # The prediction from the previous time step is first passed through a small
                        # pre-net containing 2 fully connected layers of 256 hidden ReLU units.
                        num_layers=2),
                'post_net.PostNet.__init__':
                    HParams(
                        # SOURCE (Tacotron 2):
                        # Finally, the predicted mel spectrogram is passed
                        # through a 5-layer convolutional post-net which predicts a residual
                        # to add to the prediction to improve the overall reconstruction
                        num_convolution_layers=5,

                        # SOURCE (Tacotron 2):
                        # Each post-net layer is comprised of 512 filters with shape 5 × 1 with
                        # batch normalization, followed by tanh activations on all but the final
                        # layer
                        num_convolution_filters=512,
                        convolution_filter_size=5,
                    ),
                'model.SpectrogramModel': {
                    '__init__':
                        HParams(frame_channels=frame_channels),
                    '_infer':
                        HParams(
                            # NOTE: Estimated loosely to be a multiple of the slowest speech
                            # observed in one dataset. This threshhold is primarly intended to
                            # prevent recursion.
                            max_frames_per_token=15,

                            # SOURCE (Tacotron 2):
                            # Specifically, generation completes at the first frame for which this
                            # probability exceeds a threshold of 0.5.
                            stop_threshold=0.5)
                }  # noqa: E122
            },
            'signal_model.wave_rnn.WaveRNN.__init__':
                HParams(
                    local_features_size=frame_channels,

                    # SOURCE: Efficient Neural Audio Synthesis
                    # The WaveRNN model is a single-layer RNN with a dual softmax layer that is
                    # designed to efficiently predict 16-bit raw audio samples.
                    bits=bits,

                    # SOURCE: Efficient Neural Audio Synthesis
                    # We see that the WaveRNN with 896 units achieves NLL scores comparable to
                    # those of the largest WaveNet model
                    hidden_size=896,

                    # SOURCE: Efficient Neural Audio Synthesis Author
                    # The author suggested adding 3 - 5 convolutions on top of WaveRNN.
                    # SOURCE:
                    # https://github.com/pytorch/examples/blob/master/super_resolution/model.py
                    # Upsampling layer is inspired by super resolution
                    upsample_kernels=[(5, 5)],

                    # SOURCE: Tacotron 2
                    # only 2 upsampling layers are used in the conditioning stack instead of 3
                    # layers.
                    # SOURCE: Tacotron 2 Author Google Chat
                    # We upsample 4x with the layers and then repeat each value 75x
                    upsample_num_filters=[10],
                    upsample_repeat=30),
        }
    })


def _filter_audio_path_not_found(example):
    """ Filter out examples with no audio file.
    """
    if not example.audio_path.is_file():
        logger.warning('[%s] Not found audio file, skipping: %s', example.speaker,
                       example.audio_path)
        return False

    return True


def _filter_too_little_audio(example, min_seconds_per_character=0.0375):
    """ Filter out examples with too little audio per character.

    MOTIVATION: In October 2019, Rhyan and Michael observed that actors typically cannot speak
    more than 300 characters in 12 seconds; therefore, there is likely a dataset error if
    more than 300 characters are paired with 12 seconds of audio. For example, the speaker
    may have no read some of the text.

    NOTE: With `min_seconds_per_character=0.04`, then 300 characters must have at least 12 seconds
    of audio.

    NOTE: We adjusted `min_seconds_per_character` to 0.0375 because some of our speakers spoke a
    little faster than 0.04.

    Args:
        example (TextSpeechRow)
        min_seconds_per_character (float)

    Returns:
        (bool)
    """
    num_seconds = get_num_seconds(example.audio_path)
    if len(example.text) * min_seconds_per_character > num_seconds:
        logger.warning(('[%s] Likely some text was not spoken; ' +
                        'therefore, this example with %f seconds per character ' +
                        '[%f second(s) / %d character(s)] at `%s` was removed.'),
                       example.speaker, num_seconds / len(example.text), num_seconds,
                       len(example.text), example.audio_path)
        return False
    return True


def _filter_no_text(example):
    """ Filter out examples with no text.
    """
    if len(example.text) == 0:
        logger.warning('[%s] Text is absent, skipping: %s', example.speaker, example.audio_path)
        return False

    return True


def _filter_books(example):
    """ Filter out examples originating from various audiobooks.
    """
    # NOTE: Prevent circular dependency
    from src import datasets

    # Filter our particular books from M-AILABS dataset due:
    # - Inconsistent acoustic setup compared to other samples from the same speaker
    # - Audible noise in the background
    if (example.speaker == datasets.m_ailabs.MIDNIGHT_PASSENGER.speaker and
            datasets.m_ailabs.MIDNIGHT_PASSENGER.title in str(example.audio_path)):
        return False

    return True


def _filter_elliot_miller(example):
    """ Filter examples with the actor Elliot Miller due to his unannotated character portrayals.
    """
    # NOTE: Prevent circular dependency
    from src import datasets

    if example.speaker == datasets.m_ailabs.ELLIOT_MILLER:
        return False

    return True


def _filter_no_numbers(example):
    """ Filter examples with numbers inside the text instead of attempting to verbalize them.
    """
    if len(set(example.text).intersection(set('0123456789'))) > 0:
        return False

    return True


def _preprocess_dataset(dataset):
    """ Preprocess a dataset.

    Args:
        dataset (iterable of TextSpeechRow)

    Return:
        dataset (iterable of TextSpeechRow)
    """
    dataset = filter_(_filter_audio_path_not_found, dataset)
    dataset = filter_(_filter_no_text, dataset)
    dataset = filter_(_filter_elliot_miller, dataset)
    dataset = filter_(_filter_no_numbers, dataset)
    dataset = filter_(_filter_books, dataset)
    dataset = normalize_audio_column(dataset)
    dataset = filter_(_filter_too_little_audio, dataset)
    random.shuffle(dataset)
    return dataset


def _split_dataset(dataset, num_second_dev_set=60 * 60):
    """ Split a dataset into a development and train set.

    Args:
        dataset (iterable of TextSpeechRow)
        num_second_dev_set (int, optional): Number of seconds of audio data in the development set.

    Return:
        train (iterable of TextSpeechRow): The rest of the data.
        dev (iterable of TextSpeechRow): Dataset with `num_second_dev_set` of data.
    """
    dev = slice_by_cumulative_sum(
        dataset,
        max_total_value=num_second_dev_set,
        get_value=lambda e: get_num_seconds(e.audio_path))
    train = dataset[len(dev):]
    assert len(dev) > 0, 'The dev dataset has no examples.'
    assert len(train) > 0, 'The train dataset has no examples.'
    assert len(dev) + len(train) == len(dataset), 'The `_split_dataset` lost an example.'
    return train, dev


def get_dataset():
    """ Define the dataset to train the text-to-speech models on.

    Returns:
        train (iterable)
        dev (iterable)
    """
    # NOTE: This `seed` should never change; otherwise, the training and dev datasets may be
    # different from experiment to experiment.
    with fork_rng(seed=123):
        logger.info('Loading dataset...')
        train_dev_splits = [
            _split_dataset(_preprocess_dataset(d)) for d in [
                datasets.hilary_speech_dataset(),
                datasets.beth_speech_dataset(),
                datasets.heather_speech_dataset(),
                datasets.susan_speech_dataset(),
                datasets.sam_speech_dataset(),
                datasets.frank_speech_dataset(),
                datasets.adrienne_speech_dataset(),
                datasets.alicia_speech_dataset(),
                datasets.george_speech_dataset(),
                datasets.megan_speech_dataset(),
                datasets.elise_speech_dataset(),
                datasets.hanuman_speech_dataset(),
                datasets.jack_speech_dataset(),
                datasets.mark_speech_dataset(),
                datasets.steven_speech_dataset()
            ]
        ]
        train = [s[0] for s in train_dev_splits]
        train += [
            _preprocess_dataset(d) for d in [
                datasets.lj_speech_dataset(),
                datasets.m_ailabs_en_us_speech_dataset(),
                datasets.beth_custom_speech_dataset(),
            ]
        ]
        train = list(itertools.chain.from_iterable(train))
        random.shuffle(train)
        logger.info('Loaded %d train dataset examples (%s) with a speaker distribution of:\n%s',
                    len(train),
                    seconds_to_string(sum([get_num_seconds(e.audio_path) for e in train])),
                    pprint.pformat(Counter([e.speaker for e in train])))

        dev = list(itertools.chain.from_iterable([s[1] for s in train_dev_splits]))
        random.shuffle(dev)
        logger.info('Loaded %d dev dataset examples (%s) with a speaker distribution of:\n%s',
                    len(dev), seconds_to_string(sum([get_num_seconds(e.audio_path) for e in dev])),
                    pprint.pformat(Counter([e.speaker for e in dev])))

        return train, dev


def signal_model_lr_multiplier_schedule(step, decay=80000, warmup=20000, min_lr_multiplier=.05):
    """ Learning rate multiplier schedule.

    NOTE: BERT uses a similar learning rate: https://github.com/google-research/bert/issues/425

    Args:
        step (int): The current step.
        decay (int, optional): The total number of steps to decay the learning rate.
        warmup (int, optional): The total number of steps to warm up the learning rate.
        min_lr_multiplier (int, optional): The minimum learning rate at the end of the decay.

    Returns:
        (float): Multiplier on the base learning rate.
    """
    if step < warmup:
        return step / warmup
    else:
        return max(1 - ((step - warmup) / decay), min_lr_multiplier)


@log_runtime
def set_hparams():
    """ Using the ``configurable`` module set the hyperparameters for the source code.
    """
    # NOTE: Prevent circular dependency
    from src.optimizers import Lamb
    from src.signal_model import WaveRNN
    from src.spectrogram_model import SpectrogramModel

    frame_channels, frame_hop, bits = _set_audio_processing()
    _set_anomaly_detection()
    _set_model_size(frame_channels, bits)

    Adam.__init__ = configurable(Adam.__init__)
    nn.modules.batchnorm._BatchNorm.__init__ = configurable(
        nn.modules.batchnorm._BatchNorm.__init__)
    add_config({
        # NOTE: `momentum=0.01` to match Tensorflow defaults
        'torch.nn.modules.batchnorm._BatchNorm.__init__':
            HParams(momentum=0.01),
        # SOURCE (Tacotron 2):
        # We use the Adam optimizer [29] with β1 = 0.9, β2 = 0.999
        'third_party.adam.Adam.__init__':
            HParams(
                betas=(0.9, 0.999),
                amsgrad=True,
                lr=10**-3,
            ),
        'src.optimizers.Lamb.__init__':
            HParams(
                betas=(0.9, 0.999),  # NOTE: Default value as suggested in the paper proposing Adam.
                # NOTE: `amsgrad` caused substantially lower performance (tested on Comet in August
                # 2019).
                amsgrad=False,
                # NOTE: This learning rate performed well on (tested on Comet in June 2019).
                lr=2 * 10**-3,
                max_trust_ratio=10,  # NOTE: Default value as suggested in the paper proposing LAMB.
                # NOTE: This l2 regularization reduced audio artifacts without sacrificing
                # performance (tested on Comet in August 2019).
                l2_regularization=10**-7,
                # NOTE: `weight_decay` was more sensistive than l2 regularization without providing
                # much benefit (tested on Comet in August 2019).
                weight_decay=0.0),
    })

    # SOURCE (Tacotron 2):
    # The convolutional layers in the network are regularized using dropout [25] with probability
    # 0.5, and LSTM layers are regularized using zoneout [26] with probability 0.1
    convolution_dropout = 0.5
    lstm_dropout = 0.1

    spectrogram_model_dev_batch_size = 224

    seed = 1212212

    torchnlp.random.set_seed = configurable(torchnlp.random.set_seed)
    torchnlp.samplers.DeterministicSampler.__init__ = configurable(
        torchnlp.samplers.DeterministicSampler.__init__)
    add_config({
        'torchnlp.samplers.DeterministicSampler.__init__': HParams(random_seed=seed),
        'torchnlp.random.set_seed': HParams(seed=seed),
    })

    add_config({
        'src': {
            'spectrogram_model': {
                'encoder.Encoder.__init__':
                    HParams(
                        lstm_dropout=lstm_dropout,
                        convolution_dropout=convolution_dropout,
                        # NOTE: This dropout performed well on Comet in August 2019.
                        speaker_embedding_dropout=0.25,
                    ),
                'decoder.AutoregressiveDecoder.__init__':
                    HParams(lstm_dropout=lstm_dropout),
                # SOURCE (Tacotron 2):
                # In order to introduce output variation at inference time, dropout with
                # probability 0.5 is applied only to layers in the pre-net of the
                # autoregressive decoder.
                'pre_net.PreNet.__init__':
                    HParams(dropout=0.5),
                'post_net.PostNet.__init__':
                    HParams(convolution_dropout=0.0)
            },
            # NOTE: Parameters set after experimentation on a 1 Px100 GPU.
            'datasets.utils.add_predicted_spectrogram_column':
                HParams(batch_size=(spectrogram_model_dev_batch_size // 2)),
            'bin': {
                'evaluate._get_dev_dataset': HParams(dataset=get_dataset),
                'train': {
                    'spectrogram_model': {
                        '__main__._get_dataset':
                            HParams(dataset=get_dataset),
                        'trainer.Trainer.__init__':
                            HParams(
                                # SOURCE: Tacotron 2
                                # To train the feature prediction network, we apply the standard
                                # maximum-likelihood training procedure (feeding in the correct
                                # output instead of the predicted output on the decoder side, also
                                # referred to as teacher-forcing) with a batch size of 64 on a
                                # single GPU.
                                # NOTE: Parameters set after experimentation on a 2
                                # Px100 GPU.
                                train_batch_size=56,
                                dev_batch_size=spectrogram_model_dev_batch_size,

                                # SOURCE (Tacotron 2):
                                # We use the Adam optimizer [29] with β1 = 0.9, β2 = 0.999
                                optimizer=Adam,

                                # SOURCE (Tacotron 2 Author):
                                # The author confirmed they used BCE loss in Google Chat.
                                criterion_stop_token=BCEWithLogitsLoss,

                                # SOURCE: Tacotron 2
                                # We minimize the summed mean squared error (MSE) from before and
                                # after the post-net to aid convergence.
                                criterion_spectrogram=MSELoss,

                                # Tacotron 2 like model with any changes documented via Comet.ml.
                                model=SpectrogramModel),
                    },
                    'signal_model': {
                        '__main__._get_dataset':
                            HParams(dataset=get_dataset),
                        'trainer.Trainer.__init__':
                            HParams(
                                # SOURCE (Tacotron 2):
                                # We train with a batch size of 128 distributed across 32 GPUs with
                                # synchronous updates, using the Adam optimizer with β1 = 0.9, β2 =
                                # 0.999, eps = 10−8 and a fixed learning rate of 10−4
                                # NOTE: Parameters set after experimentation on a 8 V100 GPUs.
                                train_batch_size=256,
                                dev_batch_size=512,

                                # `CrossEntropyLoss` is not directly mentioned in the paper; however
                                # is a popular choice as of Jan 2019 for a classification task.
                                criterion=CrossEntropyLoss,
                                optimizer=Lamb,

                                # A similar schedule to used to train BERT; furthermore, experiments
                                # on Comet show this schedule is effective along with the LAMB
                                # optimizer and a large batch size.
                                lr_multiplier_schedule=signal_model_lr_multiplier_schedule,

                                # WaveRNN from `Efficient Neural Audio Synthesis` is small,
                                # efficient, and performant as a vocoder.
                                model=WaveRNN,
                            ),
                        'data_loader.DataLoader.__init__':
                            HParams(
                                # SOURCE: Efficient Neural Audio Synthesis
                                # The WaveRNN models are trained on sequences of 960 audio samples
                                spectrogram_slice_size=int(1800 / frame_hop),
                                # TODO: This should depend on an upsample property.
                                # TODO: It may be more appropriate to pad by 2 spectrogram frames
                                # instead. Given that each frame aligns with 300 samples and each
                                # frame is created from 1200 samples, then there is 900 samples of
                                # context for each frame outside of the aligned samples. Then it
                                # makes sense to have 450 samples of padding or 2 spectrogram
                                # frames.
                                spectrogram_slice_pad=2,
                            ),
                    }
                },
            },
            # NOTE: Window size smoothing parameter is not super sensative.
            'optimizers.AutoOptimizer.__init__':
                HParams(window_size=128),
            # NOTE: Train the spectrogram model would cause CometML to error with
            # "OSError: [Errno 9] Bad file descriptor". Gideon from Comet suggested this as a fix.
            'visualize.CometML':
                HParams(auto_output_logging='simple'),
        }
    })<|MERGE_RESOLUTION|>--- conflicted
+++ resolved
@@ -21,13 +21,10 @@
 from src.audio import get_num_seconds
 from src.datasets import filter_
 from src.datasets import HANUMAN_WELCH
-<<<<<<< HEAD
 from src.datasets import normalize_audio_column
+from src.utils import log_runtime
 from src.utils import seconds_to_string
 from src.utils import slice_by_cumulative_sum
-=======
-from src.utils import log_runtime
->>>>>>> ccbdd2b1
 
 logger = logging.getLogger(__name__)
 pprint = pprint.PrettyPrinter(indent=4)
