from collections import Counter
from functools import partial

import itertools
import logging
import pprint
import random

from hparams import add_config
from hparams import configurable
from hparams import HParams
from torch import nn
from torch.nn import BCEWithLogitsLoss
from torch.nn import MSELoss
from torch.optim import Adam
from torchnlp.random import fork_rng

import torch
import torchnlp

from src import datasets
from src.audio import get_num_seconds
from src.audio import iso226_weighting
from src.audio import WAVE_FORMAT_IEEE_FLOAT
from src.audio import WavFileMetadata
from src.bin.train.signal_model.trainer import SpectrogramLoss
from src.datasets import filter_
from src.datasets import normalize_audio_column
from src.signal_model import L1L2Loss
from src.utils import log_runtime
from src.utils import seconds_to_string
from src.utils import slice_by_cumulative_sum

logger = logging.getLogger(__name__)
pprint = pprint.PrettyPrinter(indent=4)


def _get_window(window, window_length, window_hop):
    # NOTE: `torch.hann_window` is different than the `scipy` window used by `librosa`.
    # Learn more here: https://github.com/pytorch/audio/issues/452
    window_tensor = None

    try:
        import librosa
        window = librosa.filters.get_window(window, window_length)
        window_tensor = torch.tensor(window).float()
    except ImportError:
        logger.info('Ignoring optional `librosa` configurations.')

    try:
        import scipy
        assert scipy.signal.check_COLA(window, window_length, window_length - window_hop)
    except ImportError:
        logger.info('Ignoring optional `scipy` configurations.')

    return window_tensor


def _set_audio_processing():
    # SOURCE (Tacotron 1):
    # We use 24 kHz sampling rate for all experiments.
    sample_rate = 24000

    # SOURCE (Tacotron 2):
    # mel spectrograms are computed through a shorttime Fourier transform (STFT)
    # using a 50 ms frame size, 12.5 ms frame hop, and a Hann window function.
    # TODO: Parameterizing frame sizes in milliseconds can help ensure that your code is invariant
    # to the sample rate; however, we would need to assure that we're still using powers of two
    # for performance.
    # TODO: Verify that `frame_hop` is equal to the signal model's upsample property, ensuring that
    # that relationship holds.
    # TODO: 50ms / 12.5ms spectrogram is not typical spectrogram parameterization, a more typical
    # parameterization is 25ms / 10ms. Learn more:
    # https://www.dsprelated.com/freebooks/sasp/Classic_Spectrograms.html
    # https://github.com/pytorch/audio/issues/384#issuecomment-597020705
    # https://pytorch.org/audio/compliance.kaldi.html
    frame_size = 1024  # NOTE: Frame size in samples
    fft_length = 2048
    assert frame_size % 4 == 0
    frame_hop = frame_size // 4
    # NOTE: A "hann window" is standard for calculating an FFT, it's even mentioned as a "popular
    # window" on Wikipedia (https://en.wikipedia.org/wiki/Window_function).
    window = 'hann'
    window_tensor = _get_window(window, frame_size, frame_hop)

    # SOURCE (Tacotron 2):
    # We transform the STFT magnitude to the mel scale using an 80 channel mel
    # filterbank spanning 125 Hz to 7.6 kHz, followed by log dynamic range
    # compression.
    # SOURCE (Tacotron 2 Author):
    # Google mentioned they settled on [20, 12000] with 128 filters in Google Chat.
    frame_channels = 128
    # NOTE: The human range is commonly given as 20 to 20,000 Hz
    # (https://en.wikipedia.org/wiki/Hearing_range).
    hertz_bounds = {'lower_hertz': 20, 'upper_hertz': 20000}

    # NOTE: The prior work only considers mono audio.
    channels = 1
    # Based on SoX this encoding is commonly used with a 16 or 24−bit encoding size. Learn more:
    # http://sox.sourceforge.net/sox.html
    encoding = 'signed-integer'
    # TODO: Now that the model predicts audio in 32-bits, consider normalizing to 32-bits.
    bits = 16

    try:
        import librosa
        librosa.effects.trim = configurable(librosa.effects.trim)
        add_config({
            librosa.effects.trim: HParams(frame_length=frame_size, hop_length=frame_hop),
        })
    except ImportError:
        logger.info('Ignoring optional `librosa` configurations.')

    try:
        import IPython
        IPython.display.Audio.__init__ = configurable(IPython.display.Audio.__init__)
        add_config({IPython.display.Audio.__init__: HParams(rate=sample_rate)})
    except ImportError:
        logger.info('Ignoring optional `IPython` configurations.')

    add_config({
        'src.bin.evaluate.models._get_sample_rate': HParams(sample_rate=sample_rate),
        'src.audio': {
            'framed_rms_from_power_spectrogram':
                HParams(window=window_tensor),
            'framed_rms_from_signal':
                HParams(frame_length=frame_size, hop_length=frame_hop),
            '_db_mel_spectrogram_to_spectrogram':
                HParams(get_weighting=iso226_weighting),
            'pad_remainder':
                HParams(multiple=frame_hop, mode='constant', constant_values=0.0),
            'read_audio':
                HParams(
                    assert_metadata=WavFileMetadata(
                        sample_rate=sample_rate,
                        bits=bits,
                        channels=channels,
                        encoding=encoding,
                    )),
            'write_audio':
                HParams(sample_rate=sample_rate),
            # NOTE: Practically, `frame_rate` is equal to `sample_rate`. However, the terminology is
            # more appropriate because `sample_rate` is ambiguous. In a multi-channel scenario, each
            # channel has its own set of samples. It's unclear if `sample_rate` depends on the
            # number of channels, scaling linearly per channel.
            'build_wav_header':
                HParams(frame_rate=sample_rate),
            'SignalTodBMelSpectrogram.__init__':
                HParams(
                    sample_rate=sample_rate,
                    frame_hop=frame_hop,
                    window=window_tensor,
                    fft_length=fft_length,
                    num_mel_bins=frame_channels,
                    # SOURCE (Tacotron 2):
                    # Prior to log compression, the filterbank output magnitudes are clipped to a
                    # minimum value of 0.01 in order to limit dynamic range in the logarithmic
                    # domain.
                    # NOTE: The `min_decibel` is set to ensure there is around 100 dB of
                    # dynamic range, allowing us to make the most use of the maximum 96 dB dynamic
                    # range a 16-bit audio file can provide. This is assuming that a full-scale
                    # 997 Hz sine wave is the maximum dB which would be around ~47 dB. Tacotron 2's
                    # equivalent  of 0.01 (~ -40 dB).
                    min_decibel=-50.0,
                    # NOTE: ISO226 is one of the latest standards for determining loudness:
                    # https://www.iso.org/standard/34222.html. It does have some issues though:
                    # http://www.lindos.co.uk/cgi-bin/FlexiData.cgi?SOURCE=Articles&VIEW=full&id=2
                    get_weighting=iso226_weighting,
                ),
            'griffin_lim':
                HParams(
                    frame_size=frame_size,
                    frame_hop=frame_hop,
                    fft_length=fft_length,
                    window=window,
                    sample_rate=sample_rate,
                    # SOURCE (Tacotron 1):
                    # We found that raising the predicted magnitudes by a power of 1.2 before
                    # feeding to Griffin-Lim reduces artifacts
                    power=1.20,
                    # SOURCE (Tacotron 1):
                    # We observed that Griffin-Lim converges after 50 iterations (in fact, about 30
                    # iterations seems to be enough), which is reasonably fast.
                    iterations=30,
                ),
            '_mel_filters':
                HParams(**hertz_bounds),
            'normalize_audio':
                HParams(bits=bits, sample_rate=sample_rate, channels=channels, encoding=encoding)
        },
        'src.visualize': {
            'plot_waveform': HParams(sample_rate=sample_rate),
            'plot_spectrogram': HParams(sample_rate=sample_rate, frame_hop=frame_hop),
            'plot_mel_spectrogram': HParams(**hertz_bounds)
        },
        'src.bin.chunk_wav_and_text': {
            'seconds_to_samples': HParams(sample_rate=sample_rate),
            'samples_to_seconds': HParams(sample_rate=sample_rate),
            'chunk_alignments': HParams(sample_rate=sample_rate),
            'align_wav_and_scripts': HParams(sample_rate=sample_rate),
        },
    })

    return frame_channels, frame_hop, sample_rate


def _set_model_size(frame_channels):
    # SOURCE (Tacotron 2):
    # Attention probabilities are computed after projecting inputs and location
    # features to 128-dimensional hidden representations.
    encoder_output_size = 128

    # SOURCE (Tacotron 2):
    # Specifically, generation completes at the first frame for which this
    # probability exceeds a threshold of 0.5.
    stop_threshold = 0.5

    add_config({
        'src': {
            'spectrogram_model': {
                'encoder.Encoder.__init__':
                    HParams(
                        # SOURCE (Tacotron 2):
                        # Input characters are represented using a learned 512-dimensional character
                        # embedding
                        # ...
                        # which are passed through a stack of 3 convolutional layers each containing
                        # 512 filters with shape 5 × 1, i.e., where each filter spans 5 characters
                        # ...
                        # The output of the final convolutional layer is passed into a single
                        # bi-directional [19] LSTM [20] layer containing 512 units (256) in each
                        # direction) to generate the encoded features.
                        hidden_size=512,

                        # SOURCE (Tacotron 2):
                        # which are passed through a stack of 3 convolutional layers each containing
                        # 512 filters with shape 5 × 1, i.e., where each filter spans 5 characters
                        num_convolution_layers=3,
                        convolution_filter_size=5,

                        # SOURCE (Tacotron 2)
                        # The output of the final convolutional layer is passed into a single
                        # bi-directional [19] LSTM [20] layer containing 512 units (256) in each
                        # direction) to generate the encoded features.
                        lstm_layers=1,
                        out_dim=encoder_output_size),
                'attention.LocationSensitiveAttention.__init__':
                    HParams(
                        # SOURCE (Tacotron 2):
                        # Location features are computed using 32 1-D convolution filters of length
                        # 31.
                        # SOURCE (Tacotron 2):
                        # Attention probabilities are computed after projecting inputs and location
                        # features to 128-dimensional hidden representations.
                        hidden_size=128,
                        convolution_filter_size=31,

<<<<<<< HEAD
                        # SOURCE (BERT):
                        # https://github.com/google-research/bert/blob/master/modeling.py#L375
                        initializer_range=0.02,

=======
>>>>>>> 0cf3402e
                        # NOTE: The text speech alignment is monotonic; therefore, there is no need
                        # to pay attention to any text outside of a narrow band of a couple
                        # characters on either side.
                        # NOTE: In Comet, we report the metric "attention_std". The standard
                        # deviation for the attention alignment is helpful to set this metric in
                        # such a way that it doesn't affect model performance.
                        window_length=11,
                    ),
                'decoder.AutoregressiveDecoder.__init__':
                    HParams(
                        encoder_output_size=encoder_output_size,

                        # SOURCE (Tacotron 2):
                        # The prediction from the previous time step is first passed through a small
                        # pre-net containing 2 fully connected layers of 256 hidden ReLU units.
                        pre_net_hidden_size=256,

                        # SOURCE (Tacotron 2):
                        # The prenet output and attention context vector are concatenated and
                        # passed through a stack of 2 uni-directional LSTM layers with 1024 units.
                        lstm_hidden_size=1024,
                    ),
                'pre_net.PreNet.__init__':
                    HParams(
                        # SOURCE (Tacotron 2):
                        # The prediction from the previous time step is first passed through a small
                        # pre-net containing 2 fully connected layers of 256 hidden ReLU units.
                        num_layers=2),
                'post_net.PostNet.__init__':
                    HParams(
                        # SOURCE (Tacotron 2):
                        # Finally, the predicted mel spectrogram is passed
                        # through a 5-layer convolutional post-net which predicts a residual
                        # to add to the prediction to improve the overall reconstruction
                        num_convolution_layers=5,

                        # SOURCE (Tacotron 2):
                        # Each post-net layer is comprised of 512 filters with shape 5 × 1 with
                        # batch normalization, followed by tanh activations on all but the final
                        # layer
                        num_convolution_filters=512,
                        convolution_filter_size=5,
                    ),
                'model.SpectrogramModel': {
                    '__init__':
                        HParams(
                            frame_channels=frame_channels,

                            # SOURCE (Transfer Learning from Speaker Verification to Multispeaker
                            #         Text-To-Speech Synthesis):
                            # The paper mentions their proposed model uses a 256 dimension
                            # embedding.
                            # NOTE: See https://github.com/wellsaid-labs/Text-to-Speech/pull/258 to
                            # learn more about this parameter.
                            speaker_embedding_dim=128),
                    '_infer_generator_helper':
                        HParams(stop_threshold=stop_threshold)
                }  # noqa: E122
            },
            'signal_model': {
                'SignalModel.__init__':
                    HParams(
                        input_size=frame_channels,
                        hidden_size=32,
                        max_channel_size=512,
<<<<<<< HEAD
                        # TODO: This padding can be automatically computed and should be, probably.
                        padding=signal_model_padding,
=======
>>>>>>> 0cf3402e
                        ratios=[2] * 8,
                        # SOURCE https://en.wikipedia.org/wiki/%CE%9C-law_algorithm:
                        # For a given input x, the equation for μ-law encoding is where μ = 255 in
                        # the North American and Japanese standards.
                        mu=255),
                # NOTE: We found this hidden size to be effective on Comet in April 2020.
                'SpectrogramDiscriminator.__init__':
                    HParams(hidden_size=512),
            },
            'bin.train.spectrogram_model.trainer.Trainer._do_loss_and_maybe_backwards':
                HParams(stop_threshold=stop_threshold),
        }
    })


def _filter_audio_path_not_found(example):
    """ Filter out examples with no audio file.
    """
    if not example.audio_path.is_file():
        logger.warning('[%s] Not found audio file, skipping: %s', example.speaker,
                       example.audio_path)
        return False

    return True


def _filter_too_little_audio_per_character(example, min_seconds_per_character=0.0375):
    """ Filter out examples with too little audio per character.

    MOTIVATION: In October 2019, Rhyan and Michael observed that actors typically cannot speak
    more than 300 characters in 12 seconds; therefore, there is likely a dataset error if
    more than 300 characters are paired with 12 seconds of audio. For example, the speaker
    may have no read some of the text.

    NOTE: With `min_seconds_per_character=0.04`, then 300 characters must have at least 12 seconds
    of audio.

    NOTE: We adjusted `min_seconds_per_character` to 0.0375 because some of our speakers spoke a
    little faster than 0.04.

    Args:
        example (TextSpeechRow)
        min_seconds_per_character (float)

    Returns:
        (bool)
    """
    num_seconds = get_num_seconds(example.audio_path)
    if len(example.text) * min_seconds_per_character > num_seconds:
        logger.warning(('[%s] Likely some text was not spoken; ' +
                        'therefore, this example with %f seconds per character ' +
                        '[%f second(s) / %d character(s)] at `%s` was removed.'),
                       example.speaker, num_seconds / len(example.text), num_seconds,
                       len(example.text), example.audio_path)
        return False
    return True


def _filter_too_little_characters(example, min_characters=3):
    """ There was likely an error in the dataset creation if an example contains 2 or 1 characters.

    NOTE: This rule was developed with the help of `QA_Datasets/Sample_Dataset.ipynb`.
    """
    if min_characters > len(example.text):
        logger.warning('[%s] Hardly any text "%s" in this example, skipping %s', example.speaker,
                       example.text, example.audio_path)
        return False
    return True


def _filter_too_little_audio(example, min_audio=0.25):
    """ There was likely an error in the dataset creation if an example contains less than 0.25
    seconds of audio.

    NOTE: This rule was developed with the help of `QA_Datasets/Sample_Dataset.ipynb`.
    """
    num_seconds = get_num_seconds(example.audio_path)
    if min_audio > num_seconds:
        logger.warning('[%s] Hardly any audio (%ss) in this example, skipping %s', example.speaker,
                       num_seconds, example.audio_path)
        return False
    return True


def _filter_too_much_audio_per_character(example, min_seconds=3.0, max_seconds_per_character=0.11):
    """ Filter out examples with too much audio per character.

    NOTE: This rule was developed with the help of `QA_Datasets/Sample_Dataset.ipynb`.

    While `max_seconds_per_character` cutoff isn't perfect, it does remove more bad data than
    good data based on the dataset as of Feburary 2020. This cutoff relies on the
    "Law of large numbers" for that reason it doesn't apply well to clips under 3 seconds in length
    which can go up to 0.20 seconds per character.

    Args:
        example (TextSpeechRow)
        min_seconds (float): The mininum number of seconds before this rule goes into affect.
        max_seconds_per_character (float): The maximum number of seconds per character before
          filtering out the example.

    Returns:
        (bool)
    """
    num_seconds = get_num_seconds(example.audio_path)
    if len(example.text) * max_seconds_per_character < num_seconds and min_seconds < num_seconds:
        logger.warning(('[%s] Likely some text was repeated or the actor took a break; Example' +
                        ' "%s" with %f seconds per character ' +
                        '[%f second(s) / %d character(s)] at `%s` was removed.'),
                       example.speaker, example.text, num_seconds / len(example.text), num_seconds,
                       len(example.text), example.audio_path)
        return False
    return True


def _filter_no_text(example):
    """ Filter out examples with no text.
    """
    if len(example.text) == 0:
        logger.warning('[%s] Text is absent, skipping: %s', example.speaker, example.audio_path)
        return False
    return True


def _filter_books(example):
    """ Filter out examples originating from various audiobooks.
    """
    from src import datasets  # NOTE: Prevent circular dependency

    # Filter our particular books from M-AILABS dataset due:
    # - Inconsistent acoustic setup compared to other samples from the same speaker
    # - Audible noise in the background
    if (example.speaker == datasets.m_ailabs.MIDNIGHT_PASSENGER.speaker and
            datasets.m_ailabs.MIDNIGHT_PASSENGER.title in str(example.audio_path)):
        return False

    # Filter out the North & South book because it uses English in a way that's not consistent with
    # editor usage, for example: "To-morrow, you will-- Come back to-night, John!"
    if (example.speaker == datasets.m_ailabs.NORTH_AND_SOUTH.speaker and
            datasets.m_ailabs.NORTH_AND_SOUTH.title in str(example.audio_path)):
        return False

    return True


def _filter_elliot_miller(example):
    """ Filter examples with the actor Elliot Miller due to his unannotated character portrayals.
    """
    from src import datasets  # NOTE: Prevent circular dependency
    if example.speaker == datasets.m_ailabs.ELLIOT_MILLER:
        return False
    return True


def _filter_no_numbers(example):
    """ Filter examples with numbers inside the text instead of attempting to verbalize them.
    """
    if len(set(example.text).intersection(set('0123456789'))) > 0:
        return False
    return True


def _preprocess_dataset(dataset):
    """ Preprocess a dataset.

    Args:
        dataset (iterable of TextSpeechRow)

    Return:
        dataset (iterable of TextSpeechRow)
    """
    dataset = filter_(_filter_audio_path_not_found, dataset)
    dataset = filter_(_filter_no_text, dataset)
    dataset = filter_(_filter_elliot_miller, dataset)
    dataset = filter_(_filter_no_numbers, dataset)
    dataset = filter_(_filter_books, dataset)
    dataset = filter_(_filter_too_little_characters, dataset)
    # TODO: Investigate trimming audio silences during normalization to assist the following rules
    # that dependent on the length of the audio.
    # NOTE: `normalize_audio_column` run before audio length filters because it caches the audio
    # metadata needed to execute the below filters quickly.
    dataset = normalize_audio_column(dataset)
    dataset = filter_(_filter_too_little_audio, dataset)
    dataset = filter_(_filter_too_little_audio_per_character, dataset)
    dataset = filter_(_filter_too_much_audio_per_character, dataset)
    random.shuffle(dataset)
    return dataset


def _split_dataset(dataset, num_second_dev_set=60 * 60):
    """ Split a dataset into a development and train set.

    Args:
        dataset (iterable of TextSpeechRow)
        num_second_dev_set (int, optional): Number of seconds of audio data in the development set.

    Return:
        train (iterable of TextSpeechRow): The rest of the data.
        dev (iterable of TextSpeechRow): Dataset with `num_second_dev_set` of data.
    """
    dev = slice_by_cumulative_sum(
        dataset,
        max_total_value=num_second_dev_set,
        get_value=lambda e: get_num_seconds(e.audio_path))
    train = dataset[len(dev):]
    assert len(dev) > 0, 'The dev dataset has no examples.'
    assert len(train) > 0, 'The train dataset has no examples.'
    assert len(dev) + len(train) == len(dataset), 'The `_split_dataset` lost at least 1 example.'
    return train, dev


def get_dataset():
    """ Define the dataset to train the text-to-speech models on.

    Returns:
        train (iterable)
        dev (iterable)
    """
    # NOTE: This `seed` should never change; otherwise, the training and dev datasets may be
    # different from experiment to experiment.
    with fork_rng(seed=123):
        logger.info('Loading dataset...')
        train_dev_splits = [
            _split_dataset(_preprocess_dataset(d)) for d in [
                datasets.hilary_speech_dataset(),
                datasets.beth_speech_dataset(),
                datasets.heather_speech_dataset(),
                datasets.susan_speech_dataset(),
                datasets.sam_speech_dataset(),
                datasets.frank_speech_dataset(),
                datasets.adrienne_speech_dataset(),
                datasets.alicia_speech_dataset(),
                datasets.george_speech_dataset(),
                datasets.megan_speech_dataset(),
                datasets.elise_speech_dataset(),
                datasets.hanuman_speech_dataset(),
                datasets.jack_speech_dataset(),
                datasets.mark_speech_dataset(),
                datasets.steven_speech_dataset()
            ]
        ]
        train = [s[0] for s in train_dev_splits]
        train += [
            _preprocess_dataset(d) for d in [
                datasets.lj_speech_dataset(),
                datasets.m_ailabs_en_us_speech_dataset(),
                datasets.beth_custom_speech_dataset(),
            ]
        ]
        train = list(itertools.chain.from_iterable(train))
        random.shuffle(train)
        logger.info('Loaded %d train dataset examples (%s) with a speaker distribution of:\n%s',
                    len(train),
                    seconds_to_string(sum([get_num_seconds(e.audio_path) for e in train])),
                    pprint.pformat(Counter([e.speaker for e in train])))

        dev = list(itertools.chain.from_iterable([s[1] for s in train_dev_splits]))
        random.shuffle(dev)
        logger.info('Loaded %d dev dataset examples (%s) with a speaker distribution of:\n%s',
                    len(dev), seconds_to_string(sum([get_num_seconds(e.audio_path) for e in dev])),
                    pprint.pformat(Counter([e.speaker for e in dev])))

        return train, dev


def spectrogram_model_lr_multiplier_schedule(step, warmup=500):
    """ Learning rate multiplier schedule.

    Args:
        step (int): The current step.
        warmup (int): The number of warmup steps.

    Returns:
        (float): Multiplier on the base learning rate.
    """
    if step < warmup:
        return step / warmup

    return 1.0


def signal_model_lr_multiplier_schedule(step, warmup=500):
    """ Learning rate multiplier schedule.

    Args:
        step (int): The current step.
        warmup (int): The number of warmup steps.

    Returns:
        (float): Multiplier on the base learning rate.
    """
    if step < warmup:
        return step / warmup

    return 1.0


@log_runtime
def set_hparams():
    """ Using the ``configurable`` module set the hyperparameters for the source code.
    """
    # NOTE: Prevent circular dependency
    from src.signal_model import SignalModel
    from src.signal_model import SpectrogramDiscriminator
    from src.spectrogram_model import SpectrogramModel

    frame_channels, frame_hop, sample_rate = _set_audio_processing()
    _set_model_size(frame_channels)

    Adam.__init__ = configurable(Adam.__init__)
    nn.modules.batchnorm._BatchNorm.__init__ = configurable(
        nn.modules.batchnorm._BatchNorm.__init__)
    nn.LayerNorm.__init__ = configurable(nn.LayerNorm.__init__)
    add_config({
        # NOTE: `momentum=0.01` to match Tensorflow defaults
        'torch.nn.modules.batchnorm._BatchNorm.__init__': HParams(momentum=0.01),
        # NOTE: BERT uses `eps=1e-12` for `LayerNorm`, see here:
        # https://github.com/huggingface/transformers/blob/master/src/transformers/configuration_bert.py
        'torch.nn.LayerNorm.__init__': HParams(eps=1e-12),
        # SOURCE (Tacotron 2):
        # We use the Adam optimizer [29] with β1 = 0.9, β2 = 0.999
        'torch.optim.adam.Adam.__init__': HParams(
            betas=(0.9, 0.999),
            amsgrad=False,
            lr=10**-3,
        )
    })

    spectrogram_model_dev_batch_size = 224

    seed = 1212212

    # NOTE: This delimiter must be a single character not in the dataset.
    phonetic_syllable_delimiter = '|'

    torchnlp.samplers.DeterministicSampler.__init__ = configurable(
        torchnlp.samplers.DeterministicSampler.__init__)
    add_config({
        'torchnlp.samplers.DeterministicSampler.__init__': HParams(random_seed=seed),
    })

    add_config({
        'src': {
            'spectrogram_model': {
                'input_encoder.InputEncoder.__init__':
                    HParams(delimiter=phonetic_syllable_delimiter),
                # SOURCE (Tacotron 2):
                # In order to introduce output variation at inference time, dropout with
                # probability 0.5 is applied only to layers in the pre-net of the
                # autoregressive decoder.
                'pre_net.PreNet.__init__':
                    HParams(dropout=0.5),
                'model.SpectrogramModel.__init__':
                    HParams(
                        # NOTE: This is based on one of the slowest legitimate example in the
                        # dataset:
                        # "rate(WSL_SMurphyScript34-39,24000)/script_52_chunk_9.wav"
                        # NOTE: This configuration is related to the dataset preprocessing step:
                        # `_filter_too_much_audio_per_character`
                        # NOTE: This number was configured with the help of:
                        # `QA_Datasets/Sample_Dataset.ipynb`
                        max_frames_per_token=0.16 / (frame_hop / sample_rate),

                        # NOTE: The spectrogram input ranges from around -50 to 50. This scaler
                        # puts the input and output in a more reasonable range for the model of
                        # -5 to 5.
                        output_scalar=10.0,

                        # NOTE: This dropout approach proved effective in Comet in March 2020.
                        speaker_embed_dropout=0.1),
                # NOTE: This below dropout approach proved effective in Comet in March 2020.
                'attention.LocationSensitiveAttention.__init__':
                    HParams(dropout=0.1),
                'decoder.AutoregressiveDecoder.__init__':
                    HParams(stop_net_dropout=0.5),
                'encoder.Encoder.__init__':
                    HParams(dropout=0.1)
            },
            # NOTE: Parameters set after experimentation on a 1 Px100 GPU.
            'datasets.utils.add_predicted_spectrogram_column':
                HParams(batch_size=(spectrogram_model_dev_batch_size // 2)),
            'bin': {
                'evaluate.models._get_dev_dataset': HParams(dataset=get_dataset),
                'train': {
                    'spectrogram_model': {
                        '__main__._get_dataset':
                            HParams(dataset=get_dataset),
                        'trainer.Trainer.__init__':
                            HParams(
                                lr_multiplier_schedule=spectrogram_model_lr_multiplier_schedule,
                                # SOURCE: Tacotron 2
                                # To train the feature prediction network, we apply the standard
                                # maximum-likelihood training procedure (feeding in the correct
                                # output instead of the predicted output on the decoder side, also
                                # referred to as teacher-forcing) with a batch size of 64 on a
                                # single GPU.
                                # NOTE: Parameters set after experimentation on a 2
                                # Px100 GPU.
                                train_batch_size=56,
                                dev_batch_size=spectrogram_model_dev_batch_size,

                                # SOURCE (Tacotron 2):
                                # We use the Adam optimizer [29] with β1 = 0.9, β2 = 0.999
                                optimizer=Adam,

                                # SOURCE (Tacotron 2 Author):
                                # The author confirmed they used BCE loss in Google Chat.
                                criterion_stop_token=BCEWithLogitsLoss,

                                # SOURCE: Tacotron 2
                                # We minimize the summed mean squared error (MSE) from before and
                                # after the post-net to aid convergence.
                                criterion_spectrogram=MSELoss,

                                # Tacotron 2 like model with any changes documented via Comet.ml.
                                model=SpectrogramModel),
                        'trainer.Trainer._do_loss_and_maybe_backwards':
                            HParams(
                                # NOTE: The loss is calibrated to match the loss computed on a
                                # Tacotron-2 spectrogram input.
                                pre_spectrogram_loss_scalar=1 / 100,
                                post_spectrogram_loss_scalar=1 / 100,
                                # NOTE: This stop token loss is calibrated to prevent overfitting
                                # on the stop token before the model is able to model the
                                # spectrogram.
                                stop_token_loss_scalar=1 / 4),
                        'data_loader.get_normalized_half_gaussian':
                            HParams(
                                # NOTE: We approximated the uncertainty in the stop token by viewing
                                # the stop token predictions by a fully trained model without
                                # this smoothing. We found that a fully trained model would
                                # learn a similar curve over 4 - 8 frames in January 2020, on Comet.
                                # NOTE: This was rounded up to 10 after the spectrograms got
                                # 17% larger.
                                length=10,
                                standard_deviation=2),
                    },
                    'signal_model': {
                        '__main__._get_dataset':
                            HParams(dataset=get_dataset),
                        'trainer.Trainer.__init__':
                            HParams(
                                # SOURCE (Tacotron 2):
                                # We train with a batch size of 128 distributed across 32 GPUs with
                                # synchronous updates, using the Adam optimizer with β1 = 0.9, β2 =
                                # 0.999, eps = 10−8 and a fixed learning rate of 10−4
                                # NOTE: Parameters set after experimentation on a 8 V100 GPUs.
                                train_batch_size=128,
                                # SOURCE: Efficient Neural Audio Synthesis
                                # The WaveRNN models are trained on sequences of 960 audio samples.
                                # SOURCE: Parallel WaveNet: Fast High-Fidelity Speech Synthesis
                                # The teacher WaveNet network was trained for 1,000,000 steps with
                                # the ADAM optimiser [14] with a minibatch size of 32 audio clips,
                                # each containing 7,680 timesteps (roughly 320ms).
                                # NOTE: The `spectrogram_slice_size` must be larger than the
                                # `fft_length - frame_hop` of the largest `SpectrogramLoss`;
                                # otherwise, the loss can't be computed.
                                train_spectrogram_slice_size=int(8192 / frame_hop),
                                dev_batch_size=16,
                                dev_spectrogram_slice_size=int(32768 / frame_hop),
                                optimizer=Adam,

                                # NOTE: We employ a small warmup because the model can be unstable
                                # at the start of it's training.
                                lr_multiplier_schedule=signal_model_lr_multiplier_schedule,
                                model=SignalModel,
                                # NOTE: The `num_mel_bins` must be proportional to `fft_length`,
                                # learn more:
                                # https://stackoverflow.com/questions/56929874/what-is-the-warning-empty-filters-detected-in-mel-frequency-basis-about
                                criterions=[
                                    partial(
                                        SpectrogramLoss,
                                        fft_length=2048,
                                        frame_hop=256,
                                        window=_get_window('hann', 1024, 256),
                                        num_mel_bins=128),
                                    partial(
                                        SpectrogramLoss,
                                        fft_length=1024,
                                        frame_hop=128,
                                        window=_get_window('hann', 512, 128),
                                        num_mel_bins=64),
                                    partial(
                                        SpectrogramLoss,
                                        fft_length=512,
                                        frame_hop=64,
                                        window=_get_window('hann', 256, 64),
                                        num_mel_bins=32),
                                ]),
                        'trainer.SpectrogramLoss.__init__':
                            HParams(
                                criterion=L1L2Loss,
                                # NOTE: This discriminator approach is largely based on:
                                # https://pytorch.org/tutorials/beginner/dcgan_faces_tutorial.html
                                # NOTE: This approach proved successful in Comet experiment
                                # f590fe3c51a04130ad65736f8aa5fd81 run in February 2020.
                                discriminator=SpectrogramDiscriminator,
                                discriminator_optimizer=partial(torch.optim.Adam, lr=10**-3),
                                discriminator_criterion=torch.nn.BCEWithLogitsLoss,
                            ),
                    }
                },
            },
            'text.cache_grapheme_to_phoneme_perserve_punctuation':
                HParams(delimiter=phonetic_syllable_delimiter),
            # NOTE: The expected signal model output is 32-bit float.
            'audio.build_wav_header':
                HParams(wav_format=WAVE_FORMAT_IEEE_FLOAT, num_channels=1, sample_width=4),
            # NOTE: Window size smoothing parameter is not super sensative.
            'optimizers.AutoOptimizer.__init__':
                HParams(window_size=128),
            # NOTE: The `beta` parameter is not super sensative.
            'optimizers.ExponentialMovingParameterAverage.__init__':
                HParams(beta=0.9999),
            'environment.set_seed':
                HParams(seed=seed),
        }
    })<|MERGE_RESOLUTION|>--- conflicted
+++ resolved
@@ -255,13 +255,6 @@
                         hidden_size=128,
                         convolution_filter_size=31,
 
-<<<<<<< HEAD
-                        # SOURCE (BERT):
-                        # https://github.com/google-research/bert/blob/master/modeling.py#L375
-                        initializer_range=0.02,
-
-=======
->>>>>>> 0cf3402e
                         # NOTE: The text speech alignment is monotonic; therefore, there is no need
                         # to pay attention to any text outside of a narrow band of a couple
                         # characters on either side.
@@ -327,11 +320,6 @@
                         input_size=frame_channels,
                         hidden_size=32,
                         max_channel_size=512,
-<<<<<<< HEAD
-                        # TODO: This padding can be automatically computed and should be, probably.
-                        padding=signal_model_padding,
-=======
->>>>>>> 0cf3402e
                         ratios=[2] * 8,
                         # SOURCE https://en.wikipedia.org/wiki/%CE%9C-law_algorithm:
                         # For a given input x, the equation for μ-law encoding is where μ = 255 in
