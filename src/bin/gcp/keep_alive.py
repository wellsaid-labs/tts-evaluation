--- conflicted
+++ resolved
@@ -233,11 +233,7 @@
     """ This ensures that `experiments` on `instances` keep running.
 
     NOTE: Our pipeline may take up to 20m to start; therefore, we set the max halt time
-<<<<<<< HEAD
-    to be double that at ~45 minutes.
-=======
     to be ~double that at 45 minutes.
->>>>>>> f9a19c66
 
     Args:
         comet_ml_project_name (str)
