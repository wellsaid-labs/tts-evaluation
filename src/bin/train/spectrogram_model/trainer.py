--- conflicted
+++ resolved
@@ -424,15 +424,9 @@
              (stop_token_loss.sum(dim=0) / expected_average_spectrogram_length).mean()).backward()
             self.optimizer.step(comet_ml=self.comet_ml)
 
-<<<<<<< HEAD
         expected_stop_token = (batch.stop_token.tensor > stop_threshold).masked_select(mask > 0)
-        predicted_stop_token = (torch.nn.functional.sigmoid(predicted_stop_tokens) >
+        predicted_stop_token = (torch.sigmoid(predicted_stop_tokens) >
                                 stop_threshold).masked_select(mask > 0)
-=======
-        expected_stop_token = (batch.stop_token.tensor > stop_threshold).masked_select(mask)
-        predicted_stop_token = (torch.sigmoid(predicted_stop_tokens) >
-                                stop_threshold).masked_select(mask)
->>>>>>> f2ddda79
 
         # NOTE: These metrics track the average loss per tensor element.
         # NOTE: These losses are from the original Tacotron 2 paper.
