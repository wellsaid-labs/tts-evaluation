--- conflicted
+++ resolved
@@ -387,15 +387,6 @@
 
         if do_backwards:
             self.optimizer.zero_grad()
-<<<<<<< HEAD
-
-            # NOTE: We average accross `batch_size` and `frame_channels` so that the loss per
-            # example stays around the same value regardless of the `batch_size` or
-            # `frame_channels`. This should help normalize the loss value between experiments with
-            # different `batch_size` and `frame_channels`. Similarly, we average accross
-            # `num_frames` with the `expected_average_spectrogram_length` so that the loss per
-            # example stays consistent from dataset to dataset.
-=======
             # NOTE: We sum over the `num_frames` dimension to ensure that we don't bias based on
             # `num_frames`. For example, a larger `num_frames` means that the average denominator
             # is larger; therefore, the loss value for each element is smaller.
@@ -404,7 +395,6 @@
             # affect convergence because both of these are constant values; however, this should
             # help normalize the loss value between experiments with different `batch_size` and
             # `frame_channels`.
->>>>>>> 252bc150
 
             # pre_spectrogram_loss [num_frames, batch_size, frame_channels] → [1]
             # post_spectrogram_loss [num_frames, batch_size, frame_channels] → [1]
