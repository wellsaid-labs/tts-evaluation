""" Train spectrogram model.

Example:

    $ pkill -9 python; nvidia-smi; PYTHONPATH=. python src/bin/train/spectrogram_model/__main__.py

NOTE: The distributed example does clean up Python processes well; therefore, we kill all
``python`` processes and check that ``nvidia-smi`` cache was cleared.
"""
import argparse
import logging
import warnings

# NOTE: Needs to be imported before torch
import comet_ml  # noqa

from hparams import add_config
from hparams import configurable
from hparams import HParam
from hparams import HParams
from hparams import parse_hparam_args
from torchnlp.random import set_random_generator_state

# LEARN MORE:
# https://stackoverflow.com/questions/40845304/runtimewarning-numpy-dtype-size-changed-may-indicate-binary-incompatibility
warnings.filterwarnings('ignore', message='numpy.dtype size changed')
warnings.filterwarnings('ignore', message='numpy.ufunc size changed')

import torch

from src.bin.train.spectrogram_model.trainer import Trainer
from src.datasets import add_spectrogram_column
from src.environment import assert_enough_disk_space
from src.environment import check_module_versions
from src.environment import set_basic_logging_config
from src.environment import set_seed
from src.environment import SPECTROGRAM_MODEL_EXPERIMENTS_PATH
from src.hparams import set_hparams
from src.utils import bash_time_label
from src.utils import cache_on_disk_tensor_shapes
from src.utils import Checkpoint
from src.utils import RecordStandardStreams
from src.visualize import CometML

import src.distributed


def _set_hparams(more_hparams, checkpoint):
    """ Set hyperparameters for spectrogram model training.

    Args:
        more_harpams (dict): Additional hyperparameters to set.
        checkpoint (src.utils.Checkpoint): Checkpoint to load random generator state from.
    """
    set_hparams()
    add_config({
        # SOURCE (Tacotron 2):
        # We use the Adam optimizer [29] with β1 = 0.9, β2 = 0.999, eps = 10−6
        # learning rate of 10−3
        # We also apply L2 regularization with weight 10−6
        'third_party.adam.Adam.__init__': HParams(eps=10**-6, weight_decay=10**-6, lr=10**-3)
    })
    add_config(more_hparams)
    set_seed()
    if checkpoint is not None and hasattr(checkpoint, 'random_generator_state'):
        set_random_generator_state(checkpoint.random_generator_state)


@configurable
def _get_dataset(dataset=HParam()):
    return dataset()


def _train(device_index,
           run_root,
           checkpoints_directory,
           checkpoint,
           train_dataset,
           dev_dataset,
           comet_ml_project_name,
           comet_ml_experiment_key,
           more_hparams,
           evaluate_aligned_every_n_epochs=1,
           evaluate_inferred_every_n_epochs=3,
           save_checkpoint_every_n_epochs=3,
           distributed_backend='nccl',
           distributed_init_method='tcp://127.0.0.1:29500'):
    """ Loop for training and periodically evaluating the model.

    TODO: Discuss how `distributed_init_method` and `distributed_backend` were choosen.

    Args:
        device_index (int)
        run_root (Path): Directory to save experiment.
        checkpoints_directory (Path): Directory to save checkpoints.
        checkpoint (src.utils.Checkpoint): Loaded `Checkpoint` or None.
        train_dataset (iterable)
        dev_dataset (iterable)
        comet_ml_project_name (str): Project name to use with comet.ml.
        comet_ml_experiment_key (str): Experiment key to use with comet.ml.
        more_hparams (dict): Hparams to override default hparams.
        evaluate_aligned_every_n_epochs (int, optional)
        evaluate_inferred_every_n_epochs (int, optional)
        save_checkpoint_every_n_epochs (int, optional)
        distributed_backend (str, optional)
        distributed_init_method (str, optional)
    """
    set_basic_logging_config(device_index)
    logger = logging.getLogger(__name__)

    # Initiate distributed environment, learn more:
    # https://pytorch.org/tutorials/intermediate/dist_tuto.htm
    # https://github.com/pytorch/examples/blob/master/imagenet/main.py
    torch.distributed.init_process_group(
        backend=distributed_backend,
        rank=device_index,
        world_size=torch.cuda.device_count(),
        init_method=distributed_init_method)
    device = torch.device('cuda', device_index)
    torch.cuda.set_device(device)

    comet = CometML(
        project_name=comet_ml_project_name,
        experiment_key=comet_ml_experiment_key,
        disabled=not src.distributed.is_master(),
        auto_output_logging=False)

    logger.info('Worker %d started.', torch.distributed.get_rank())

    _set_hparams(more_hparams, checkpoint)

    trainer_kwargs = {
        'device': device,
        'train_dataset': train_dataset,
        'dev_dataset': dev_dataset,
        'checkpoints_directory': checkpoints_directory,
        'comet_ml': comet,
    }
    if checkpoint is not None:
        trainer_kwargs['checkpoint'] = checkpoint
    trainer = (Trainer.from_checkpoint if checkpoint else Trainer)(**trainer_kwargs)

    is_trial_run = True  # The first iteration is run as a ``trial_run``
    while True:
        trainer.run_epoch(train=True, trial_run=is_trial_run)

        if trainer.epoch % save_checkpoint_every_n_epochs == 0 and src.distributed.is_master():
            trainer.save_checkpoint()

        if trainer.epoch % evaluate_aligned_every_n_epochs == 0 or is_trial_run:
            trainer.run_epoch(train=False, trial_run=is_trial_run)

        if trainer.epoch % evaluate_inferred_every_n_epochs == 0 or is_trial_run:
            trainer.run_epoch(train=False, infer=True, trial_run=is_trial_run)
            trainer.visualize_inferred()

        is_trial_run = False
        logger.info('-' * 100)


def main(experiment_name=None,
         comet_ml_experiment_key=None,
         comet_ml_project_name=None,
         experiment_tags=[],
         experiment_root=SPECTROGRAM_MODEL_EXPERIMENTS_PATH / bash_time_label(),
         run_name='RUN_' + bash_time_label(add_pid=False),
         checkpoints_directory_name='checkpoints',
         checkpoint=None,
         more_hparams={}):
    """ Main module that trains a the spectrogram model saving checkpoints incrementally.

    Args:
        experiment_name (str, optional): Name of the experiment.
        comet_ml_experiment_key (str, optional): Experiment key to use with comet.ml.
        comet_ml_project_name (str, optional): Project name to use with comet.ml.
        experiment_tags (list of str, optional): Comet.ml experiment tags.
        experiment_root (str, optional): Directory to save experiments, unless a checkpoint is
            loaded.
        run_name (str, optional): The name of the run.
        checkpoints_directory_name (str, optional): The name of the checkpoint directory.
        checkpoint (src.utils.Checkpoint, optional): Checkpoint or None.
        more_hparams (dict, optional): Hparams to override default hparams.
    """
    set_basic_logging_config()
    logger = logging.getLogger(__name__)
    comet = CometML(project_name=comet_ml_project_name, experiment_key=comet_ml_experiment_key)
    recorder = RecordStandardStreams().start()
    _set_hparams(more_hparams, checkpoint)

    # Load `checkpoint`, setup `run_root`, and setup `checkpoints_directory`.
    experiment_root = experiment_root if checkpoint is None else checkpoint.directory.parent.parent
    run_root = experiment_root / run_name
    run_root.mkdir(parents=checkpoint is None)
    checkpoints_directory = run_root / checkpoints_directory_name
    checkpoints_directory.mkdir()
    recorder.update(run_root, log_filename='run.log')

    # TODO: Consider ignoring ``add_tags`` if Checkpoint is loaded; or consider saving in the
    # checkpoint the ``name`` and ``tags``; or consider fetching tags from the Comet.ML API.
    if experiment_name is not None:
        logger.info('Name: %s', experiment_name)
        comet.set_name(experiment_name)
    logger.info('Tags: %s', experiment_tags)
    comet.add_tags(experiment_tags)
    comet.log_other('directory', str(run_root))

    train_dataset, dev_dataset = _get_dataset()
    # NOTE: Preprocessing is faster to compute outside of distributed environment.
    train_dataset = add_spectrogram_column(train_dataset)
    dev_dataset = add_spectrogram_column(dev_dataset)
    cache_on_disk_tensor_shapes([e.spectrogram for e in train_dataset] +
                                [e.spectrogram for e in dev_dataset])

    num_cuda_devices = torch.cuda.device_count()
    # NOTE (michael): Without this assert, when `nprocs` is zero, `torch.multiprocessing.spawn`
    # crashes in a nondescript way.
    assert num_cuda_devices > 0, 'Unable to find CUDA devices.'
    torch.multiprocessing.spawn(
        _train,
        nprocs=num_cuda_devices,
        args=(
            run_root,
            checkpoints_directory,
            checkpoint,
            train_dataset,
            dev_dataset,
            comet_ml_project_name,
            comet.get_key(),
            more_hparams,
        ))


if __name__ == '__main__':  # pragma: no cover
    parser = argparse.ArgumentParser()
    parser.add_argument(
        '--checkpoint',
        const=True,
        type=str,
        default=None,
        action='store',
        nargs='?',
        help='Without a value, this loads the most recent checkpoint; '
        'otherwise, expects a checkpoint file path.')
    parser.add_argument('--name', type=str, default=None, help='Name of the experiment.')
    parser.add_argument(
        '--project_name',
        type=str,
        default=None,
        help='Name of the comet.ml project to store a new experiment in.')
    # NOTE: The baseline tags summarize changes in the current repository.
    parser.add_argument(
        '--tags',
        default=[
            'detached post_net', 'masked conv', 'post_net dropout=0', 'weight_decay=10**-6',
<<<<<<< HEAD
            'no numbers', 'decoder speaker embedding net', 'albert-like encoder',
            'masked backward lstm'
=======
            'no numbers', 'decoder speaker embedding net v2'
>>>>>>> 6c1d4a9a
        ],
        nargs='+',
        help='List of tags for a new experiments.')
    parser.add_argument(
        '--reset_optimizer',
        action='store_true',
        default=False,
        help='Resets the checkpoint optimizer if provided.')

    args, unparsed_args = parser.parse_known_args()

    # Pre-run checks on the `requirements.txt` and on the available disk space.
    check_module_versions()
    assert_enough_disk_space()

    if isinstance(args.checkpoint, str):
        args.checkpoint = Checkpoint.from_path(args.checkpoint)
    elif isinstance(args.checkpoint, bool) and args.checkpoint:
        args.checkpoint = Checkpoint.most_recent(SPECTROGRAM_MODEL_EXPERIMENTS_PATH / '**/*.pt')
    else:
        args.checkpoint = None

    comet_ml_experiment_key = None
    if args.checkpoint is not None:
        args.checkpoint.optimizer = None if args.reset_optimizer else args.checkpoint.optimizer
        args.project_name = args.checkpoint.comet_ml_project_name
        comet_ml_experiment_key = args.checkpoint.comet_ml_experiment_key

    main(
        experiment_name=args.name,
        experiment_tags=args.tags,
        comet_ml_experiment_key=comet_ml_experiment_key,
        comet_ml_project_name=args.project_name,
        checkpoint=args.checkpoint,
        more_hparams=parse_hparam_args(unparsed_args))<|MERGE_RESOLUTION|>--- conflicted
+++ resolved
@@ -252,12 +252,8 @@
         '--tags',
         default=[
             'detached post_net', 'masked conv', 'post_net dropout=0', 'weight_decay=10**-6',
-<<<<<<< HEAD
-            'no numbers', 'decoder speaker embedding net', 'albert-like encoder',
-            'masked backward lstm'
-=======
-            'no numbers', 'decoder speaker embedding net v2'
->>>>>>> 6c1d4a9a
+            'no numbers', 'decoder speaker embedding net v2', 'encoder bert layer norm',
+            'encoder no dropout', 'masked backward lstm'
         ],
         nargs='+',
         help='List of tags for a new experiments.')
