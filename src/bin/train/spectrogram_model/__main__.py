""" Train spectrogram model.

Example:

    $ pkill -9 python; nvidia-smi; PYTHONPATH=. python src/bin/train/spectrogram_model/__main__.py

NOTE: The distributed example does clean up Python processes well; therefore, we kill all
``python`` processes and check that ``nvidia-smi`` cache was cleared.
"""
import argparse
import logging
import warnings

# NOTE: Needs to be imported before torch
import comet_ml  # noqa

from hparams import add_config
from hparams import configurable
from hparams import HParam
from hparams import HParams
from hparams import parse_hparam_args
from torchnlp.random import set_random_generator_state

# LEARN MORE:
# https://stackoverflow.com/questions/40845304/runtimewarning-numpy-dtype-size-changed-may-indicate-binary-incompatibility
warnings.filterwarnings('ignore', message='numpy.dtype size changed')
warnings.filterwarnings('ignore', message='numpy.ufunc size changed')

import torch

from src.bin.train.spectrogram_model.trainer import Trainer
from src.datasets import add_spectrogram_column
from src.environment import assert_enough_disk_space
from src.environment import check_module_versions
from src.environment import set_basic_logging_config
from src.environment import set_seed
from src.environment import SPECTROGRAM_MODEL_EXPERIMENTS_PATH
from src.hparams import set_hparams
from src.utils import bash_time_label
from src.utils import cache_on_disk_tensor_shapes
from src.utils import Checkpoint
from src.utils import RecordStandardStreams
from src.visualize import CometML

import src.distributed


def _set_hparams(more_hparams, checkpoint):
    """ Set hyperparameters for spectrogram model training.

    Args:
        more_harpams (dict): Additional hyperparameters to set.
        checkpoint (src.utils.Checkpoint): Checkpoint to load random generator state from.
    """
    set_hparams()
    add_config({
        # SOURCE (Tacotron 2):
        # We use the Adam optimizer [29] with β1 = 0.9, β2 = 0.999, eps = 10−6
        # learning rate of 10−3
        # We also apply L2 regularization with weight 10−6
        'third_party.adam.Adam.__init__': HParams(eps=10**-6, weight_decay=10**-6, lr=10**-3)
    })
    add_config(more_hparams)
    set_seed()
    if checkpoint is not None and hasattr(checkpoint, 'random_generator_state'):
        set_random_generator_state(checkpoint.random_generator_state)


@configurable
def _get_dataset(dataset=HParam()):
    return dataset()


def _train(device_index,
           run_root,
           checkpoints_directory,
           checkpoint,
           train_dataset,
           dev_dataset,
           comet_ml_project_name,
           comet_ml_experiment_key,
           more_hparams,
           evaluate_aligned_every_n_epochs=1,
           evaluate_inferred_every_n_epochs=3,
           save_checkpoint_every_n_epochs=3,
           distributed_backend='nccl',
           distributed_init_method='tcp://127.0.0.1:29500'):
    """ Loop for training and periodically evaluating the model.

    TODO: Discuss how `distributed_init_method` and `distributed_backend` were choosen.

    Args:
        device_index (int)
        run_root (Path): Directory to save experiment.
        checkpoints_directory (Path): Directory to save checkpoints.
        checkpoint (src.utils.Checkpoint): Loaded `Checkpoint` or None.
        train_dataset (iterable)
        dev_dataset (iterable)
        comet_ml_project_name (str): Project name to use with comet.ml.
        comet_ml_experiment_key (str): Experiment key to use with comet.ml.
        more_hparams (dict): Hparams to override default hparams.
        evaluate_aligned_every_n_epochs (int, optional)
        evaluate_inferred_every_n_epochs (int, optional)
        save_checkpoint_every_n_epochs (int, optional)
        distributed_backend (str, optional)
        distributed_init_method (str, optional)
    """
    set_basic_logging_config(device_index)
    logger = logging.getLogger(__name__)

    # Initiate distributed environment, learn more:
    # https://pytorch.org/tutorials/intermediate/dist_tuto.htm
    # https://github.com/pytorch/examples/blob/master/imagenet/main.py
    torch.distributed.init_process_group(
        backend=distributed_backend,
        rank=device_index,
        world_size=torch.cuda.device_count(),
        init_method=distributed_init_method)
    device = torch.device('cuda', device_index)
    torch.cuda.set_device(device)

    comet = CometML(
        project_name=comet_ml_project_name,
        experiment_key=comet_ml_experiment_key,
        disabled=not src.distributed.is_master(),
        auto_output_logging=False)

    logger.info('Worker %d started.', torch.distributed.get_rank())

    _set_hparams(more_hparams, checkpoint)

    trainer_kwargs = {
        'device': device,
        'train_dataset': train_dataset,
        'dev_dataset': dev_dataset,
        'checkpoints_directory': checkpoints_directory,
        'comet_ml': comet,
    }
    if checkpoint is not None:
        trainer_kwargs['checkpoint'] = checkpoint
    trainer = (Trainer.from_checkpoint if checkpoint else Trainer)(**trainer_kwargs)

    is_trial_run = True  # The first iteration is run as a ``trial_run``
    while True:
        trainer.run_epoch(train=True, trial_run=is_trial_run)

        if trainer.epoch % save_checkpoint_every_n_epochs == 0 and src.distributed.is_master():
            trainer.save_checkpoint()

        if trainer.epoch % evaluate_aligned_every_n_epochs == 0 or is_trial_run:
            trainer.run_epoch(train=False, trial_run=is_trial_run)

        if trainer.epoch % evaluate_inferred_every_n_epochs == 0 or is_trial_run:
            trainer.run_epoch(train=False, infer=True, trial_run=is_trial_run)
            trainer.visualize_inferred()

        is_trial_run = False
        logger.info('-' * 100)


def main(experiment_name=None,
         comet_ml_experiment_key=None,
         comet_ml_project_name=None,
         experiment_tags=[],
         experiment_root=SPECTROGRAM_MODEL_EXPERIMENTS_PATH / bash_time_label(),
         run_name='RUN_' + bash_time_label(add_pid=False),
         checkpoints_directory_name='checkpoints',
         checkpoint=None,
         more_hparams={}):
    """ Main module that trains a the spectrogram model saving checkpoints incrementally.

    Args:
        experiment_name (str, optional): Name of the experiment.
        comet_ml_experiment_key (str, optional): Experiment key to use with comet.ml.
        comet_ml_project_name (str, optional): Project name to use with comet.ml.
        experiment_tags (list of str, optional): Comet.ml experiment tags.
        experiment_root (str, optional): Directory to save experiments, unless a checkpoint is
            loaded.
        run_name (str, optional): The name of the run.
        checkpoints_directory_name (str, optional): The name of the checkpoint directory.
        checkpoint (src.utils.Checkpoint, optional): Checkpoint or None.
        more_hparams (dict, optional): Hparams to override default hparams.
    """
    set_basic_logging_config()
    logger = logging.getLogger(__name__)
    comet = CometML(project_name=comet_ml_project_name, experiment_key=comet_ml_experiment_key)
    recorder = RecordStandardStreams().start()
    _set_hparams(more_hparams, checkpoint)

    # Load `checkpoint`, setup `run_root`, and setup `checkpoints_directory`.
    experiment_root = experiment_root if checkpoint is None else checkpoint.directory.parent.parent
    run_root = experiment_root / run_name
    run_root.mkdir(parents=checkpoint is None)
    checkpoints_directory = run_root / checkpoints_directory_name
    checkpoints_directory.mkdir()
    recorder.update(run_root, log_filename='run.log')

    # TODO: Consider ignoring ``add_tags`` if Checkpoint is loaded; or consider saving in the
    # checkpoint the ``name`` and ``tags``; or consider fetching tags from the Comet.ML API.
    if experiment_name is not None:
        logger.info('Name: %s', experiment_name)
        comet.set_name(experiment_name)
    logger.info('Tags: %s', experiment_tags)
    comet.add_tags(experiment_tags)
    comet.log_other('directory', str(run_root))

    train_dataset, dev_dataset = _get_dataset()
    # NOTE: Preprocessing is faster to compute outside of distributed environment.
    train_dataset = add_spectrogram_column(train_dataset)
    dev_dataset = add_spectrogram_column(dev_dataset)
    cache_on_disk_tensor_shapes([e.spectrogram for e in train_dataset] +
                                [e.spectrogram for e in dev_dataset])

    num_cuda_devices = torch.cuda.device_count()
    # NOTE (michael): Without this assert, when `nprocs` is zero, `torch.multiprocessing.spawn`
    # crashes in a nondescript way.
    assert num_cuda_devices > 0, 'Unable to find CUDA devices.'
    torch.multiprocessing.spawn(
        _train,
        nprocs=num_cuda_devices,
        args=(
            run_root,
            checkpoints_directory,
            checkpoint,
            train_dataset,
            dev_dataset,
            comet_ml_project_name,
            comet.get_key(),
            more_hparams,
        ))


if __name__ == '__main__':  # pragma: no cover
    parser = argparse.ArgumentParser()
    parser.add_argument(
        '--checkpoint',
        const=True,
        type=str,
        default=None,
        action='store',
        nargs='?',
        help='Without a value, this loads the most recent checkpoint; '
        'otherwise, expects a checkpoint file path.')
    parser.add_argument('--name', type=str, default=None, help='Name of the experiment.')
    parser.add_argument(
        '--project_name',
        type=str,
        default=None,
        help='Name of the comet.ml project to store a new experiment in.')
    # NOTE: The baseline tags summarize changes in the current repository.
<<<<<<< HEAD
    parser.add_argument(
        '--tags',
        default=[
            'detached post_net', 'masked conv', 'post_net dropout=0', 'weight_decay=10**-6',
            'no numbers', 'decoder speaker embedding net v2'
        ],
        nargs='+',
        help='List of tags for a new experiments.')
=======
    parser.add_argument('--tags', default=[], nargs='+', help='List of tags for a new experiments.')
>>>>>>> 7b819297
    parser.add_argument(
        '--reset_optimizer',
        action='store_true',
        default=False,
        help='Resets the checkpoint optimizer if provided.')

    args, unparsed_args = parser.parse_known_args()

    # Pre-run checks on the `requirements.txt` and on the available disk space.
    check_module_versions()
    assert_enough_disk_space()

    if isinstance(args.checkpoint, str):
        args.checkpoint = Checkpoint.from_path(args.checkpoint)
    elif isinstance(args.checkpoint, bool) and args.checkpoint:
        args.checkpoint = Checkpoint.most_recent(SPECTROGRAM_MODEL_EXPERIMENTS_PATH / '**/*.pt')
    else:
        args.checkpoint = None

    comet_ml_experiment_key = None
    if args.checkpoint is not None:
        args.checkpoint.optimizer = None if args.reset_optimizer else args.checkpoint.optimizer
        args.project_name = args.checkpoint.comet_ml_project_name
        comet_ml_experiment_key = args.checkpoint.comet_ml_experiment_key

    main(
        experiment_name=args.name,
        experiment_tags=args.tags,
        comet_ml_experiment_key=comet_ml_experiment_key,
        comet_ml_project_name=args.project_name,
        checkpoint=args.checkpoint,
        more_hparams=parse_hparam_args(unparsed_args))<|MERGE_RESOLUTION|>--- conflicted
+++ resolved
@@ -248,18 +248,7 @@
         default=None,
         help='Name of the comet.ml project to store a new experiment in.')
     # NOTE: The baseline tags summarize changes in the current repository.
-<<<<<<< HEAD
-    parser.add_argument(
-        '--tags',
-        default=[
-            'detached post_net', 'masked conv', 'post_net dropout=0', 'weight_decay=10**-6',
-            'no numbers', 'decoder speaker embedding net v2'
-        ],
-        nargs='+',
-        help='List of tags for a new experiments.')
-=======
     parser.add_argument('--tags', default=[], nargs='+', help='List of tags for a new experiments.')
->>>>>>> 7b819297
     parser.add_argument(
         '--reset_optimizer',
         action='store_true',
