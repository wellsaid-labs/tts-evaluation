--- conflicted
+++ resolved
@@ -26,6 +26,7 @@
 from src.utils.utils import log_runtime
 from src.utils.utils import maybe_get_model_devices
 from src.utils.utils import mean
+from src.utils.utils import pad_tensors
 from src.utils.utils import Pool
 from src.utils.utils import random_sample
 from src.utils.utils import RepeatTimer
@@ -33,12 +34,8 @@
 from src.utils.utils import seconds_to_string
 from src.utils.utils import slice_by_cumulative_sum
 from src.utils.utils import sort_together
-<<<<<<< HEAD
 from src.utils.utils import strip
-=======
 from src.utils.utils import trim_tensors
-from src.utils.utils import pad_tensors
->>>>>>> 576354f1
 
 __all__ = [
     'align_tokens', 'Checkpoint', 'DataLoader', 'disk_cache', 'OnDiskTensor', 'dict_collapse',
@@ -48,10 +45,6 @@
     'get_chunks', 'cache_on_disk_tensor_shapes', 'RecordStandardStreams', 'Pool',
     'maybe_load_tensor', 'AveragedMetric', 'DistributedAveragedMetric', 'bash_time_label',
     'RepeatTimer', 'mean', 'random_sample', 'make_arg_key', 'DiskCache',
-<<<<<<< HEAD
-    'assert_no_overwritten_files', 'get_file_metadata', 'dict_collapse', 'strip'
-=======
-    'assert_no_overwritten_files', 'get_file_metadata', 'dict_collapse', 'trim_tensors',
+    'assert_no_overwritten_files', 'get_file_metadata', 'dict_collapse', 'strip', 'trim_tensors',
     'pad_tensors'
->>>>>>> 576354f1
 ]