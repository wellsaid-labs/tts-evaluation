--- conflicted
+++ resolved
@@ -46,11 +46,6 @@
     'get_chunks', 'cache_on_disk_tensor_shapes', 'RecordStandardStreams', 'Pool',
     'maybe_load_tensor', 'AveragedMetric', 'DistributedAveragedMetric', 'bash_time_label',
     'RepeatTimer', 'mean', 'random_sample', 'make_arg_key', 'DiskCache',
-<<<<<<< HEAD
     'assert_no_overwritten_files', 'get_file_metadata', 'dict_collapse', 'strip', 'trim_tensors',
-    'pad_tensors'
-=======
-    'assert_no_overwritten_files', 'get_file_metadata', 'dict_collapse', 'trim_tensors',
-    'pad_tensors', 'strip', 'get_functions_with_disk_cache'
->>>>>>> 0cf3402e
+    'pad_tensors', 'get_functions_with_disk_cache'
 ]