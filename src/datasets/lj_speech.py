--- conflicted
+++ resolved
@@ -1,15 +1,9 @@
-<<<<<<< HEAD
 from pathlib import Path
 
-import os
-=======
->>>>>>> f96fcc97
 import re
-from pathlib import Path
-
 import unidecode
+
 from num2words import num2words
-
 from torchnlp.download import download_file_maybe_extract
 
 from src.datasets.process import process_audio, read_speech_data, process_all
@@ -90,109 +84,6 @@
           }
         ]
     """
-<<<<<<< HEAD
-    directory = Path(directory)
-    download_file_maybe_extract(url=url, directory=str(directory), check_files=check_files)
-    text_file = directory / extracted_name / text_file
-
-    examples = []
-    with text_file.open('r', encoding='utf-8') as f:
-        for line in tqdm(f, total=total_rows):
-            line = line.strip()
-            wav_filename, text, _ = tuple(line.split('|'))
-            wav_filename = directory / extracted_name / audio_directory / (wav_filename + '.wav')
-            wav_filename = _process_audio(
-                wav_filename,
-                resample=resample,
-                norm=norm,
-                guard=guard,
-                lower_hertz=lower_hertz,
-                upper_hertz=upper_hertz,
-                loudness=loudness)
-            text = _normalize_whitespace(text)
-            text = _normalize_quotations(text)
-
-            if verbalize:
-                text = _verbalize_special_cases(wav_filename, text)
-                text = _expand_abbreviations(text)
-                text = _verbalize_time_of_day(text)
-                text = _verbalize_ordinals(text)
-                text = _verbalize_currency(text)
-                text = _verbalize_serial_numbers(text)
-                text = _verbalize_year(text)
-                text = _verbalize_numeral(text)
-                text = _verbalize_number(text)
-                text = _verbalize_roman_number(text)
-
-            # Messes up pound sign (£); therefore, this is after _verbalize_currency
-            text = _remove_accents(text)
-
-            examples.append({'text': text, 'wav_filename': wav_filename})
-
-    splits = split_dataset(
-        examples, splits=splits, deterministic_shuffle=True, random_seed=random_seed)
-    return tuple(Dataset(split) for split in splits)
-
-
-def _process_audio(wav,
-                   resample=24000,
-                   norm=True,
-                   guard=True,
-                   lower_hertz=0,
-                   upper_hertz=12000,
-                   loudness=False):
-    """ Process audio with the SoX library.
-
-    Args:
-        wav (Path): Path to a audio file.
-        resample (int or None, optional): If integer is provided, uses SoX to create resampled
-            files.
-        norm (bool, optional): Automatically invoke the gain effect to guard against clipping and to
-            normalise the audio.
-        guard (bool, optional): Automatically invoke the gain effect to guard against clipping.
-        lower_hertz (int, optional): Apply a sinc kaiser-windowed high-pass.
-        upper_hertz (int, optional): Apply a sinc kaiser-windowed low-pass.
-        loudness (bool, optioanl): Normalize the subjective perception of loudness level based on
-            ISO 226.
-
-    Returns:
-        (str): Filename of the processed file.
-    """
-    lower_hertz = str(lower_hertz) if lower_hertz is not None else ''
-    upper_hertz = str(upper_hertz) if upper_hertz is not None else ''
-
-    name = wav.name
-    if resample is not None:
-        name = name.replace('.wav', '-rate=%d.wav' % resample)
-    if norm:
-        name = name.replace('.wav', '-norm=-.001.wav')
-    if loudness:
-        name = name.replace('.wav', '-loudness.wav')
-    if guard:
-        name = name.replace('.wav', '-guard.wav')
-    if lower_hertz or upper_hertz:
-        name = name.replace('.wav', '-sinc_%s_%s.wav' % (lower_hertz, upper_hertz))
-
-    destination = wav.parent / name
-    if name == wav.name or destination.is_file():
-        return destination
-
-    # NOTE: -.001 DB applied to prevent clipping.
-    norm_flag = '--norm=-.001' if norm else ''
-    guard_flag = '--guard' if guard else ''
-    sinc_command = 'sinc %s-%s' % (lower_hertz, upper_hertz) if lower_hertz or upper_hertz else ''
-    loudness_command = 'loudness' if loudness else ''
-    resample_command = 'rate %s' % (resample if resample is not None else '',)
-    commands = ' '.join([resample_command, sinc_command, loudness_command])
-    flags = ' '.join([norm_flag, guard_flag])
-    command = 'sox %s %s %s %s ' % (wav, flags, str(destination), commands)
-
-    os.system(command)
-
-    assert destination.is_file()
-
-    return destination
-=======
     download_file_maybe_extract(url=url, directory=directory, check_files=check_files)
     path = Path(directory, extracted_name, text_file)
 
@@ -202,7 +93,7 @@
         text = _normalize_quotations(text)
 
         if verbalize:
-            text = _verbalize_special_cases(wav_filename.stem, text)
+            text = _verbalize_special_cases(wav_filename, text)
             text = _expand_abbreviations(text)
             text = _verbalize_time_of_day(text)
             text = _verbalize_ordinals(text)
@@ -216,7 +107,7 @@
         # Messes up pound sign (£); therefore, this is after _verbalize_currency
         text = _remove_accents(text)
         processed_wav_filename = process_audio(
-            str(wav_filename),
+            wav_filename,
             resample=resample,
             norm=norm,
             guard=guard,
@@ -227,7 +118,6 @@
 
     data = read_speech_data(path, check_wavfiles=check_wavfiles)
     return process_all(extract_fun, data, splits, random_seed, check_wavfiles=check_wavfiles)
->>>>>>> f96fcc97
 
 
 '''
@@ -409,25 +299,16 @@
     Uses ``_special_cases`` to verbalize wav.
 
     Args:
-<<<<<<< HEAD
-        wav (Path): Filename of the WAV file
-=======
         wav (str): Filename of the WAV file (e.g. LJ044-0055)
->>>>>>> f96fcc97
         text (str): Text associated with WAV file
 
     Returns:
         text (str): Text with special cases verbalized.
     """
-<<<<<<< HEAD
     basename = wav.name[:10]  # Extract 10 characters similar to `LJ029-0193`
     assert _re_filename.match(basename)
     if basename in _special_cases:
         return text.replace(*_special_cases[basename])
-=======
-    if wav in _special_cases:
-        return text.replace(*_special_cases[wav])
->>>>>>> f96fcc97
     return text
 
 
