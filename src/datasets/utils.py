from collections import Counter
from functools import partial
from pathlib import Path

import logging
import pprint

from hparams import configurable
from hparams import HParam
from third_party import LazyLoader
from torchnlp.download import download_file_maybe_extract
from tqdm import tqdm

import numpy
import torch
librosa = LazyLoader('librosa', globals(), 'librosa')
pandas = LazyLoader('pandas', globals(), 'pandas')

from src.audio import cache_get_audio_metadata
from src.audio import get_log_mel_spectrogram
from src.audio import normalize_audio
from src.audio import read_audio
from src.datasets.constants import TextSpeechRow
from src.environment import DATA_PATH
from src.environment import ROOT_PATH
from src.environment import TEMP_PATH
from src.environment import TTS_DISK_CACHE_NAME
from src.utils import batch_predict_spectrograms
from src.utils import OnDiskTensor
from src.utils import Pool

logger = logging.getLogger(__name__)
pprint = pprint.PrettyPrinter(indent=4)


@configurable
def add_predicted_spectrogram_column(data,
                                     checkpoint,
                                     device,
                                     batch_size=HParam(),
                                     on_disk=True,
                                     aligned=True,
                                     use_tqdm=True):
    """ For each example in ``data``, add predicted spectrogram data.

    Args:
        data (iterable of TextSpeechRow)
        checkpoint (src.utils.Checkpoint): Spectrogram model checkpoint.
        device (torch.device): Device to run prediction on.
        batch_size (int, optional)
        on_disk (bool, optional): Save the tensor to disk returning a ``OnDiskTensor`` instead of
            ``torch.Tensor``. Furthermore, this utilizes the disk as a cache.
        aligned (bool, optional): If ``True`` predict a ground truth aligned spectrogram.
        use_tqdm (bool, optional): Write a progress bar to standard streams.

    Returns:
        (iterable of TextSpeechRow)
    """
    logger.info('Adding a predicted spectrogram column to dataset.')
    if aligned and not all([r.spectrogram is not None for r in data]):
        raise RuntimeError("Spectrogram column of ``TextSpeechRow`` must not be ``None``.")

    filenames = None
    if on_disk:
        # Create unique paths for saving to disk
        model_name = str(checkpoint.path.resolve().relative_to(ROOT_PATH))
        model_name = model_name.replace('/', '_').replace('.', '_')

        def to_filename(example):
            if example.audio_path is None:
                parent = TEMP_PATH
                # Learn more:
                # https://computinglife.wordpress.com/2008/11/20/why-do-hash-functions-use-prime-numbers/
                name = 31 * hash(example.text) + 97 * hash(example.speaker)
            else:
                parent = example.audio_path.parent
                name = example.audio_path.stem
            parent = parent if parent.name == TTS_DISK_CACHE_NAME else parent / TTS_DISK_CACHE_NAME
            parent.mkdir(exist_ok=True)
            return parent / 'predicted_spectrogram({},{},aligned={}).npy'.format(
                name, model_name, aligned)

        filenames = [to_filename(example) for example in data]
        if all([f.is_file() for f in filenames]):
            # TODO: Consider logging metrics on the predicted spectrogram despite the
            # predictions being cached.
            tensors = [OnDiskTensor(f) for f in filenames]
            return [e._replace(predicted_spectrogram=t) for e, t in zip(data, tensors)]

    tensors = batch_predict_spectrograms(
        data,
        checkpoint.input_encoder,
        checkpoint.model,
        device,
        batch_size,
        filenames=filenames,
        aligned=aligned,
        use_tqdm=use_tqdm)
    return [e._replace(predicted_spectrogram=t) for e, t in zip(data, tensors)]


def _add_spectrogram_column(example, on_disk=True):
    """ Adds spectrogram to ``example``.

    Args:
        example (TextSpeechRow): Example of text and speech.
        on_disk (bool, optional): Save the tensor to disk returning a ``OnDiskTensor`` instead of
            ``torch.Tensor``.

    Returns:
        (TextSpeechRow): Row of text and speech aligned data with spectrogram data.
    """
    audio_path = example.audio_path

    if on_disk:
        parent = audio_path.parent
        parent = parent if parent.name == TTS_DISK_CACHE_NAME else parent / TTS_DISK_CACHE_NAME
        spectrogram_audio_path = parent / 'pad({}).npy'.format(audio_path.stem)
        spectrogram_path = parent / 'spectrogram({}).npy'.format(audio_path.stem)
        is_cached = spectrogram_path.is_file() and spectrogram_audio_path.is_file()

    if not on_disk or (on_disk and not is_cached):
        # Compute and save to disk the spectrogram and audio
        assert audio_path.is_file(), 'Audio path must be a file %s' % audio_path
        signal = read_audio(audio_path)

<<<<<<< HEAD
        # TODO: The RMS function that trim usesn mentions that it's likely better to use a
=======
        # TODO: The RMS function that trim uses mentions that it's likely better to use a
>>>>>>> 3d666c5d
        # spectrogram if it's available:
        # https://librosa.github.io/librosa/generated/librosa.feature.rms.html?highlight=rms#librosa.feature.rms
        _, trim = librosa.effects.trim(signal.astype(numpy.float32))
        signal = signal[trim[0]:trim[1]]

        log_mel_spectrogram, padding = get_log_mel_spectrogram(signal.astype(numpy.float32))
        log_mel_spectrogram = torch.from_numpy(log_mel_spectrogram)

        # Pad so: ``log_mel_spectrogram.shape[0] % signal.shape[0] == frame_hop``
        # This property is required for the vocoder.
        padded_signal = numpy.pad(signal, padding, mode='constant', constant_values=0)
        padded_signal = torch.from_numpy(padded_signal)

        if on_disk:
            parent.mkdir(exist_ok=True)
            return example._replace(
                spectrogram_audio=OnDiskTensor.from_tensor(spectrogram_audio_path, padded_signal),
                spectrogram=OnDiskTensor.from_tensor(spectrogram_path, log_mel_spectrogram))

        return example._replace(spectrogram_audio=padded_signal, spectrogram=log_mel_spectrogram)

    return example._replace(
        spectrogram_audio=OnDiskTensor(spectrogram_audio_path),
        spectrogram=OnDiskTensor(spectrogram_path))


def add_spectrogram_column(data, on_disk=True):
    """ For each example in ``data``, add spectrogram data.

    Args:
        data (iterables of TextSpeechRow)
        on_disk (bool, optional): Save the tensor to disk returning a ``OnDiskTensor`` instead of
            ``torch.Tensor``.

    Returns:
        (iterable of TextSpeechRow): Iterable of text speech rows along with spectrogram
            data.
    """
    logger.info('Adding a spectrogram column to dataset.')
    partial_ = partial(_add_spectrogram_column, on_disk=on_disk)
    with Pool() as pool:
        # NOTE: `chunksize` with `imap` is more performant while allowing us to measure progress.
        # TODO: Consider using `imap_unordered` instead of `imap` because it is more performant,
        # learn more:
        # https://stackoverflow.com/questions/19063238/in-what-situation-do-we-need-to-use-multiprocessing-pool-imap-unordered
        # However, it's important to return the results in the same order as they came.
        return list(tqdm(pool.imap(partial_, data, chunksize=128), total=len(data)))


def _normalize_audio_column_helper(example):
    return example._replace(audio_path=normalize_audio(example.audio_path))


def normalize_audio_column(data):
    """ For each example in ``data``, normalize the audio using SoX and update the ``audio_path``.

    Args:
        data (iterables of TextSpeechRow)

    Returns:
        (iterable of TextSpeechRow): Iterable of text speech rows with ``audio_path`` updated.
    """
    cache_get_audio_metadata([e.audio_path for e in data])

    logger.info('Normalizing dataset audio using SoX.')
    with Pool() as pool:
        # NOTE: `chunksize` allows `imap` to be much more performant while allowing us to measure
        # progress.
        iterator = pool.imap(_normalize_audio_column_helper, data, chunksize=1024)
        return_ = list(tqdm(iterator, total=len(data)))

    # NOTE: `cache_get_audio_metadata` for any new normalized audio paths.
    cache_get_audio_metadata([e.audio_path for e in return_])

    return return_


def filter_(function, dataset):
    """ Similar to the python ``filter`` function with extra logging.

    Args:
        function (callable)
        dataset (iterable of TextSpeechRow)

    Returns:
        iterable of TextSpeechRow
    """
    bools = [function(e) for e in dataset]
    positive = [e for i, e in enumerate(dataset) if bools[i]]
    negative = [e for i, e in enumerate(dataset) if not bools[i]]
    speaker_distribution = Counter([example.speaker for example in negative])
    if len(negative) != 0:
        logger.info('Filtered out %d examples via ``%s`` with a speaker distribution of:\n%s',
                    len(negative), function.__name__, pprint.pformat(speaker_distribution))
    return positive


def _dataset_loader(
        root_directory_name,
        url,
        speaker,
        url_filename=None,
        create_root=False,
        check_files=['{metadata_filename}'],
        directory=DATA_PATH,
        metadata_filename='{directory}/{root_directory_name}/metadata.csv',
        metadata_text_column='Content',
        metadata_audio_column='WAV Filename',
        metadata_audio_path='{directory}/{root_directory_name}/wavs/{metadata_audio_column_value}',
        **kwargs):
    """ Load a standard speech dataset.

    A standard speech dataset has these invariants:
        - The file structure is similar to:
            {root_directory_name}/
                metadata.csv
                wavs/
                    audio1.wav
                    audio2.wav
        - The metadata CSV file contains a mapping of audio transcriptions to audio filenames.
        - The dataset contains one speaker.
        - The dataset is stored in a ``tar`` or ``zip`` at some url.

    Args:
        root_directory_name (str): Name of the directory inside `directory` to store data. With
            `create_root=False`, this assumes the directory will be created while extracting
            `url`.
        url (str): URL of the dataset file.
        speaker (src.datasets.Speaker): The dataset speaker.
        create_root (bool, optional): If ``True`` extract tar into
            ``{directory}/{root_directory_name}``. The file is downloaded into
            ``{directory}/{root_directory_name}``.
        check_files (list of str, optional): The download is considered successful, if these files
            exist.
        url_filename (str, optional): Name of the file downloaded; Otherwise, a filename is
            extracted from the url.
        directory (str or Path, optional): Directory to cache the dataset.
        metadata_filename (str, optional): The filename for the metadata file.
        metadata_text_column (str, optional): Column name or index with the audio transcript.
        metadata_audio_column (str, optional): Column name or index with the audio filename.
        metadata_audio_path (str, optional): String template for the audio path given the
            ``metadata_audio_column`` value.
        **kwargs: Key word arguments passed to ``pandas.read_csv``.

    Returns:
        list of TextSpeechRow: Dataset with audio filenames and text annotations.
    """
    logger.info('Loading `%s` speech dataset', root_directory_name)
    directory = Path(directory)
    metadata_filename = metadata_filename.format(
        directory=directory, root_directory_name=root_directory_name)
    check_files = [
        str(Path(f.format(metadata_filename=metadata_filename)).absolute()) for f in check_files
    ]

    if create_root:
        (directory / root_directory_name).mkdir(exist_ok=True)

    download_file_maybe_extract(
        url=url,
        directory=str((directory / root_directory_name if create_root else directory).absolute()),
        check_files=check_files,
        filename=url_filename)
    dataframe = pandas.read_csv(Path(metadata_filename), **kwargs)
    return [
        TextSpeechRow(
            text=row[metadata_text_column].strip(),
            audio_path=Path(
                metadata_audio_path.format(
                    directory=directory,
                    root_directory_name=root_directory_name,
                    metadata_audio_column_value=row[metadata_audio_column])),
            speaker=speaker,
            metadata={
                k: v
                for k, v in row.items()
                if k not in [metadata_text_column, metadata_audio_column]
            })
        for _, row in dataframe.iterrows()
    ]<|MERGE_RESOLUTION|>--- conflicted
+++ resolved
@@ -124,11 +124,7 @@
         assert audio_path.is_file(), 'Audio path must be a file %s' % audio_path
         signal = read_audio(audio_path)
 
-<<<<<<< HEAD
-        # TODO: The RMS function that trim usesn mentions that it's likely better to use a
-=======
         # TODO: The RMS function that trim uses mentions that it's likely better to use a
->>>>>>> 3d666c5d
         # spectrogram if it's available:
         # https://librosa.github.io/librosa/generated/librosa.feature.rms.html?highlight=rms#librosa.feature.rms
         _, trim = librosa.effects.trim(signal.astype(numpy.float32))
