import logging
import math

import torch

from hparams import configurable
from hparams import HParam
from torch import nn
from torchnlp.nn import LockedDropout

logger = logging.getLogger(__name__)


def window(tensor, start, length, dim):
    """ Return a window of `tensor` with variable window offsets.

    Args:
        tensor (torch.Tensor [*, dim_length, *]): The tensor to window.
        start (torch.Tensor [*]): The start of a window.
        length (int): The length of the window.
        dim (int): The `tensor` dimension to window.

    Returns:
        tensor (torch.Tensor [*, length, *]): The windowed tensor.
        tensor (torch.Tensor [*, length, *]): The indices used to `gather` the window and that can
            be used with `scatter` to reverse the operation.
    """
    assert torch.min(start) >= 0, 'The window `start` must be positive.'
    assert torch.max(start) + length <= tensor.shape[
        dim], 'The window `start` must smaller or equal to than `tensor.shape[dim] - length`.'
    assert length <= tensor.shape[dim], 'The `length` is larger than the `tensor`.'

    dim = tensor.dim() + dim if dim < 0 else dim
    start = start.unsqueeze(dim)
    assert start.dim() == tensor.dim(
    ), 'The `start` tensor must be the same size as `tensor` without the `dim` dimension.'
    indices = torch.arange(0, length, device=tensor.device)

    indices_shape = [1] * dim + [-1] + [1] * (tensor.dim() - dim - 1)
    indices = indices.view(*tuple(indices_shape))
    indices_shape = list(tensor.shape)
    indices_shape[dim] = length
    indices = indices.expand(*tuple(indices_shape))

    indices = start + indices

    return torch.gather(tensor, dim, indices), indices


def window(tensor, start, length, dim):
    """ Return a window of `tensor` with variable window offsets.

    Args:
        tensor (torch.Tensor [*, dim_length, *]): The tensor to window.
        start (torch.Tensor [*]): The start of a window.
        length (int): The length of the window.
        dim (int): The `tensor` dimension to window.

    Returns:
        tensor (torch.Tensor [*, length, *]): The windowed tensor.
        tensor (torch.Tensor [*, length, *]): The indices used to `gather` the window and that can
            be used with `scatter` to reverse the operation.
    """
    assert torch.min(start) >= 0, 'The window `start` must be positive.'
    assert torch.max(start) + length <= tensor.shape[
        dim], 'The window `start` must smaller or equal to than `tensor.shape[dim] - length`.'
    assert length <= tensor.shape[dim], 'The `length` is larger than the `tensor`.'

    dim = tensor.dim() + dim if dim < 0 else dim
    start = start.unsqueeze(dim)
    assert start.dim() == tensor.dim(
    ), 'The `start` tensor must be the same size as `tensor` without the `dim` dimension.'
    indices = torch.arange(0, length, device=tensor.device)

    indices_shape = [1] * dim + [-1] + [1] * (tensor.dim() - dim - 1)
    indices = indices.view(*tuple(indices_shape))
    indices_shape = list(tensor.shape)
    indices_shape[dim] = length
    indices = indices.expand(*tuple(indices_shape))

    indices = start + indices

    return torch.gather(tensor, dim, indices), indices


class LocationSensitiveAttention(nn.Module):
    """ Query using the Bahdanau attention mechanism with additional location features.

    SOURCE (Tacotron 2):
        The encoder output is consumed by an attention network which summarizes the full encoded
        sequence as a fixed-length context vector for each decoder output step. We use the
        location-sensitive attention from [21], which extends the additive attention mechanism
        [22] to use cumulative attention weights from previous decoder time steps as an additional
        feature. This encourages the model to move forward consistently through the input,
        mitigating potential failure modes where some subsequences are repeated or ignored by the
        decoder. Attention probabilities are computed after projecting inputs and location
        features to 128-dimensional hidden representations. Location features are computed using
        32 1-D convolution filters of length 31.

    SOURCE (Attention-Based Models for Speech Recognition):
        This is achieved by adding as inputs to the attention mechanism auxiliary convolutional
        features which are extracted by convolving the attention weights from the previous step
        with trainable filters.

        ...

        We extend this content-based attention mechanism of the original model to be location-aware
        by making it take into account the alignment produced at the previous step. First, we
        extract k vectors fi,j ∈ R^k for every position j of the previous alignment αi−1 by
        convolving it with a matrix F ∈ R^k×r.

    Reference:
        * Tacotron 2 Paper:
          https://arxiv.org/pdf/1712.05884.pdf
        * Attention-Based Models for Speech Recognition
          https://arxiv.org/pdf/1506.07503.pdf

    Args:
        query_hidden_size (int): The hidden size of the query input.
        hidden_size (int): The hidden size of the hidden attention features.
        convolution_filter_size (int): Size of the convolving kernel applied to the cumulative
            alignment.
        dropout (float): The dropout probability.
<<<<<<< HEAD
        initializer_range (float): The normal initialization standard deviation.
=======
>>>>>>> 0cf3402e
        window_length (int): The size of the attention window applied during inference.
    """

    @configurable
    def __init__(self,
                 query_hidden_size,
                 hidden_size=HParam(),
                 convolution_filter_size=HParam(),
                 dropout=HParam(),
<<<<<<< HEAD
                 initializer_range=HParam(),
=======
>>>>>>> 0cf3402e
                 window_length=HParam()):
        super().__init__()

        # LEARN MORE:
        # https://datascience.stackexchange.com/questions/23183/why-convolutions-always-use-odd-numbers-as-filter-size
        assert convolution_filter_size % 2 == 1, '`convolution_filter_size` must be odd'

        self.dropout = dropout
        self.hidden_size = hidden_size
<<<<<<< HEAD
        self.initializer_range = initializer_range
=======
>>>>>>> 0cf3402e
        self.window_length = window_length

        self.alignment_conv_padding = int((convolution_filter_size - 1) / 2)
        self.alignment_conv = nn.Conv1d(
            in_channels=1, out_channels=hidden_size, kernel_size=convolution_filter_size, padding=0)

        self.project_query = nn.Linear(query_hidden_size, hidden_size)
        self.project_scores = nn.Sequential(
            LockedDropout(dropout), nn.Linear(hidden_size, 1, bias=False))

    def forward(self,
                encoded_tokens,
                tokens_mask,
                query,
                cumulative_alignment=None,
                initial_cumulative_alignment=None,
                window_start=None):
        """
        Args:
            encoded_tokens (torch.FloatTensor [num_tokens, batch_size, hidden_size]): Batched set of
                encoded sequences.
            tokens_mask (torch.BoolTensor [batch_size, num_tokens]): Binary mask where zero's
                represent padding in ``encoded_tokens``.
            query (torch.FloatTensor [1, batch_size, query_hidden_size]): Query vector used to score
                individual token vectors.
            cumulative_alignment (torch.FloatTensor [batch_size, num_tokens], optional): Cumlative
                attention alignment from the last queries. If this vector is not included, the
                ``cumulative_alignment`` defaults to a zero vector.
            initial_cumulative_alignment (torch.FloatTensor [batch_size, 1]): The left-side
                padding value for the `alignment_conv`. This can also be interpreted as the
                cumulative alignment for the former tokens.
            window_start (torch.LongTensor [batch_size]): The start of the attention window.

        Returns:
            context (torch.FloatTensor [batch_size, hidden_size]): Computed attention
                context vector.
            cumulative_alignment (torch.FloatTensor [batch_size, num_tokens]): Cumlative attention
                alignment vector.
            alignment (torch.FloatTensor [batch_size, num_tokens]): Computed attention alignment
                vector.
            window_start (torch.LongTensor [batch_size] or None): The updated window starting
                location.
        """
        num_tokens, batch_size, _ = encoded_tokens.shape
        device = encoded_tokens.device
        window_length = min(self.window_length, num_tokens)

        # NOTE: Attention alignment is sometimes refered to as attention weights.
        if cumulative_alignment is None:
            cumulative_alignment = torch.zeros(batch_size, num_tokens, device=device)
        if initial_cumulative_alignment is None:
            initial_cumulative_alignment = torch.zeros(batch_size, 1, device=device)
        if not self.training and window_start is None:
            window_start = torch.zeros(batch_size, device=device, dtype=torch.long)

        cumulative_alignment = cumulative_alignment.masked_fill(~tokens_mask, 0)

        # [batch_size, num_tokens] → [batch_size, 1, num_tokens]
        location_features = cumulative_alignment.unsqueeze(1)

        # NOTE: Add `self.alignment_conv_padding` to both sides.
        initial_cumulative_alignment = initial_cumulative_alignment.unsqueeze(-1).expand(
            -1, -1, self.alignment_conv_padding)
        location_features = torch.cat([initial_cumulative_alignment, location_features], dim=-1)
        location_features = torch.nn.functional.pad(
            location_features, (0, self.alignment_conv_padding), mode='constant', value=0.0)

        if not self.training:
            tokens_mask, window_indices = window(tokens_mask, window_start, window_length, 1)
            encoded_tokens = window(encoded_tokens, window_start.unsqueeze(1), window_length, 0)[0]
            location_features = window(location_features, window_start.unsqueeze(1),
                                       window_length + self.alignment_conv_padding * 2, 2)[0]

        # [batch_size, 1, num_tokens] → [batch_size, hidden_size, num_tokens]
        location_features = self.alignment_conv(location_features)

        # [1, batch_size, query_hidden_size] → [batch_size, hidden_size, 1]
        query = self.project_query(query).view(batch_size, self.hidden_size, 1)

        # [batch_size, hidden_size, num_tokens]
        location_features = torch.tanh(location_features + query)

        # [batch_size, hidden_size, num_tokens] →
        # [num_tokens, batch_size, hidden_size] →
        # [batch_size, num_tokens]
        score = self.project_scores(location_features.permute(2, 0, 1)).squeeze(2).transpose(0, 1)

        score.data.masked_fill_(~tokens_mask, -math.inf)

        # [batch_size, num_tokens] → [batch_size, num_tokens]
        alignment = torch.softmax(score, dim=1)

        # NOTE: Transpose and unsqueeze to fit the requirements for ``torch.bmm``
        # [num_tokens, batch_size, hidden_size] →
        # [batch_size, num_tokens, hidden_size]
        encoded_tokens = encoded_tokens.transpose(0, 1)

        # alignment [batch_size (b), 1 (n), num_tokens (m)] (bmm)
        # encoded_tokens [batch_size (b), num_tokens (m), hidden_size (p)] →
        # [batch_size (b), 1 (n), hidden_size (p)]
        context = torch.bmm(alignment.unsqueeze(1), encoded_tokens)

        # [batch_size, 1, hidden_size] → [batch_size, hidden_size]
        context = context.squeeze(1)

        if not self.training:
            alignment = torch.zeros(
                batch_size, num_tokens, device=device).scatter_(1, window_indices, alignment)
<<<<<<< HEAD
            last_window_start = window_start
            window_start = torch.clamp(
                alignment.max(dim=1)[1] - window_length // 2, 0, num_tokens - window_length)
            if window_start + 1 < last_window_start:
                logger.warning(
                    '`window_start` has moved backwards more than one character from %d to %d.',
                    last_window_start, window_start)
=======
            window_start = torch.clamp(
                alignment.max(dim=1)[1] - window_length // 2, 0, num_tokens - window_length)
>>>>>>> 0cf3402e

        # [batch_size, num_tokens] + [batch_size, num_tokens] → [batch_size, num_tokens]
        cumulative_alignment = cumulative_alignment + alignment

        return context, cumulative_alignment, alignment, window_start<|MERGE_RESOLUTION|>--- conflicted
+++ resolved
@@ -9,42 +9,6 @@
 from torchnlp.nn import LockedDropout
 
 logger = logging.getLogger(__name__)
-
-
-def window(tensor, start, length, dim):
-    """ Return a window of `tensor` with variable window offsets.
-
-    Args:
-        tensor (torch.Tensor [*, dim_length, *]): The tensor to window.
-        start (torch.Tensor [*]): The start of a window.
-        length (int): The length of the window.
-        dim (int): The `tensor` dimension to window.
-
-    Returns:
-        tensor (torch.Tensor [*, length, *]): The windowed tensor.
-        tensor (torch.Tensor [*, length, *]): The indices used to `gather` the window and that can
-            be used with `scatter` to reverse the operation.
-    """
-    assert torch.min(start) >= 0, 'The window `start` must be positive.'
-    assert torch.max(start) + length <= tensor.shape[
-        dim], 'The window `start` must smaller or equal to than `tensor.shape[dim] - length`.'
-    assert length <= tensor.shape[dim], 'The `length` is larger than the `tensor`.'
-
-    dim = tensor.dim() + dim if dim < 0 else dim
-    start = start.unsqueeze(dim)
-    assert start.dim() == tensor.dim(
-    ), 'The `start` tensor must be the same size as `tensor` without the `dim` dimension.'
-    indices = torch.arange(0, length, device=tensor.device)
-
-    indices_shape = [1] * dim + [-1] + [1] * (tensor.dim() - dim - 1)
-    indices = indices.view(*tuple(indices_shape))
-    indices_shape = list(tensor.shape)
-    indices_shape[dim] = length
-    indices = indices.expand(*tuple(indices_shape))
-
-    indices = start + indices
-
-    return torch.gather(tensor, dim, indices), indices
 
 
 def window(tensor, start, length, dim):
@@ -121,10 +85,6 @@
         convolution_filter_size (int): Size of the convolving kernel applied to the cumulative
             alignment.
         dropout (float): The dropout probability.
-<<<<<<< HEAD
-        initializer_range (float): The normal initialization standard deviation.
-=======
->>>>>>> 0cf3402e
         window_length (int): The size of the attention window applied during inference.
     """
 
@@ -134,10 +94,6 @@
                  hidden_size=HParam(),
                  convolution_filter_size=HParam(),
                  dropout=HParam(),
-<<<<<<< HEAD
-                 initializer_range=HParam(),
-=======
->>>>>>> 0cf3402e
                  window_length=HParam()):
         super().__init__()
 
@@ -147,10 +103,6 @@
 
         self.dropout = dropout
         self.hidden_size = hidden_size
-<<<<<<< HEAD
-        self.initializer_range = initializer_range
-=======
->>>>>>> 0cf3402e
         self.window_length = window_length
 
         self.alignment_conv_padding = int((convolution_filter_size - 1) / 2)
@@ -259,7 +211,6 @@
         if not self.training:
             alignment = torch.zeros(
                 batch_size, num_tokens, device=device).scatter_(1, window_indices, alignment)
-<<<<<<< HEAD
             last_window_start = window_start
             window_start = torch.clamp(
                 alignment.max(dim=1)[1] - window_length // 2, 0, num_tokens - window_length)
@@ -267,10 +218,6 @@
                 logger.warning(
                     '`window_start` has moved backwards more than one character from %d to %d.',
                     last_window_start, window_start)
-=======
-            window_start = torch.clamp(
-                alignment.max(dim=1)[1] - window_length // 2, 0, num_tokens - window_length)
->>>>>>> 0cf3402e
 
         # [batch_size, num_tokens] + [batch_size, num_tokens] → [batch_size, num_tokens]
         cumulative_alignment = cumulative_alignment + alignment
