import math

import torch

from hparams import configurable
from hparams import HParam
from torch import nn
from torchnlp.nn import LockedDropout


def window(tensor, start, length, dim):
    """ Return a window of `tensor` with variable window offsets.

    Args:
        tensor (torch.Tensor [*, dim_length, *]): The tensor to window.
        start (torch.Tensor [*]): The start of a window.
        length (int): The length of the window.
        dim (int): The `tensor` dimension to window.

    Returns:
        tensor (torch.Tensor [*, length, *]): The windowed tensor.
        tensor (torch.Tensor [*, length, *]): The indices used to `gather` the window and that can
            be used with `scatter` to reverse the operation.
    """
    assert torch.min(start) >= 0, 'The window `start` must be positive.'
    assert torch.max(start) + length <= tensor.shape[
        dim], 'The window `start` must smaller or equal to than `tensor.shape[dim] - length`.'
    assert length <= tensor.shape[dim], 'The `length` is larger than the `tensor`.'

    dim = tensor.dim() + dim if dim < 0 else dim
    start = start.unsqueeze(dim)
    assert start.dim() == tensor.dim(
    ), 'The `start` tensor must be the same size as `tensor` without the `dim` dimension.'
    indices = torch.arange(0, length, device=tensor.device)

    indices_shape = [1] * dim + [-1] + [1] * (tensor.dim() - dim - 1)
    indices = indices.view(*tuple(indices_shape))
    indices_shape = list(tensor.shape)
    indices_shape[dim] = length
    indices = indices.expand(*tuple(indices_shape))

    indices = start + indices

    return torch.gather(tensor, dim, indices), indices


class LocationSensitiveAttention(nn.Module):
    """ Query using the Bahdanau attention mechanism with additional location features.

    SOURCE (Tacotron 2):
        The encoder output is consumed by an attention network which summarizes the full encoded
        sequence as a fixed-length context vector for each decoder output step. We use the
        location-sensitive attention from [21], which extends the additive attention mechanism
        [22] to use cumulative attention weights from previous decoder time steps as an additional
        feature. This encourages the model to move forward consistently through the input,
        mitigating potential failure modes where some subsequences are repeated or ignored by the
        decoder. Attention probabilities are computed after projecting inputs and location
        features to 128-dimensional hidden representations. Location features are computed using
        32 1-D convolution filters of length 31.

    SOURCE (Attention-Based Models for Speech Recognition):
        This is achieved by adding as inputs to the attention mechanism auxiliary convolutional
        features which are extracted by convolving the attention weights from the previous step
        with trainable filters.

        ...

        We extend this content-based attention mechanism of the original model to be location-aware
        by making it take into account the alignment produced at the previous step. First, we
        extract k vectors fi,j ∈ R^k for every position j of the previous alignment αi−1 by
        convolving it with a matrix F ∈ R^k×r.

    Reference:
        * Tacotron 2 Paper:
          https://arxiv.org/pdf/1712.05884.pdf
        * Attention-Based Models for Speech Recognition
          https://arxiv.org/pdf/1506.07503.pdf

    Args:
        query_hidden_size (int): The hidden size of the query input.
        hidden_size (int): The hidden size of the hidden attention features.
        convolution_filter_size (int): Size of the convolving kernel applied to the cumulative
            alignment.
        dropout (float): The dropout probability.
<<<<<<< HEAD
        initializer_range (float): The normal initialization standard deviation.
        window_length (int): The size of the attention window applied during inference.
=======
>>>>>>> 92e1cde2
    """

    @configurable
    def __init__(self,
                 query_hidden_size,
                 hidden_size=HParam(),
                 convolution_filter_size=HParam(),
<<<<<<< HEAD
                 dropout=HParam(),
                 initializer_range=HParam(),
                 window_length=HParam()):
=======
                 dropout=HParam()):
>>>>>>> 92e1cde2
        super().__init__()

        # LEARN MORE:
        # https://datascience.stackexchange.com/questions/23183/why-convolutions-always-use-odd-numbers-as-filter-size
        assert convolution_filter_size % 2 == 1, '`convolution_filter_size` must be odd'

        self.dropout = dropout
        self.hidden_size = hidden_size
<<<<<<< HEAD
        self.initializer_range = initializer_range
        self.window_length = window_length
=======
>>>>>>> 92e1cde2

        self.alignment_conv_padding = int((convolution_filter_size - 1) / 2)
        self.alignment_conv = nn.Conv1d(
            in_channels=1, out_channels=hidden_size, kernel_size=convolution_filter_size, padding=0)

        self.project_query = nn.Linear(query_hidden_size, hidden_size)
        self.project_scores = nn.Sequential(
            LockedDropout(dropout), nn.Linear(hidden_size, 1, bias=False))

    def forward(self,
                encoded_tokens,
                tokens_mask,
                query,
                cumulative_alignment=None,
                initial_cumulative_alignment=None,
                window_start=None):
        """
        Args:
            encoded_tokens (torch.FloatTensor [num_tokens, batch_size, hidden_size]): Batched set of
                encoded sequences.
            tokens_mask (torch.BoolTensor [batch_size, num_tokens]): Binary mask where zero's
                represent padding in ``encoded_tokens``.
            query (torch.FloatTensor [1, batch_size, query_hidden_size]): Query vector used to score
                individual token vectors.
            cumulative_alignment (torch.FloatTensor [batch_size, num_tokens], optional): Cumlative
                attention alignment from the last queries. If this vector is not included, the
                ``cumulative_alignment`` defaults to a zero vector.
            initial_cumulative_alignment (torch.FloatTensor [batch_size, 1]): The left-side
                padding value for the `alignment_conv`. This can also be interpreted as the
                cumulative alignment for the former tokens.
            window_start (torch.LongTensor [batch_size]): The start of the attention window.

        Returns:
            context (torch.FloatTensor [batch_size, hidden_size]): Computed attention
                context vector.
            cumulative_alignment (torch.FloatTensor [batch_size, num_tokens]): Cumlative attention
                alignment vector.
            alignment (torch.FloatTensor [batch_size, num_tokens]): Computed attention alignment
                vector.
            window_start (torch.LongTensor [batch_size] or None): The updated window starting
                location.
        """
        num_tokens, batch_size, _ = encoded_tokens.shape
        device = encoded_tokens.device
        window_length = min(self.window_length, num_tokens)

        # NOTE: Attention alignment is sometimes refered to as attention weights.
        if cumulative_alignment is None:
            cumulative_alignment = torch.zeros(batch_size, num_tokens, device=device)
        if initial_cumulative_alignment is None:
            initial_cumulative_alignment = torch.zeros(batch_size, 1, device=device)
        if not self.training and window_start is None:
            window_start = torch.zeros(batch_size, device=device, dtype=torch.long)

        cumulative_alignment = cumulative_alignment.masked_fill(~tokens_mask, 0)

        # [batch_size, num_tokens] → [batch_size, 1, num_tokens]
        location_features = cumulative_alignment.unsqueeze(1)

        # NOTE: Add `self.alignment_conv_padding` to both sides.
        initial_cumulative_alignment = initial_cumulative_alignment.unsqueeze(-1).expand(
            -1, -1, self.alignment_conv_padding)
        location_features = torch.cat([initial_cumulative_alignment, location_features], dim=-1)
        location_features = torch.nn.functional.pad(
            location_features, (0, self.alignment_conv_padding), mode='constant', value=0.0)

        if not self.training:
            tokens_mask, window_indices = window(tokens_mask, window_start, window_length, 1)
            encoded_tokens = window(encoded_tokens, window_start.unsqueeze(1), window_length, 0)[0]
            location_features = window(location_features, window_start.unsqueeze(1),
                                       window_length + self.alignment_conv_padding * 2, 2)[0]

        # [batch_size, 1, num_tokens] → [batch_size, hidden_size, num_tokens]
        location_features = self.alignment_conv(location_features)

        # [1, batch_size, query_hidden_size] → [batch_size, hidden_size, 1]
        query = self.project_query(query).view(batch_size, self.hidden_size, 1)

        # [batch_size, hidden_size, num_tokens]
        location_features = torch.tanh(location_features + query)

        # [batch_size, hidden_size, num_tokens] →
        # [num_tokens, batch_size, hidden_size] →
        # [batch_size, num_tokens]
        score = self.project_scores(location_features.permute(2, 0, 1)).squeeze(2).transpose(0, 1)

        score.data.masked_fill_(~tokens_mask, -math.inf)

        # [batch_size, num_tokens] → [batch_size, num_tokens]
        alignment = torch.softmax(score, dim=1)

        # NOTE: Transpose and unsqueeze to fit the requirements for ``torch.bmm``
        # [num_tokens, batch_size, hidden_size] →
        # [batch_size, num_tokens, hidden_size]
        encoded_tokens = encoded_tokens.transpose(0, 1)

        # alignment [batch_size (b), 1 (n), num_tokens (m)] (bmm)
        # encoded_tokens [batch_size (b), num_tokens (m), hidden_size (p)] →
        # [batch_size (b), 1 (n), hidden_size (p)]
        context = torch.bmm(alignment.unsqueeze(1), encoded_tokens)

        # [batch_size, 1, hidden_size] → [batch_size, hidden_size]
        context = context.squeeze(1)

        if not self.training:
            alignment = torch.zeros(
                batch_size, num_tokens, device=device).scatter_(1, window_indices, alignment)
            window_start = torch.clamp(
                alignment.max(dim=1)[1] - window_length // 2, 0, num_tokens - window_length)

        # [batch_size, num_tokens] + [batch_size, num_tokens] → [batch_size, num_tokens]
        cumulative_alignment = cumulative_alignment + alignment

        return context, cumulative_alignment, alignment, window_start<|MERGE_RESOLUTION|>--- conflicted
+++ resolved
@@ -82,11 +82,7 @@
         convolution_filter_size (int): Size of the convolving kernel applied to the cumulative
             alignment.
         dropout (float): The dropout probability.
-<<<<<<< HEAD
-        initializer_range (float): The normal initialization standard deviation.
         window_length (int): The size of the attention window applied during inference.
-=======
->>>>>>> 92e1cde2
     """
 
     @configurable
@@ -94,13 +90,8 @@
                  query_hidden_size,
                  hidden_size=HParam(),
                  convolution_filter_size=HParam(),
-<<<<<<< HEAD
                  dropout=HParam(),
-                 initializer_range=HParam(),
                  window_length=HParam()):
-=======
-                 dropout=HParam()):
->>>>>>> 92e1cde2
         super().__init__()
 
         # LEARN MORE:
@@ -109,11 +100,7 @@
 
         self.dropout = dropout
         self.hidden_size = hidden_size
-<<<<<<< HEAD
-        self.initializer_range = initializer_range
         self.window_length = window_length
-=======
->>>>>>> 92e1cde2
 
         self.alignment_conv_padding = int((convolution_filter_size - 1) / 2)
         self.alignment_conv = nn.Conv1d(
