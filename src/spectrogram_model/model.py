--- conflicted
+++ resolved
@@ -219,11 +219,7 @@
         hidden_state = None
         alignments, frames, stop_tokens = [], [], []
         max_lengths = (num_tokens.float() * max_frames_per_token).long()
-<<<<<<< HEAD
-        lengths = max_lengths.tolist()
-=======
         lengths = max_lengths.clone().tolist()
->>>>>>> 489a036d
         if use_tqdm:
             progress_bar = tqdm(leave=True, unit='frame(s)')
         while len(stopped) != batch_size and len(frames) < max(lengths):
@@ -252,17 +248,6 @@
         if use_tqdm:
             progress_bar.close()
 
-<<<<<<< HEAD
-        reached_max = 0
-        for i, length in enumerate(lengths):
-            if max_lengths[i] == length:
-                reached_max += 1
-
-        if reached_max > 0:
-            logger.warning('%d sequences reached max frames', reached_max)
-
-=======
->>>>>>> 489a036d
         alignments = torch.stack(alignments, dim=0)
         frames = torch.stack(frames, dim=0)
         stop_tokens = torch.stack(stop_tokens, dim=0)
