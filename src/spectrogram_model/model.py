import logging

from hparams import configurable
from hparams import HParam
from torch import nn
from torchnlp.utils import lengths_to_mask
from tqdm import tqdm

import torch

from src.spectrogram_model.decoder import AutoregressiveDecoder
from src.spectrogram_model.encoder import Encoder
from src.spectrogram_model.post_net import PostNet

logger = logging.getLogger(__name__)

# TODO: Update our weight initialization to best practices like these:
# - https://github.com/pytorch/pytorch/issues/18182
# - Gated RNN init on last slide:
# https://web.stanford.edu/class/archive/cs/cs224n/cs224n.1184/lectures/lecture9.pdf
# - Kaiming init for RELu instead of Xavier:
# https://towardsdatascience.com/weight-initialization-in-neural-networks-a-journey-from-the-basics-to-kaiming-954fb9b47c79
# - Block orthogonal LSTM initilization:
# https://github.com/allenai/allennlp/pull/158
# - Kaiming and Xavier both assume the input has a mean of 0 and std of 1; therefore, the embeddings
# should be initialized with a normal distribution.
# - The PyTorch init has little backing:
# https://twitter.com/jeremyphoward/status/1107869607677681664

<<<<<<< HEAD
=======
# TODO: Write a test ensuring that given a input with std 1.0 the output of the network also has
# an std of 1.0, following Kaiming's popular weight initialization approach:
# https://towardsdatascience.com/weight-initialization-in-neural-networks-a-journey-from-the-basics-to-kaiming-954fb9b47c79

>>>>>>> 3d666c5d

class SpectrogramModel(nn.Module):
    """ Character sequence consumed to predict a spectrogram.

    SOURCE (Tacotron 2):
        The network is composed of an encoder and a decoder with attention. The encoder converts a
        character sequence into a hidden feature representation which the decoder consumes to
        predict a spectrogram. Input characters are represented using a learned 512-dimensional
        character embedding, which are passed through a stack of 3 convolutional layers each
        containing 512 filters with shape 5 × 1, i.e., where each filter spans 5 characters,
        followed by batch normalization [18] and ReLU activations. As in Tacotron, these
        convolutional layers model longer-term context (e.g., N-grams) in the input character
        sequence. The output of the final convolutional layer is passed into a single
        bi-directional [19] LSTM [20] layer containing 512 units (256 in each direction) to
        generate the encoded features.

        The encoder output is consumed by an attention network which summarizes the full encoded
        sequence as a fixed-length context vector for each decoder output step. We use the
        location-sensitive attention from [21], which extends the additive attention mechanism
        [22] to use cumulative attention weights from previous decoder time steps as an additional
        feature. This encourages the model to move forward consistently through the input,
        mitigating potential failure modes where some subsequences are repeated or ignored by the
        decoder. Attention probabilities are computed after projecting inputs and location
        features to 128-dimensional hidden representations. Location features are computed using
        32 1-D convolution filters of length 31.

        The decoder is an autoregressive recurrent neural network which predicts a mel spectrogram
        from the encoded input sequence one frame at a time. The prediction from the previous time
        step is first passed through a small pre-net containing 2 fully connected layers of 256
        hidden ReLU units. We found that the pre-net acting as an information bottleneck was
        essential for learning attention. The prenet output and attention context vector are
        concatenated and passed through a stack of 2 uni-directional LSTM layers with 1024 units.
        The concatenation of the LSTM output and the attention context vector is projected through
        a linear transform to predict the target spectrogram frame. Finally, the predicted mel
        spectrogram is passed through a 5-layer convolutional post-net which predicts a residual to
        add to the prediction to improve the overall reconstruction. Each post-net layer is
        comprised of 512 filters with shape 5 × 1 with batch normalization, followed by tanh
        activations on all but the final layer.

        In parallel to spectrogram frame prediction, the concatenation of decoder LSTM output and
        the attention context is projected down to a scalar and passed through a sigmoid activation
        to predict the probability that the output sequence has completed. This “stop token”
        prediction is used during inference to allow the model to dynamically determine when to
        terminate generation instead of always generating for a fixed duration. Specifically,
        generation completes at the first frame for which this probability exceeds a threshold of
        0.5.

        The convolutional layers in the network are regularized using dropout [25] with probability
        0.5, and LSTM layers are regularized using zoneout [26] with probability 0.1. In order to
        introduce output variation at inference time, dropout with probability 0.5 is applied only
        to layers in the pre-net of the autoregressive decoder.

      Reference:
          * Tacotron 2 Paper:
            https://arxiv.org/pdf/1712.05884.pdf

      Args:
        vocab_size (int): Maximum size of the vocabulary used to encode ``tokens``.
        num_speakers (int)
        speaker_embedding_dim (int): Size of the speaker embedding dimensions.
        speaker_embedding_dropout (float): The speaker embedding net dropout.
        frame_channels (int): Number of channels in each frame (sometimes refered to
            as "Mel-frequency bins" or "FFT bins" or "FFT bands")
      """

    @configurable
    def __init__(self,
                 vocab_size,
                 num_speakers,
                 speaker_embedding_dim=HParam(),
                 speaker_embedding_dropout=HParam(),
                 frame_channels=HParam()):

        super().__init__()

        self.encoder = Encoder(vocab_size)
        self.decoder = AutoregressiveDecoder(
            frame_channels=frame_channels, speaker_embedding_dim=speaker_embedding_dim)
        self.post_net = PostNet(frame_channels=frame_channels)
        self.stop_sigmoid = nn.Sigmoid()
        self.embed_speaker = nn.Sequential(
            nn.Embedding(num_speakers, speaker_embedding_dim),
            nn.Dropout(speaker_embedding_dropout))

    def _get_stopped_indexes(self, predictions, stop_threshold):
        """ Get a list of indices that predicted stop.

        Args:
            stop_token (torch.FloatTensor [1, batch_size]): Score for stopping
            stop_threshold (float): The threshold probability for deciding to stop.

        Returns:
            (list) Indices that predicted stop.
        """
        predictions = self.stop_sigmoid(predictions)
        stopped = predictions.data.view(-1).ge(stop_threshold).nonzero()
        if stopped.dim() > 1:
            return stopped.squeeze(1).tolist()
        else:
            return []

    def _add_residual(self, frames, frames_lengths):
        """ Add residual to frames.

        Args:
            fames (torch.FloatTensor [num_frames, batch_size, frame_channels]) Predicted frames.
            frames_lengths (torch.LongTensor [batch_size])

        Returns:
            fames (torch.FloatTensor [num_frames, batch_size, frame_channels]) Predicted frames.
        """
        # Learned from experiments that detaching the gradient is important for convergence.
        # Learn more on comet.ml.
        frames = frames.detach()

        # ``frames`` is expected to have shape `[num_frames, batch_size, frame_channels]`.
        # The post net expect input of shape `[batch_size, frame_channels, num_frames]`. We thus
        # need to permute the tensor first.
        residual = frames.permute(1, 2, 0)

        # [batch_size, num_frames]
        mask = lengths_to_mask(frames_lengths, device=residual.device)
        residual = self.post_net(residual, mask)

        # In order to add frames with the residual, we need to permute for their sizes to be
        # compatible.
        # [batch_size, frame_channels, num_frames] → [num_frames, batch_size, frame_channels]
        residual = residual.permute(2, 0, 1)

        # [num_frames, batch_size, frame_channels] +
        # [num_frames, batch_size, frame_channels] →
        # [num_frames, batch_size, frame_channels]
        frames_with_residual = frames.add(residual)

        del residual

        return frames_with_residual

    def _aligned(self, encoded_tokens, tokens_mask, speaker, target_frames, target_lengths,
                 is_unbatched):
        """
        Args:
            encoded_tokens (torch.FloatTensor [num_tokens, batch_size, encoder_hidden_size])
            tokens_mask (torch.BoolTensor [batch_size, num_tokens])
            speaker (torch.LongTensor [batch_size, speaker_embedding_dim]): Batched speaker
                encoding.
            target_frames (torch.FloatTensor [num_frames, batch_size, frame_channels])
            target_lengths (torch.LongTensor [batch_size]): The number of frames in each sequence.

        Returns:
            frames (torch.FloatTensor [num_frames, batch_size, frame_channels])
            frames_with_residual (torch.FloatTensor [num_frames, batch_size, frame_channels])
            stop_token (torch.FloatTensor [num_frames, batch_size])
            alignments (torch.FloatTensor [num_frames, batch_size, num_tokens])
        """
        frames, stop_tokens, hidden_state, alignments = self.decoder(
            encoded_tokens, tokens_mask, speaker, target_frames=target_frames)
        frames_with_residual = self._add_residual(frames, target_lengths)

        if is_unbatched:
            return (frames.squeeze(1), frames_with_residual.squeeze(1), stop_tokens.squeeze(1),
                    alignments.squeeze(1))

        return frames, frames_with_residual, stop_tokens, alignments

    @configurable
    def _infer(self,
               encoded_tokens,
               tokens_mask,
               speaker,
               num_tokens,
               is_unbatched=False,
               max_frames_per_token=HParam(),
               stop_threshold=HParam(),
               use_tqdm=False,
               filter_reached_max=False):
        """
        Args:
            encoded_tokens (torch.FloatTensor [num_tokens, batch_size, encoder_hidden_size])
            tokens_mask (torch.BoolTensor [batch_size, num_tokens])
            speaker (torch.LongTensor [batch_size, speaker_embedding_dim]): Batched speaker
                encoding.
            num_tokens (torch.LongTensor [batch_size]): The number of tokens in each sequence.
            max_frames_per_token (int, optional): The maximum sequential predictions to make before
                quitting; Used for testing and defensive design.
            stop_threshold (float, optional): The threshold probability for deciding to stop.
            use_tqdm (bool, optional): If ``True`` attach a progress bar to iterator.
            filter_reached_max (bool, optional): If `True` this filters the batch, removing
                any sequences that reached the max frames.

        Returns:
            frames (torch.FloatTensor [num_frames, batch_size, frame_channels])
            frames_with_residual (torch.FloatTensor [num_frames, batch_size, frame_channels])
            stop_token (torch.FloatTensor [num_frames, batch_size])
            alignments (torch.FloatTensor [num_frames, batch_size, num_tokens])
            lengths (torch.LongTensor [1, batch_size] or [1])
            reached_max (torch.BoolTensor [1, batch_size] or [1]): The spectrogram frames that
                reached the maximum number of frames.
        """
        # [num_tokens, batch_size, hidden_size]
        _, batch_size, _ = encoded_tokens.shape

        stopped = set()
        hidden_state = None
        alignments, frames, stop_tokens = [], [], []
        max_lengths = torch.max((num_tokens.float() * max_frames_per_token).long(),
                                torch.tensor(1, device=num_tokens.device))
        lengths = max_lengths.clone().tolist()
        if use_tqdm:
            progress_bar = tqdm(leave=True, unit='frame(s)')
        while len(stopped) < batch_size and len(frames) < max(lengths):
            frame, stop_token, hidden_state, alignment = self.decoder(
                encoded_tokens, tokens_mask, speaker, hidden_state=hidden_state)
            to_stop = self._get_stopped_indexes(stop_token, stop_threshold=stop_threshold)

            # Zero out stopped frames
            frame[:, list(stopped)] *= 0
            # NOTE: `_get_stopped_indexes` predicts the last valid frame; therefore, these should
            # be zero'd out afterwards.
            stopped.update(to_stop)

            # Store results
            frames.append(frame.squeeze(0))
            stop_tokens.append(stop_token.squeeze(0))
            alignments.append(alignment.squeeze(0))

            if use_tqdm:
                progress_bar.update(1)
                progress_bar.total = len(frames)

            for stop_index in to_stop:
                lengths[stop_index] = min(lengths[stop_index], len(frames))

        if use_tqdm:
            progress_bar.close()

        alignments = torch.stack(alignments, dim=0)
        frames = torch.stack(frames, dim=0)
        stop_tokens = torch.stack(stop_tokens, dim=0)
        lengths = torch.tensor(lengths, device=frames.device).unsqueeze(0)
        frames_with_residual = self._add_residual(frames, lengths)

        reached_max = (lengths == max_lengths).view(1, batch_size)
        if reached_max.sum() > 0:
            logger.warning('%d sequences reached max frames', reached_max.sum())

        if filter_reached_max:
            filter_ = ~reached_max.squeeze(0)
            lengths = lengths[:, filter_]
            frames, frames_with_residual, stop_tokens, alignments = tuple([
                t[:lengths.squeeze().max(), filter_] if lengths.numel() > 0 else t[:, filter_]
                for t in [frames, frames_with_residual, stop_tokens, alignments]
            ])

        if is_unbatched:
            return (frames.squeeze(1), frames_with_residual.squeeze(1), stop_tokens.squeeze(1),
                    alignments.squeeze(1), lengths.squeeze(1), reached_max.squeeze(1))

        return frames, frames_with_residual, stop_tokens, alignments, lengths, reached_max

    def _normalize_shape(self, tokens, speaker, num_tokens, target_frames, target_lengths):
        """ Normalize the shape of the forward inputs.

        Args:
            tokens (torch.LongTensor [num_tokens, batch_size] or [num_tokens])
            speaker (torch.LongTensor [1, batch_size] or [batch_size] or [])
            num_tokens (torch.LongTensor [1, batch_size] or [batch_size] or [] or None)
            target_frames (torch.FloatTensor [num_frames, batch_size, frame_channels] or
                [num_frames, frame_channels] or None)
            target_lengths (torch.LongTensor [1, batch_size] or [batch_size] or [])

        Returns:
            tokens (torch.LongTensor [batch_size, num_tokens])
            speaker (torch.LongTensor [batch_size])
            num_tokens (torch.LongTensor [batch_size])
            target_frames (torch.FloatTensor [num_frames, batch_size, frame_channels] or None)
            target_lengths (torch.LongTensor [batch_size] or None)
        """
        if tokens.dtype != torch.long:
            raise ValueError('The `tokens` dtype must be a `torch.long`.')
        if speaker.dtype != torch.long:
            raise ValueError('The `speaker` dtype must be a `torch.long`.')

        batch_size = tokens.shape[1] if len(tokens.shape) == 2 else 1

        # [num_tokens, batch_size] or [num_tokens] → [batch_size, num_tokens]
        tokens = tokens.view(tokens.shape[0], batch_size).transpose(0, 1)

        if target_frames is not None:
            if target_frames.dtype != torch.float:
                raise ValueError('The `target_frames` dtype must be a `torch.float`.')
            # [num_frames, batch_size, frame_channels]
            target_frames = target_frames.view(target_frames.shape[0], batch_size, -1)

        speaker = speaker.view(batch_size)  # [batch_size]

        if target_lengths is not None:
            if target_lengths.dtype != torch.long:
                raise ValueError('The `target_lengths` dtype must be a `torch.long`.')
            target_lengths = target_lengths.view(batch_size)  # [batch_size]

        if num_tokens is not None:
            if num_tokens.dtype != torch.long:
                raise ValueError('The `num_tokens` dtype must be a `torch.long`.')
            num_tokens = num_tokens.view(batch_size)  # [batch_size]
        elif num_tokens is None and batch_size == 1:
            num_tokens = torch.full((batch_size,),
                                    tokens.shape[1],
                                    device=tokens.device,
                                    dtype=torch.long)  # [batch_size]

        assert num_tokens is not None, 'Must provide `num_tokens` unless batch size is 1.'
        return tokens, speaker, num_tokens, target_frames, target_lengths

    def forward(self,
                tokens,
                speaker,
                num_tokens=None,
                target_frames=None,
                target_lengths=None,
                **kwargs):
        """
        TODO: Explore speeding up training with `JIT`.

        Args:
            tokens (torch.LongTensor [num_tokens, batch_size] or [num_tokens]): Batched set
                of sequences.
            speaker (torch.LongTensor [1, batch_size] or [batch_size] or []): Batched
                speaker encoding.
            num_tokens (torch.LongTensor [batch_size] or [] or None): The number of tokens in
                each sequence.
            target_frames (torch.FloatTensor [num_frames, batch_size, frame_channels] or
                [num_frames, frame_channels]): Ground truth frames to do aligned prediction.
            target_lengths (torch.LongTensor [batch_size] or []): The number of frames in
                each sequence.
            **kwargs: Other key word arugments passed to ``_infer`` or ``_aligned``.

        Returns:
            frames (torch.FloatTensor [num_frames, batch_size, frame_channels] or [num_frames,
                frame_channels]) Predicted frames.
            frames_with_residual (torch.FloatTensor [num_frames, batch_size, frame_channels]
                or [num_frames, frame_channels]): Predicted frames with the post net residual added.
            stop_token (torch.FloatTensor [num_frames, batch_size] or [num_frames]): Probablity of
                stopping at each frame.
            alignments (torch.FloatTensor [num_frames, batch_size, num_tokens] or [num_frames,
                num_tokens]): Attention alignments.

        Additionally, inference returns:
            lengths (torch.LongTensor [1, batch_size] or [1]): Number of frames predicted for each
                sequence in the batch.
            reached_max (torch.BoolTensor [1, batch_size] or [1]): The spectrogram frames that
                reached the maximum number of frames.
        """
        is_unbatched = len(tokens.shape) == 1

        tokens, speaker, num_tokens, target_frames, target_lengths = self._normalize_shape(
            tokens, speaker, num_tokens, target_frames, target_lengths)

        # [batch_size, num_tokens]
        tokens_mask = lengths_to_mask(num_tokens, device=tokens.device)

        # [batch_size, num_tokens] → [num_tokens, batch_size, encoder_hidden_size]
        encoded_tokens = self.encoder(tokens, tokens_mask)

        # [batch_size] → [batch_size, speaker_embedding_dim]
        speaker = self.embed_speaker(speaker)

        if target_frames is None:
            return self._infer(encoded_tokens, tokens_mask, speaker, num_tokens, is_unbatched,
                               **kwargs)
        else:
            return self._aligned(encoded_tokens, tokens_mask, speaker, target_frames,
                                 target_lengths, is_unbatched, **kwargs)<|MERGE_RESOLUTION|>--- conflicted
+++ resolved
@@ -27,13 +27,10 @@
 # - The PyTorch init has little backing:
 # https://twitter.com/jeremyphoward/status/1107869607677681664
 
-<<<<<<< HEAD
-=======
 # TODO: Write a test ensuring that given a input with std 1.0 the output of the network also has
 # an std of 1.0, following Kaiming's popular weight initialization approach:
 # https://towardsdatascience.com/weight-initialization-in-neural-networks-a-journey-from-the-basics-to-kaiming-954fb9b47c79
 
->>>>>>> 3d666c5d
 
 class SpectrogramModel(nn.Module):
     """ Character sequence consumed to predict a spectrogram.
