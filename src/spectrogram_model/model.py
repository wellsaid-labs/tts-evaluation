--- conflicted
+++ resolved
@@ -159,15 +159,9 @@
     @configurable
     def _infer_generator_helper(self,
                                 encoded_tokens,
-<<<<<<< HEAD
-                                max_lengths,
-                                num_tokens,
-                                split_size,
-=======
                                 split_size,
                                 max_lengths,
                                 num_tokens,
->>>>>>> 0cf3402e
                                 tokens_mask,
                                 speaker,
                                 use_tqdm=False,
@@ -176,15 +170,9 @@
 
         Args:
             encoded_tokens (torch.FloatTensor [num_tokens, batch_size, encoder_hidden_size])
-<<<<<<< HEAD
-            max_lengths (torch.LongTensor [batch_size])
-            num_tokens (torch.LongTensor [batch_size])
-            split_size (int, optional): The maximum length of a sequence returned by the generator.
-=======
             split_size (int): The maximum length of a sequence returned by the generator.
             max_lengths (torch.LongTensor [batch_size])
             num_tokens (torch.LongTensor [batch_size])
->>>>>>> 0cf3402e
             tokens_mask (torch.BoolTensor [batch_size, num_tokens])
             speaker (torch.LongTensor [batch_size, speaker_embedding_dim])
             use_tqdm (bool, optional): If `True` then this adds a `tqdm` progress bar.
@@ -205,12 +193,8 @@
         frames, stop_tokens, alignments = [], [], []
         lengths = torch.zeros(batch_size, dtype=torch.long, device=device)
         stopped = torch.zeros(batch_size, dtype=torch.bool, device=device)
-<<<<<<< HEAD
         progress_bar = tqdm(
             leave=True, unit='char(s)', total=num_tokens.max().cpu().item()) if use_tqdm else None
-=======
-        progress_bar = tqdm(leave=True, unit='frame(s)') if use_tqdm else None
->>>>>>> 0cf3402e
         keep_going = lambda: stopped.sum() < batch_size and lengths.max() < max_lengths.max()
         while keep_going():
             frame, stop_token, hidden_state, alignment = self.decoder(
@@ -230,7 +214,6 @@
                 yield (torch.stack(frames, dim=0), torch.stack(stop_tokens, dim=0),
                        torch.stack(alignments, dim=0), lengths)
                 frames, stop_tokens, alignments = [], [], []
-<<<<<<< HEAD
 
             if use_tqdm:
                 progress_bar.update(hidden_state.window_start.cpu().item() - progress_bar.n)
@@ -238,26 +221,12 @@
         if use_tqdm:
             progress_bar.close()
 
-    def _infer_generator(self, encoded_tokens, *args, **kwargs):
-=======
-
-            if use_tqdm:
-                progress_bar.update(1)
-                progress_bar.total = len(frames)
-
-        if use_tqdm:
-            progress_bar.close()
-
     def _infer_generator(self, encoded_tokens, split_size, *args, **kwargs):
->>>>>>> 0cf3402e
         """ Generate frames from the decoder that have been processed by the `post_net`.
 
         Args:
             encoded_tokens: See `_infer_generator_helper`.
-<<<<<<< HEAD
-=======
             split_size (int): The maximum length of a sequence returned by the generator.
->>>>>>> 0cf3402e
             *args: Arguments passed too `_infer_generator_helper`.
             **kwargs: Keyword arguments passed too `_infer_generator`.
 
@@ -272,18 +241,11 @@
         padding = self.post_net.padding
         last_item = None
         is_stop = False
-<<<<<<< HEAD
-        generator = self._infer_generator_helper(encoded_tokens, *args, **kwargs)
-        while not is_stop:
-            items = []
-            while sum([i[0].shape[0] for i in items]) < padding * 2 and not is_stop:
-=======
         generator = self._infer_generator_helper(encoded_tokens, split_size, *args, **kwargs)
         while not is_stop:
             items = []
             while sum([i[0].shape[0]
                        for i in items]) < max(padding * 2, split_size) and not is_stop:
->>>>>>> 0cf3402e
                 try:
                     frames, stop_tokens, alignments, lengths = next(generator)
                     mask = torch.clamp(lengths - lengths.max() + frames.shape[0], min=0)
@@ -348,11 +310,7 @@
         split_size = split_size if is_generator else float('inf')
         max_lengths = torch.clamp((num_tokens.float() * self.max_frames_per_token).long(), min=1)
 
-<<<<<<< HEAD
-        generator = self._infer_generator(encoded_tokens, max_lengths, num_tokens, split_size,
-=======
         generator = self._infer_generator(encoded_tokens, split_size, max_lengths, num_tokens,
->>>>>>> 0cf3402e
                                           *args, **kwargs)
         if is_generator:
             return generator
