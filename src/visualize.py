import io
import logging
import matplotlib
import os
import platform
import subprocess
import time

matplotlib.use('Agg', warn=False)

from comet_ml import ExistingExperiment
from comet_ml import Experiment
from comet_ml.config import get_config
from hparams import configurable
from hparams import HParam
from matplotlib import cm as colormap
from matplotlib import pyplot
from third_party import LazyLoader

import numpy as np
import torch
librosa_display = LazyLoader('librosa_display', globals(), 'librosa.display')

from src.audio import write_audio
from src.utils import log_runtime

logger = logging.getLogger(__name__)


def plot_attention(alignment):
    """ Plot alignment of attention.

    Args:
        alignment (numpy.array or torch.Tensor [decoder_timestep, encoder_timestep]): Attention
            alignment weights computed at every timestep of the decoder.

    Returns:
        (matplotlib.figure.Figure): Matplotlib figure representing the plot.
    """
    alignment = alignment.detach().cpu().numpy() if torch.is_tensor(alignment) else alignment
    alignment = np.transpose(alignment)
    pyplot.style.use('ggplot')
    figure, axis = pyplot.subplots()
    im = axis.imshow(alignment, aspect='auto', origin='lower', interpolation='none', vmin=0, vmax=1)
    figure.colorbar(im, ax=axis, orientation='horizontal')
    pyplot.xlabel('Decoder timestep')
    pyplot.ylabel('Encoder timestep')
    pyplot.close(figure)
    return figure


def plot_loss_per_frame(loss_per_frame):
    """ Plot the loss for each frame.

    Args:
        loss_per_frame (numpy.array or torch.Tensor [num_frames]): The loss for each frame.

    Returns:
        (matplotlib.figure.Figure): Matplotlib figure representing the plot.
    """
    loss_per_frame = loss_per_frame.detach().cpu().numpy() if torch.is_tensor(
        loss_per_frame) else loss_per_frame
    pyplot.style.use('ggplot')
    figure = pyplot.figure()
    pyplot.plot(list(range(len(loss_per_frame))), loss_per_frame, marker='.', linestyle='solid')
    pyplot.ylabel('Loss')
    pyplot.xlabel('Frame')
    pyplot.close(figure)
    return figure


def plot_stop_token(stop_token):
    """ Plot probability of the stop token over time.

    Args:
        stop_token (numpy.array or torch.Tensor [decoder_timestep]): Stop token logits per
            decoder timestep.

    Returns:
        (matplotlib.figure.Figure): Matplotlib figure representing the plot.
    """
    stop_token = stop_token if torch.is_tensor(stop_token) else torch.tensor(stop_token)
    stop_token = torch.sigmoid(stop_token)
    stop_token = stop_token.detach().cpu().numpy()
<<<<<<< HEAD

=======
>>>>>>> 3d666c5d
    pyplot.style.use('ggplot')
    figure = pyplot.figure()
    pyplot.plot(list(range(len(stop_token))), stop_token, marker='.', linestyle='solid')
    pyplot.ylabel('Probability')
    pyplot.xlabel('Timestep')
    pyplot.close(figure)
    return figure


def spectrogram_to_image(spectrogram):
    """ Create an image array form a spectrogram.

    Args:
        spectrogram (torch.Tensor or numpy.array): A ``[frames, num_mel_bins]`` ``Tensor`` of
            ``complex64`` STFT values.

    Returns:
        image (numpy.array [width, height, 3]): Spectrogram image.
    """
    spectrogram = spectrogram.detach().cpu().numpy() if torch.is_tensor(
        spectrogram) else spectrogram
    spectrogram = (spectrogram - np.min(spectrogram)) / (np.max(spectrogram) - np.min(spectrogram))
    spectrogram = np.flip(spectrogram, axis=1)  # flip against freq axis
    spectrogram = np.uint8(colormap.viridis(spectrogram.T) * 255)
    spectrogram = spectrogram[:, :, :-1]  # RGBA → RGB
    return spectrogram


@configurable
def plot_waveform(signal, sample_rate=HParam()):
    """ Save image of spectrogram to disk.

    Args:
        signal (torch.Tensor or numpy.array [signal_length]): Signal to plot.
        sample_rate (int): Sample rate of the associated wave.

    Returns:
        (matplotlib.figure.Figure): Matplotlib figure representing the plot.
    """
    signal = signal.detach().cpu().numpy() if torch.is_tensor(signal) else signal
    pyplot.style.use('ggplot')
    figure = pyplot.figure()
    librosa_display.waveplot(signal, sr=sample_rate)
    pyplot.ylabel('Energy')
    pyplot.xlabel('Time')
    pyplot.ylim(-1, 1)
    pyplot.close(figure)
    return figure


@configurable
def plot_spectrogram(spectrogram,
                     sample_rate=HParam(),
                     frame_hop=HParam(),
                     lower_hertz=HParam(),
                     upper_hertz=HParam(),
                     y_axis=HParam()):
    """ Get image of log mel spectrogram.

    Args:
        spectrogram (numpy.array or torch.FloatTensor [frames, num_mel_bins])
        sample_rate (int): Sample rate for the signal.
        frame_hop (int): The frame hop in samples.
        lower_hertz (int): Lower bound on the frequencies to be included in the mel spectrum. This
            corresponds to the lower edge of the lowest triangular band.
        upper_hertz (int): The desired top edge of the highest frequency band.

    Returns:
        (matplotlib.figure.Figure): Matplotlib figure representing the plot.
    """
    assert len(spectrogram.shape) == 2, 'Log mel spectrogram must be 2D.'
    figure = pyplot.figure()
    pyplot.style.use('ggplot')
    spectrogram = spectrogram.detach().cpu().numpy() if torch.is_tensor(
        spectrogram) else spectrogram
    spectrogram = spectrogram.transpose()
    librosa_display.specshow(
        spectrogram,
        hop_length=frame_hop,
        sr=sample_rate,
        fmin=lower_hertz,
        fmax=upper_hertz,
        cmap='viridis',
        y_axis=y_axis,
        x_axis='time')
    pyplot.colorbar(format='%.2f')
    pyplot.close(figure)
    return figure


# Comet HTML for ``log_html`` base styles.
_BASE_HTML_STYLING = """
<link rel="stylesheet"
      href="https://cdnjs.cloudflare.com/ajax/libs/meyer-reset/2.0/reset.css"
      type="text/css">
<style>
  body {
    background-color: #f4f4f5;
  }

  p {
    font-family: 'Roboto', system-ui, sans-serif;
    margin-bottom: .5em;
  }

  b {
    font-weight: bold
  }

  section {
    padding: 1.5em;
    border-bottom: 2px solid #E8E8E8;
    background: white;
  }
</style>
"""


@log_runtime
def CometML(project_name, experiment_key=None, log_git_patch=None, **kwargs):
    """
    Initiate a Comet.ml visualizer with several monkey patched methods.

    Args:
        project_name (str)
        experiment_key (str, optional): Comet.ml existing experiment identifier.
        log_git_patch (bool or None, optional): If ``True``
        **kwargs: Other kwargs to pass to comet `Experiment` or `ExistingExperiment`

    Returns:
        (Experiment or ExistingExperiment): Object for visualization with comet.
    """
    # NOTE: Comet ensures reproducibility if all files are tracked via git.
    untracked_files = subprocess.check_output(
        'git ls-files --others --exclude-standard', shell=True).decode().strip()
    if len(untracked_files) > 0:
        raise ValueError(('Experiment is not reproducible, Comet does not track untracked files. '
                          'Please track these files via `git`:\n%s') % untracked_files)

    kwargs.update({'log_git_patch': log_git_patch, 'workspace': get_config()['comet.workspace']})
    if project_name is not None:
        kwargs.update({'project_name': project_name})
    if experiment_key is None:
        experiment = Experiment(**kwargs)
        experiment.log_html(_BASE_HTML_STYLING)
    else:
        experiment = ExistingExperiment(previous_experiment=experiment_key, **kwargs)

    # NOTE: Unlike the usage of ``_upload_git_patch`` in ``Experiment``, this does not catch
    # any exceptions thrown by ``_upload_git_patch``; therefore, exiting the program if git patch
    # fails to upload.
    experiment._upload_git_patch()

    check_output = lambda *a, **k: subprocess.check_output(*a, shell=True, **k).decode().strip()

    # Log the last git commit date
    experiment.log_other('last_git_commit', check_output('git log -1 --format=%cd'))
    experiment.log_other('git_branch', check_output('git rev-parse --abbrev-ref HEAD'))
    experiment.log_other('has_git_patch', str(len(check_output('git status --porcelain')) > 0))
    # TODO: Instead of using different approaches for extracting CPU, GPU, and disk information
    # consider standardizing to use `lshw` instead.
    if torch.cuda.is_available():
        experiment.log_other('list_gpus', check_output('nvidia-smi --list-gpus'))
    if platform.system() == 'Linux':
        experiment.log_other('list_disks', check_output('lshw -class disk -class storage'))
    if platform.system() == 'Linux':
        experiment.log_other(
            'list_unique_cpus',
            check_output("awk '/model name/ {$1=$2=$3=\"\"; print $0}' /proc/cpuinfo | uniq"))
    experiment.log_parameter('num_gpu', torch.cuda.device_count())
    experiment.log_parameter('num_cpu', os.cpu_count())
    if platform.system() == 'Linux':
        experiment.log_parameter('total_physical_memory_in_kb',
                                 check_output("awk '/MemTotal/ {print $2}' /proc/meminfo",))

    last_step_time = None
    last_step = None

    other_set_step = experiment.set_step

    def set_step(self, *args, **kwargs):
        return_ = other_set_step(*args, **kwargs)

        nonlocal last_step_time
        nonlocal last_step

        if last_step_time is not None and last_step is not None and self.curr_step > last_step:
            seconds_per_step = (time.time() - last_step_time) / (self.curr_step - last_step)
            last_step_time = time.time()
            last_step = self.curr_step
            # NOTE: Ensure that `last_step` is updated before `log_metric` to ensure that
            # recursion is prevented via `self.curr_step > last_step`.
            self.log_metric('step/seconds_per_step', seconds_per_step)
        elif last_step_time is None and last_step is None:
            last_step_time = time.time()
            last_step = self.curr_step

        return return_

    experiment.set_step = set_step.__get__(experiment)

    start_epoch_time = None
    start_epoch_step = None
    first_epoch_time = None
    first_epoch_step = None

    other_log_current_epoch = experiment.log_current_epoch

    def log_current_epoch(self, *args, **kwargs):
        nonlocal start_epoch_time
        nonlocal start_epoch_step
        nonlocal first_epoch_time
        nonlocal first_epoch_step

        start_epoch_step = self.curr_step
        start_epoch_time = time.time()

        if first_epoch_time is None and first_epoch_step is None:
            first_epoch_step = self.curr_step
            first_epoch_time = time.time()

        return other_log_current_epoch(*args, **kwargs)

    experiment.log_current_epoch = log_current_epoch.__get__(experiment)

    other_log_epoch_end = experiment.log_epoch_end

    def log_epoch_end(self, *args, **kwargs):
        # NOTE: Logs an average `steps_per_second` for each epoch.
        if start_epoch_step is not None and start_epoch_time is not None:
            self.log_metric('epoch/steps_per_second',
                            (self.curr_step - start_epoch_step) / (time.time() - start_epoch_time))

        # NOTE: Logs an average `steps_per_second` since the training started.
        if first_epoch_time is not None and first_epoch_step is not None:
            old_context = self.context
            self.context = None
            self.log_metric('steps_per_second',
                            (self.curr_step - first_epoch_step) / (time.time() - first_epoch_time))
            self.context = old_context

        return other_log_epoch_end(*args, **kwargs)

    experiment.log_epoch_end = log_epoch_end.__get__(experiment)

    def _write_wav(file_name, data):
        """ Write wav from a tensor to ``io.BytesIO``.

        Args:
            file_name (str): File name to use with comet.ml
            data (np.array or torch.tensor)

        Returns:
            (str): String url to the asset.
        """
        if torch.is_tensor(data):
            data = data.numpy()

        file_ = io.BytesIO()
        write_audio(file_, data)
        asset = experiment.log_asset(file_, file_name=file_name)
        return asset['web'] if asset is not None else asset

    def log_audio(self, gold_audio=None, predicted_audio=None, step=None, **kwargs):
        """ Add text and audio to Comet via their HTML tab.

        TODO: Consider logging a visualized waveform also.

        Args:
            gold_audio (torch.Tensor, optional)
            predicted_audio (torch.Tensor, optional)
            step (int, optional)
            **kwargs: Additional arguments to be printed.
        """
        step = self.curr_step if step is None else step
        assert step is not None
        items = ['<p><b>Step:</b> {}</p>'.format(step)]
        for key, value in kwargs.items():
            items.append('<p><b>{}:</b> {}</p>'.format(key.title(), value))
        if gold_audio is not None:
            url = _write_wav('gold.wav', gold_audio)
            items.append('<p><b>Gold Audio:</b></p>')
            items.append('<audio controls preload="metadata" src="{}"></audio>'.format(url))
        if predicted_audio is not None:
            url = _write_wav('predicted.wav', predicted_audio)
            items.append('<p><b>Predicted Audio:</b></p>')
            items.append('<audio controls preload="metadata" src="{}"></audio>'.format(url))
        experiment.log_html('<section>{}</section>'.format('\n'.join(items)))

    experiment.log_audio = log_audio.__get__(experiment)

    def log_figures(self, dict_, **kwargs):
        """ Convenience function to log multiple figures.

        Args:
            dict_ (dict): Dictionary with figure (e.g. value) and figure names (e.g. key).

        Returns:
            (list): List of the ``log_figure`` returned values.
        """
        return [self.log_figure(k, v, **kwargs) for k, v in dict_.items()]

    experiment.log_figures = log_figures.__get__(experiment)

    def set_context(self, context):
        """ Set the context (i.e. train, dev, test) for further logs.

        Args:
            context (str): Some context for all further logs.
        """
        self.context = context

    experiment.set_context = set_context.__get__(experiment)

    return experiment<|MERGE_RESOLUTION|>--- conflicted
+++ resolved
@@ -82,10 +82,6 @@
     stop_token = stop_token if torch.is_tensor(stop_token) else torch.tensor(stop_token)
     stop_token = torch.sigmoid(stop_token)
     stop_token = stop_token.detach().cpu().numpy()
-<<<<<<< HEAD
-
-=======
->>>>>>> 3d666c5d
     pyplot.style.use('ggplot')
     figure = pyplot.figure()
     pyplot.plot(list(range(len(stop_token))), stop_token, marker='.', linestyle='solid')
