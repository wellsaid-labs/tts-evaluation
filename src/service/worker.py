--- conflicted
+++ resolved
@@ -55,12 +55,6 @@
 from src.service.worker_config import SPECTROGRAM_MODEL_CHECKPOINT_PATH
 from src.signal_model import generate_waveform
 from src.spectrogram_model import SpectrogramModel
-<<<<<<< HEAD
-# TODO: Do not rely on private functions.
-from src.spectrogram_model.input_encoder import _grapheme_to_phoneme_helper
-from src.spectrogram_model.input_encoder import _grapheme_to_phoneme_perserve_punctuation
-=======
->>>>>>> 0cf3402e
 from src.utils import Checkpoint
 from src.utils import get_functions_with_disk_cache
 
@@ -76,12 +70,6 @@
 }
 API_KEY_SUFFIX = '_SPEECH_API_KEY'
 API_KEYS = set([v for k, v in os.environ.items() if API_KEY_SUFFIX in k])
-<<<<<<< HEAD
-_grapheme_to_phoneme_helper.use_disk_cache(False)
-_grapheme_to_phoneme_perserve_punctuation.use_disk_cache(False)
-torch.set_grad_enabled(False)
-=======
->>>>>>> 0cf3402e
 
 
 @lru_cache()
@@ -181,16 +169,13 @@
         (callable): Callable that returns a generator incrementally returning a WAV file.
         (int): Number of bytes to be returned in total by the generator.
     """
-<<<<<<< HEAD
-    text, speaker = input_encoder.encode((text, speaker))
-=======
->>>>>>> 0cf3402e
 
     def get_spectrogram():
-        for _, frames, _, _, _ in spectrogram_model(text, speaker, is_generator=True):
-            # [num_frames, batch_size (optional), frame_channels] →
-            # [batch_size (optional), num_frames, frame_channels]
-            yield frames.transpose(0, 1) if frames.dim() == 3 else frames
+        with torch.no_grad():
+            for _, frames, _, _, _ in spectrogram_model(text, speaker, is_generator=True):
+                # [num_frames, batch_size (optional), frame_channels] →
+                # [batch_size (optional), num_frames, frame_channels]
+                yield frames.transpose(0, 1) if frames.dim() == 3 else frames
 
     # NOTE: Learn more:
     # https://stackoverflow.com/questions/25245439/writing-wav-files-of-unknown-length
@@ -201,16 +186,6 @@
         """ Generator incrementally generating a WAV file.
         """
         try:
-<<<<<<< HEAD
-            assert sys.byteorder == 'little', 'Ensure byte order is of little-endian format.'
-            yield wav_header
-            app.logger.info('Generating waveform...')
-            for waveform in generate_waveform(signal_model, get_spectrogram()):
-                waveform = waveform.cpu().detach().numpy()
-                app.logger.info('Waveform shape %s', waveform.shape)
-                yield waveform.tostring()
-            app.logger.info('Finished generating waveform.')
-=======
             with torch.no_grad():
                 assert sys.byteorder == 'little', 'Ensure byte order is of little-endian format.'
                 yield wav_header
@@ -220,7 +195,6 @@
                     app.logger.info('Waveform shape %s', waveform.shape)
                     yield waveform.tostring()
                 app.logger.info('Finished generating waveform.')
->>>>>>> 0cf3402e
         # NOTE: Flask may abort this generator if the underlying request aborts.
         except Exception as error:
             app.logger.warning(
